#!/usr/bin/env python3

# Copyright (c) Meta Platforms, Inc. and its affiliates.
# This source code is licensed under the MIT license found in the
# LICENSE file in the root directory of this source tree.

import signal
import time
import warnings
from multiprocessing.connection import Connection
from multiprocessing.context import BaseContext
from queue import Queue
from threading import Thread
from typing import (
    TYPE_CHECKING,
    Any,
    Callable,
    Dict,
    Iterator,
    List,
    Optional,
    OrderedDict,
    Sequence,
    Set,
    Tuple,
    Union,
    cast,
)

import attr
import gym
import numpy as np
from gym import spaces

import habitat
from habitat.core.batch_rendering.env_batch_renderer import EnvBatchRenderer
from habitat.core.env import Env, RLEnv
from habitat.core.logging import logger
from habitat.core.utils import tile_images
from habitat.gym.gym_env_episode_count_wrapper import EnvCountEpisodeWrapper
from habitat.gym.gym_env_obs_dict_wrapper import EnvObsDictWrapper
from habitat.utils import profiling_wrapper
from habitat.utils.pickle5_multiprocessing import (
    CloudpickleWrapper,
    ConnectionWrapper,
)

try:
    # Use torch.multiprocessing if we can.
    # We have yet to find a reason to not use it and
    # you are required to use it when sending a torch.Tensor
    # between processes
    import torch
    from torch import multiprocessing as mp  # type:ignore
except ImportError:
    torch = None
    import multiprocessing as mp  # type:ignore

if TYPE_CHECKING:
    from omegaconf import DictConfig


STEP_COMMAND = "step"
RESET_COMMAND = "reset"
RENDER_COMMAND = "render"
CLOSE_COMMAND = "close"
CALL_COMMAND = "call"
COUNT_EPISODES_COMMAND = "count_episodes"

EPISODE_OVER_NAME = "episode_over"
GET_METRICS_NAME = "get_metrics"
CURRENT_EPISODE_NAME = "current_episode"
NUMBER_OF_EPISODE_NAME = "number_of_episodes"
ACTION_SPACE_NAME = "action_space"
ORIG_ACTION_SPACE_NAME = "original_action_space"
OBSERVATION_SPACE_NAME = "observation_space"


def _make_env_fn(
    config: "DictConfig",
    dataset: Optional[habitat.Dataset] = None,
    rank: int = 0,
) -> Env:
    """Constructor for default habitat :ref:`env.Env`.

    :param config: configuration for environment.
    :param dataset: dataset for environment.
    :param rank: rank for setting seed of environment
    :return: :ref:`env.Env` / :ref:`env.RLEnv` object
    """
    habitat_env = Env(config=config, dataset=dataset)
    habitat_env.seed(config.habitat.seed + rank)
    return habitat_env


@attr.s(auto_attribs=True, slots=True)
class _ReadWrapper:
    r"""Convenience wrapper to track if a connection to a worker process
    should have something to read.
    """
    read_fn: Callable[[], Any]
    rank: int
    is_waiting: bool = False

    def __call__(self) -> Any:
        if not self.is_waiting:
            raise RuntimeError(
                f"Tried to read from process {self.rank}"
                " but there is nothing waiting to be read"
            )
        res = self.read_fn()
        self.is_waiting = False

        return res


@attr.s(auto_attribs=True, slots=True)
class _WriteWrapper:
    r"""Convenience wrapper to track if a connection to a worker process
    can be written to safely.  In other words, checks to make sure the
    result returned from the last write was read.
    """
    write_fn: Callable[[Any], None]
    read_wrapper: _ReadWrapper

    def __call__(self, data: Any) -> None:
        if self.read_wrapper.is_waiting:
            raise RuntimeError(
                f"Tried to write to process {self.read_wrapper.rank}"
                " but the last write has not been read"
            )
        self.write_fn(data)
        self.read_wrapper.is_waiting = True


class VectorEnv:
    r"""Vectorized environment which creates multiple processes where each
    process runs its own environment. Main class for parallelization of
    training and evaluation.


    All the environments are synchronized on step and reset methods.
    """

    observation_spaces: List[spaces.Dict]
    number_of_episodes: List[Optional[int]]
    action_spaces: List[spaces.Dict]
    _workers: List[Union[mp.Process, Thread]]
    _num_envs: int
    _auto_reset_done: bool
    _mp_ctx: BaseContext
    _connection_read_fns: List[_ReadWrapper]
    _connection_write_fns: List[_WriteWrapper]
    _batch_renderer: Optional[EnvBatchRenderer] = None

    def __init__(
        self,
        make_env_fn: Callable[..., gym.Env],
        env_fn_args: Sequence[Tuple],
        auto_reset_done: bool = True,
        multiprocessing_start_method: str = "forkserver",
        workers_ignore_signals: bool = False,
    ) -> None:
        """..

        :param make_env_fn: function which creates a single environment. An
            environment can be of type :ref:`env.Env` or :ref:`env.RLEnv`
        :param env_fn_args: tuple of tuple of args to pass to the
            :ref:`make_gym_from_config`.
        :param auto_reset_done: automatically reset the environment when
            done. This functionality is provided for seamless training
            of vectorized environments.
        :param multiprocessing_start_method: the multiprocessing method used to
            spawn worker processes. Valid methods are
            :py:`{'spawn', 'forkserver', 'fork'}`; :py:`'forkserver'` is the
            recommended method as it works well with CUDA. If :py:`'fork'` is
            used, the subproccess  must be started before any other GPU usage.
        :param workers_ignore_signals: Whether or not workers will ignore SIGINT and SIGTERM
            and instead will only exit when :ref:`close` is called
        """
        self._is_closed = True

        assert (
            env_fn_args is not None and len(env_fn_args) > 0
        ), "number of environments to be created should be greater than 0"

        self._num_envs = len(env_fn_args)

        assert multiprocessing_start_method in self._valid_start_methods, (
            "multiprocessing_start_method must be one of {}. Got '{}'"
        ).format(self._valid_start_methods, multiprocessing_start_method)
        self._auto_reset_done = auto_reset_done
        self._mp_ctx = mp.get_context(multiprocessing_start_method)
        self._workers = []
        (
            self._connection_read_fns,
            self._connection_write_fns,
        ) = self._spawn_workers(
            env_fn_args,
            make_env_fn,
            workers_ignore_signals=workers_ignore_signals,
        )

        self._is_closed = False

        for write_fn in self._connection_write_fns:
            write_fn((CALL_COMMAND, (OBSERVATION_SPACE_NAME, None)))
        self.observation_spaces = [
            read_fn() for read_fn in self._connection_read_fns
        ]
        for write_fn in self._connection_write_fns:
            write_fn((CALL_COMMAND, (ACTION_SPACE_NAME, None)))
        self.action_spaces = [
            read_fn() for read_fn in self._connection_read_fns
        ]

        for write_fn in self._connection_write_fns:
            write_fn((CALL_COMMAND, (ORIG_ACTION_SPACE_NAME, None)))
        self.orig_action_spaces = [
            read_fn() for read_fn in self._connection_read_fns
        ]

        for write_fn in self._connection_write_fns:
            write_fn((CALL_COMMAND, (NUMBER_OF_EPISODE_NAME, None)))
        self.number_of_episodes = [
            read_fn() for read_fn in self._connection_read_fns
        ]
        self._paused: List[Tuple] = []

    @property
    def num_envs(self):
        r"""number of individual environments."""
        return self._num_envs - len(self._paused)

    @staticmethod
    def _worker_env(
        connection_read_fn: Callable,
        connection_write_fn: Callable,
        env_fn: Callable,
        env_fn_args: Tuple[Any],
        auto_reset_done: bool,
        mask_signals: bool = False,
        child_pipe: Optional[Connection] = None,
        parent_pipe: Optional[Connection] = None,
    ) -> None:
        r"""process worker for creating and interacting with the environment."""
        if mask_signals:
            signal.signal(signal.SIGINT, signal.SIG_IGN)
            signal.signal(signal.SIGTERM, signal.SIG_IGN)

            signal.signal(signal.SIGUSR1, signal.SIG_IGN)
            signal.signal(signal.SIGUSR2, signal.SIG_IGN)

        inner_env = env_fn(*env_fn_args)
        env = EnvCountEpisodeWrapper(EnvObsDictWrapper(inner_env))
        if parent_pipe is not None:
            parent_pipe.close()
        try:
            command, data = connection_read_fn()
            while command != CLOSE_COMMAND:
                if command == STEP_COMMAND:
                    task = inner_env.env.env._env.task

                    t_start = time.time()
                    observations, reward, done, info = env.step(data)
<<<<<<< HEAD
                    task.add_perf_timing("vector_env_step", t_start)

                    t_start = time.time()
                    if auto_reset_done and done:
                        observations = env.reset()
                    task.add_perf_timing("vector_env_auto_reset", t_start)

                    t_start = time.time()
                    connection_write_fn((observations, reward, done, info))
                    task.add_perf_timing("vector_env_conn_write", t_start)
=======

                    if auto_reset_done and done:
                        observations = env.reset()

                    connection_write_fn((observations, reward, done, info))
>>>>>>> c951ae2c

                elif command == RESET_COMMAND:
                    observations = env.reset()
                    connection_write_fn(observations)

                elif command == RENDER_COMMAND:
                    connection_write_fn(env.render(*data[0], **data[1]))

                elif command == CALL_COMMAND:
                    function_name, function_args = data
                    if function_args is None:
                        function_args = {}

                    result_or_fn = getattr(env, function_name)

                    if len(function_args) > 0 or callable(result_or_fn):
                        result = result_or_fn(**function_args)
                    else:
                        result = result_or_fn

                    connection_write_fn(result)

                elif command == COUNT_EPISODES_COMMAND:
                    connection_write_fn(len(env.episodes))

                else:
                    raise NotImplementedError(f"Unknown command {command}")

                command, data = connection_read_fn()

        except KeyboardInterrupt:
            logger.info("Worker KeyboardInterrupt")
        finally:
            if child_pipe is not None:
                child_pipe.close()
            env.close()

    def _spawn_workers(
        self,
        env_fn_args: Sequence[Tuple],
        make_env_fn: Callable[..., Union[Env, RLEnv]] = _make_env_fn,
        workers_ignore_signals: bool = False,
    ) -> Tuple[List[_ReadWrapper], List[_WriteWrapper]]:
        parent_connections, worker_connections = zip(
            *[
                [ConnectionWrapper(c) for c in self._mp_ctx.Pipe(duplex=True)]
                for _ in range(self._num_envs)
            ]
        )
        self._workers = []
        for worker_conn, parent_conn, env_args in zip(
            worker_connections, parent_connections, env_fn_args
        ):
            ps = self._mp_ctx.Process(  # type: ignore[attr-defined]
                target=self._worker_env,
                args=(
                    worker_conn.recv,
                    worker_conn.send,
                    CloudpickleWrapper(make_env_fn),
                    env_args,
                    self._auto_reset_done,
                    workers_ignore_signals,
                    worker_conn,
                    parent_conn,
                ),
            )
            self._workers.append(cast(mp.Process, ps))
            ps.daemon = True
            ps.start()
            worker_conn.close()

        read_fns = [
            _ReadWrapper(p.recv, rank)
            for rank, p in enumerate(parent_connections)
        ]
        write_fns = [
            _WriteWrapper(p.send, read_fn)
            for p, read_fn in zip(parent_connections, read_fns)
        ]

        return read_fns, write_fns

    def current_episodes(self):
        for write_fn in self._connection_write_fns:
            write_fn((CALL_COMMAND, (CURRENT_EPISODE_NAME, None)))
        results = []
        for read_fn in self._connection_read_fns:
            results.append(read_fn())
        return results

    def count_episodes(self):
        for write_fn in self._connection_write_fns:
            write_fn((COUNT_EPISODES_COMMAND, None))
        results = []
        for read_fn in self._connection_read_fns:
            results.append(read_fn())
        return results

    def episode_over(self):
        for write_fn in self._connection_write_fns:
            write_fn((CALL_COMMAND, (EPISODE_OVER_NAME, None)))
        results = []
        for read_fn in self._connection_read_fns:
            results.append(read_fn())
        return results

    def get_metrics(self):
        for write_fn in self._connection_write_fns:
            write_fn((CALL_COMMAND, (GET_METRICS_NAME, None)))
        results = []
        for read_fn in self._connection_read_fns:
            results.append(read_fn())
        return results

    def reset(self):
        r"""Reset all the vectorized environments

        :return: list of outputs from the reset method of envs.
        """
        for write_fn in self._connection_write_fns:
            write_fn((RESET_COMMAND, None))
        results = []
        for read_fn in self._connection_read_fns:
            results.append(read_fn())
        return results

    def reset_at(self, index_env: int):
        r"""Reset in the index_env environment in the vector.

        :param index_env: index of the environment to be reset
        :return: list containing the output of reset method of indexed env.
        """
        self._connection_write_fns[index_env]((RESET_COMMAND, None))
        results = [self._connection_read_fns[index_env]()]
        return results

    def async_step_at(
        self, index_env: int, action: Union[int, np.ndarray]
    ) -> None:
        self._warn_cuda_tensors(action)
        self._connection_write_fns[index_env]((STEP_COMMAND, action))

    @profiling_wrapper.RangeContext("wait_step_at")
    def wait_step_at(self, index_env: int) -> Any:
        return self._connection_read_fns[index_env]()

    def step_at(self, index_env: int, action: Union[int, np.ndarray]):
        r"""Step in the index_env environment in the vector.

        :param index_env: index of the environment to be stepped into
        :param action: action to be taken
        :return: list containing the output of step method of indexed env.
        """
        self.async_step_at(index_env, action)
        return self.wait_step_at(index_env)

    def async_step(self, data: Sequence[Union[int, np.ndarray]]) -> None:
        r"""Asynchronously step in the environments.

        :param data: list of size _num_envs containing keyword arguments to
            pass to :ref:`step` method for each Environment. For example,
            :py:`[1, 3 ,5 , ...]`.
        """

        for index_env, act in enumerate(data):
            self.async_step_at(index_env, act)

    @profiling_wrapper.RangeContext("wait_step")
    def wait_step(self) -> List[Any]:
        r"""Wait until all the asynchronous environments have synchronized."""
        return [
            self.wait_step_at(index_env) for index_env in range(self.num_envs)
        ]

    def step(self, data: Sequence[Union[int, np.ndarray]]) -> List[Any]:
        r"""Perform actions in the vectorized environments.

        :param data: list of size _num_envs containing keyword arguments to
            pass to :ref:`step` method for each Environment. For example,
            :py:`[1, 3 ,5 , ...]`.
        :return: list of outputs from the step method of envs.
        """
        self.async_step(data)
        return self.wait_step()

    def post_step(self, observations) -> List[OrderedDict]:
        r"""Performs batch transformations on step outputs.

        :param observations: Observation dicts for each environment.
        :return: Processed observation dicts for each environment.
        """
        if self._batch_renderer is not None:
            observations = self._batch_renderer.post_step(observations)
        return observations

    def close(self) -> None:
        if self._is_closed:
            return

        for read_fn in self._connection_read_fns:
            if read_fn.is_waiting:
                read_fn()

        for write_fn in self._connection_write_fns:
            write_fn((CLOSE_COMMAND, None))

        for _, _, write_fn, _ in self._paused:
            write_fn((CLOSE_COMMAND, None))

        for process in self._workers:
            process.join()

        for _, _, _, process in self._paused:
            process.join()

        self._is_closed = True

    def pause_at(self, index: int) -> None:
        r"""Pauses computation on this env without destroying the env.

        :param index: which env to pause. All indexes after this one will be
            shifted down by one.

        This is useful for not needing to call steps on all environments when
        only some are active (for example during the last episodes of running
        eval episodes).
        """
        if self._connection_read_fns[index].is_waiting:
            self._connection_read_fns[index]()
        read_fn = self._connection_read_fns.pop(index)
        write_fn = self._connection_write_fns.pop(index)
        worker = self._workers.pop(index)
        self._paused.append((index, read_fn, write_fn, worker))

    def resume_all(self) -> None:
        r"""Resumes any paused envs."""
        for index, read_fn, write_fn, worker in reversed(self._paused):
            self._connection_read_fns.insert(index, read_fn)
            self._connection_write_fns.insert(index, write_fn)
            self._workers.insert(index, worker)
        self._paused = []

    def call_at(
        self,
        index: int,
        function_name: str,
        function_args: Optional[Dict[str, Any]] = None,
    ) -> Any:
        r"""Calls a function or retrieves a property/member variable (which is passed by name)
        on the selected env and returns the result.

        :param index: which env to call the function on.
        :param function_name: the name of the function to call or property to retrieve on the env.
        :param function_args: optional function args.
        :return: result of calling the function.
        """
        self._connection_write_fns[index](
            (CALL_COMMAND, (function_name, function_args))
        )
        result = self._connection_read_fns[index]()
        return result

    def call(
        self,
        function_names: List[str],
        function_args_list: Optional[List[Any]] = None,
    ) -> List[Any]:
        r"""Calls a list of functions (which are passed by name) on the
        corresponding env (by index).

        :param function_names: the name of the functions to call on the envs.
        :param function_args_list: list of function args for each function. If
            provided, :py:`len(function_args_list)` should be as long as
            :py:`len(function_names)`.
        :return: result of calling the function.
        """
        if function_args_list is None:
            function_args_list = [None] * len(function_names)
        assert len(function_names) == len(function_args_list)
        func_args = zip(function_names, function_args_list)
        for write_fn, func_args_on in zip(
            self._connection_write_fns, func_args
        ):
            write_fn((CALL_COMMAND, func_args_on))
        results = []
        for read_fn in self._connection_read_fns:
            results.append(read_fn())
        return results

    def render(
        self, mode: str = "human", *args, **kwargs
    ) -> Optional[np.ndarray]:
        r"""Render observations from all environments in a tiled image."""
        if self._batch_renderer is not None:
            images = self._batch_renderer.copy_output_to_image()
        else:
            for write_fn in self._connection_write_fns:
                write_fn(
                    (RENDER_COMMAND, (args, {"mode": "rgb_array", **kwargs}))
                )
            images = [read_fn() for read_fn in self._connection_read_fns]
        tile = tile_images(images)
        if mode == "human":
            from habitat.core.utils import try_cv2_import

            cv2 = try_cv2_import()

            cv2.imshow("vecenv", tile[:, :, ::-1])
            cv2.waitKey(1)
            return None
        elif mode == "rgb_array":
            return tile
        else:
            raise NotImplementedError

    def initialize_batch_renderer(self, config: "DictConfig") -> None:
        r"""Provides VectorEnv with batch rendering capability.
        Refer to the EnvBatchRenderer class.

        :param config: Base configuration."""
        assert config.habitat.simulator.renderer.enable_batch_renderer
        self._batch_renderer = EnvBatchRenderer(config, self.num_envs)

    @property
    def _valid_start_methods(self) -> Set[str]:
        return {"forkserver", "spawn", "fork"}

    def _warn_cuda_tensors(
        self,
        action: Union[int, np.ndarray, Dict[str, Any], "torch.Tensor"],
        prefix: Optional[str] = None,
    ):
        if torch is None:
            return
        if isinstance(action, dict):
            for k, v in action.items():
                subk = f"{prefix}.{k}" if prefix is not None else k
                self._warn_cuda_tensors(v, prefix=subk)
        elif isinstance(action, torch.Tensor) and action.device.type == "cuda":
            warnings.warn(
                f"Action with key {subk} is a CUDA tensor."
                "  This will result in a CUDA context in the subproccess worker."
                "  Using CPU tensors instead is recommended."
            )

    def __del__(self):
        self.close()

    def __enter__(self):
        return self

    def __exit__(self, exc_type, exc_val, exc_tb):
        self.close()


class ThreadedVectorEnv(VectorEnv):
    r"""Provides same functionality as :ref:`VectorEnv`, the only difference
    is it runs in a multi-thread setup inside a single process.

    The :ref:`VectorEnv` runs in a multi-proc setup. This makes it much easier
    to debug when using :ref:`VectorEnv` because you can actually put break
    points in the environment methods. It should not be used for best
    performance.
    """

    def _spawn_workers(
        self,
        env_fn_args: Sequence[Tuple],
        make_env_fn: Callable[..., Env] = _make_env_fn,
        workers_ignore_signals: bool = False,
    ) -> Tuple[List[_ReadWrapper], List[_WriteWrapper]]:
        queues: Iterator[Tuple[Any, ...]] = zip(
            *[(Queue(), Queue()) for _ in range(self._num_envs)]
        )
        parent_read_queues, parent_write_queues = queues
        self._workers = []
        for parent_read_queue, parent_write_queue, env_args in zip(
            parent_read_queues, parent_write_queues, env_fn_args
        ):
            thread = Thread(
                target=self._worker_env,
                args=(
                    parent_write_queue.get,
                    parent_read_queue.put,
                    make_env_fn,
                    env_args,
                    self._auto_reset_done,
                ),
            )
            self._workers.append(thread)
            thread.daemon = True
            thread.start()

        read_fns = [
            _ReadWrapper(q.get, rank)
            for rank, q in enumerate(parent_read_queues)
        ]
        write_fns = [
            _WriteWrapper(q.put, read_wrapper)
            for q, read_wrapper in zip(parent_write_queues, read_fns)
        ]
        return read_fns, write_fns<|MERGE_RESOLUTION|>--- conflicted
+++ resolved
@@ -261,26 +261,12 @@
                 if command == STEP_COMMAND:
                     task = inner_env.env.env._env.task
 
-                    t_start = time.time()
                     observations, reward, done, info = env.step(data)
-<<<<<<< HEAD
-                    task.add_perf_timing("vector_env_step", t_start)
-
-                    t_start = time.time()
+
                     if auto_reset_done and done:
                         observations = env.reset()
-                    task.add_perf_timing("vector_env_auto_reset", t_start)
-
-                    t_start = time.time()
+
                     connection_write_fn((observations, reward, done, info))
-                    task.add_perf_timing("vector_env_conn_write", t_start)
-=======
-
-                    if auto_reset_done and done:
-                        observations = env.reset()
-
-                    connection_write_fn((observations, reward, done, info))
->>>>>>> c951ae2c
 
                 elif command == RESET_COMMAND:
                     observations = env.reset()
