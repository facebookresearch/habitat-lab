# @package _global_

defaults:
  - /habitat: habitat_config_base
  - /habitat/simulator/agents@habitat.simulator.agents.main_agent: depthp_head_rgb_third_agent
  - /habitat/task/rearrange: cat_nav_to_obj
  - /habitat/dataset/rearrangement: floorplanner
  - _self_

habitat:
  gym:
    auto_name: NavToObj
    obs_keys:
      - robot_head_depth
      - robot_head_panoptic
      - object_embedding
      - cat_nav_goal_segmentation
      - receptacle_segmentation
      - start_receptacle
      - robot_start_gps
      - robot_start_compass
      - joint
  environment:
    max_episode_steps: 400
  simulator:
    type: ObjectRearrangeSim-v0
    additional_object_paths:
      - data/objects/ycb/configs/
      - data/objects/amazon_berkeley/configs/
      - data/objects/google_object_dataset/configs/
    debug_render_goal: False
    debug_render: False
    concur_render: True
    auto_sleep: True
    requires_textures: False
    kinematic_mode: True
    agents:
      main_agent:
        radius: 0.3
<<<<<<< HEAD
        height: 1.41
=======
>>>>>>> 7a92b0bb
        robot_urdf: data/robots/hab_stretch/urdf/hab_stretch.urdf
        robot_type: "StretchRobot"
        sim_sensors:
           head_depth_sensor:
             height: 256
             width: 256
             hfov: 42
           head_panoptic_sensor:
             height: 256
             width: 256
             hfov: 42
    habitat_sim_v0:
      allow_sliding: False
      enable_physics: True
    needs_markers: false
  dataset:
    data_path: data/datasets/floorplanner/rearrange/v1/{split}/categorical_rearrange_easy.json.gz
    type: ObjectRearrangeDataset-v0<|MERGE_RESOLUTION|>--- conflicted
+++ resolved
@@ -37,10 +37,7 @@
     agents:
       main_agent:
         radius: 0.3
-<<<<<<< HEAD
         height: 1.41
-=======
->>>>>>> 7a92b0bb
         robot_urdf: data/robots/hab_stretch/urdf/hab_stretch.urdf
         robot_type: "StretchRobot"
         sim_sensors:
