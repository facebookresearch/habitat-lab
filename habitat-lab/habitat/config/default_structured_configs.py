#!/usr/bin/env python3

# Copyright (c) Meta Platforms, Inc. and its affiliates.
# This source code is licensed under the MIT license found in the
# LICENSE file in the root directory of this source tree.

from typing import Any, Dict, List, Optional, Tuple

import attr
from hydra.core.config_store import ConfigStore
from omegaconf import II, MISSING

# __all__ is used for documentation. Only put in this list the configurations
# that have proper documentation for.
__all__ = [
    # HABITAT
    "HabitatConfig",
    # DATASET
    "DatasetConfig",
    # TASK
    "TaskConfig",
    # ENVIRONMENT
    "EnvironmentConfig",
    # NAVIGATION ACTIONS
    "StopActionConfig",
    "MoveForwardActionConfig",
    "TurnLeftActionConfig",
    "TurnLeftActionConfig",
    "TurnRightActionConfig",
    "LookUpActionConfig",
    "LookDownActionConfig",
    # NAVIGATION MEASURES
    "NumStepsMeasurementConfig",
    "DistanceToGoalMeasurementConfig",
    "SuccessMeasurementConfig",
    "SPLMeasurementConfig",
    "SoftSPLMeasurementConfig",
    "DistanceToGoalRewardMeasurementConfig",
    # NAVIGATION LAB SENSORS
    "ObjectGoalSensorConfig",
    "InstanceImageGoalSensorConfig",
    "InstanceImageGoalHFOVSensorConfig",
    "CompassSensorConfig",
    "GPSSensorConfig",
    "PointGoalWithGPSCompassSensorConfig",
    # REARRANGEMENT ACTIONS
    "EmptyActionConfig",
    "ArmActionConfig",
    "BaseVelocityActionConfig",
    "HumanoidJointActionConfig",
    "RearrangeStopActionConfig",
    "OracleNavActionConfig",
    # REARRANGEMENT LAB SENSORS
    "RelativeRestingPositionSensorConfig",
    "IsHoldingSensorConfig",
    "EEPositionSensorConfig",
    "JointSensorConfig",
    "HumanoidJointSensorConfig",
    "TargetStartSensorConfig",
    "GoalSensorConfig",
    "TargetStartGpsCompassSensorConfig",
    "TargetGoalGpsCompassSensorConfig",
    # REARRANGEMENT MEASUREMENTS
    "EndEffectorToRestDistanceMeasurementConfig",
    "RobotForceMeasurementConfig",
    "DoesWantTerminateMeasurementConfig",
    "ForceTerminateMeasurementConfig",
    "ObjectToGoalDistanceMeasurementConfig",
    "ObjAtGoalMeasurementConfig",
    "ArtObjAtDesiredStateMeasurementConfig",
    "RotDistToGoalMeasurementConfig",
    "CompositeStageGoalsMeasurementConfig",
    "NavToPosSuccMeasurementConfig",
    # REARRANGEMENT MEASUREMENTS TASK REWARDS AND MEASURES
    "RearrangePickSuccessMeasurementConfig",
    "RearrangePickRewardMeasurementConfig",
    "PlaceSuccessMeasurementConfig",
    "PlaceRewardMeasurementConfig",
    "ArtObjSuccessMeasurementConfig",
    "ArtObjRewardMeasurementConfig",
    "NavToObjSuccessMeasurementConfig",
    "NavToObjRewardMeasurementConfig",
    "CompositeSuccessMeasurementConfig",
    # PROFILING MEASURES
    "RuntimePerfStatsMeasurementConfig",
]


<<<<<<< HEAD
@attr.s(auto_attribs=True, slots=True)
=======
@dataclass
>>>>>>> 79ef7157
class HabitatBaseConfig:
    pass


@attr.s(auto_attribs=True, slots=True)
class IteratorOptionsConfig(HabitatBaseConfig):
    cycle: bool = True
    shuffle: bool = True
    group_by_scene: bool = True
    num_episode_sample: int = -1
    max_scene_repeat_episodes: int = -1
    max_scene_repeat_steps: int = int(1e4)
    step_repetition_range: float = 0.2


@attr.s(auto_attribs=True, slots=True)
class EnvironmentConfig(HabitatBaseConfig):
    r"""
    Some habitat environment configurations.

    :property max_episode_steps: The maximum number of environment steps before the episode ends.
    :property max_episode_seconds: The maximum number of wall-clock seconds before the episode ends.
    """
    max_episode_steps: int = 1000
    max_episode_seconds: int = 10000000
    iterator_options: IteratorOptionsConfig = IteratorOptionsConfig()


# -----------------------------------------------------------------------------
# # Actions
# -----------------------------------------------------------------------------
@attr.s(auto_attribs=True, slots=True)
class ActionConfig(HabitatBaseConfig):
    type: str = MISSING
    agent_index: int = 0


@attr.s(auto_attribs=True, slots=True)
class StopActionConfig(ActionConfig):
    r"""
    In Navigation tasks only, the stop action is a discrete action. When called, the Agent
    will request to stop the navigation task. Note that this action is needed to
    succeed in a Navigation task since the Success is determined by the Agent calling
    the stop action within range of the target.
    Note that this is different from the RearrangeStopActionConfig that works for
    Rearrangement tasks only instead of the Navigation tasks.
    """
    type: str = "StopAction"


@attr.s(auto_attribs=True, slots=True)
class EmptyActionConfig(ActionConfig):
    r"""
    In Navigation tasks only, the pass action. The robot will do nothing.
    """
    type: str = "EmptyAction"


# -----------------------------------------------------------------------------
# # NAVIGATION actions
# -----------------------------------------------------------------------------


<<<<<<< HEAD
@dataclass
class DiscreteNavigationActionConfig(ActionConfig):
    tilt_angle: int = 15  # angle to tilt the camera up or down in degrees


@dataclass
class MoveForwardActionConfig(DiscreteNavigationActionConfig):
    r"""
    This discrete action will move the robot forward by
=======
@dataclass
class DiscreteNavigationActionConfig(ActionConfig):
    tilt_angle: int = 15  # angle to tilt the camera up or down in degrees


@dataclass
class MoveForwardActionConfig(DiscreteNavigationActionConfig):
    r"""
    In Navigation tasks only, this discrete action will move the robot forward by
>>>>>>> 79ef7157
    a fixed amount determined by the SimulatorConfig.forward_step_size amount.
    """
    type: str = "MoveForwardAction"


@dataclass
class TurnLeftActionConfig(DiscreteNavigationActionConfig):
    r"""
<<<<<<< HEAD
    This discrete action will rotate the robot to the left
=======
    In Navigation tasks only, this discrete action will rotate the robot to the left
>>>>>>> 79ef7157
    by a fixed amount determined by the SimulatorConfig.turn_angle amount.
    """
    type: str = "TurnLeftAction"


@dataclass
class TurnRightActionConfig(DiscreteNavigationActionConfig):
    r"""
<<<<<<< HEAD
    This discrete action will rotate the robot to the right
=======
    In Navigation tasks only, this discrete action will rotate the robot to the right
>>>>>>> 79ef7157
    by a fixed amount determined by the SimulatorConfig.turn_angle amount.
    """
    type: str = "TurnRightAction"


@dataclass
class LookUpActionConfig(DiscreteNavigationActionConfig):
    r"""
<<<<<<< HEAD
    This discrete action will rotate the robot's camera up
=======
    In Navigation tasks only, this discrete action will rotate the robot's camera up
>>>>>>> 79ef7157
    by a fixed amount determined by the SimulatorConfig.tilt_angle amount.
    """
    type: str = "LookUpAction"


@dataclass
class LookDownActionConfig(DiscreteNavigationActionConfig):
    r"""
<<<<<<< HEAD
    This discrete action will rotate the robot's camera down
=======
    In Navigation tasks only, this discrete action will rotate the robot's camera down
>>>>>>> 79ef7157
    by a fixed amount determined by the SimulatorConfig.tilt_angle amount.
    """
    type: str = "LookDownAction"


@attr.s(auto_attribs=True, slots=True)
class TeleportActionConfig(ActionConfig):
    type: str = "TeleportAction"


@attr.s(auto_attribs=True, slots=True)
class VelocityControlActionConfig(ActionConfig):
    type: str = "VelocityAction"
    # meters/sec
    lin_vel_range: List[float] = [0.0, 0.25]
    # deg/sec
    ang_vel_range: List[float] = [-10.0, 10.0]
    min_abs_lin_speed: float = 0.025  # meters/sec
    min_abs_ang_speed: float = 1.0  # # deg/sec
    time_step: float = 1.0  # seconds


# -----------------------------------------------------------------------------
# # REARRANGE actions
# -----------------------------------------------------------------------------
@attr.s(auto_attribs=True, slots=True)
class ArmActionConfig(ActionConfig):
    r"""
    In Rearrangement tasks only, the action that will move the robot arm around. The action represents to delta angle (in radians) of each joint.

    :property grasp_thresh_dist: The grasp action will only work on the closest object if its distance to the end effector is smaller than this value. Only for `MagicGraspAction` grip_controller.
    :property grip_controller: Can either be None,  `MagicGraspAction` or `SuctionGraspAction`. If None, the arm will be unable to grip object. Magic grasp will grasp the object if the end effector is within grasp_thresh_dist of an object, with `SuctionGraspAction`, the object needs to be in contact with the end effector.
    :property gaze_distance_range: The gaze action will only work on the closet object if its distance to the end effector is smaller than this value. Only for `GazeGraspAction` grip_controller.
    :property center_cone_angle_threshold: The threshold angle between the line of sight and center_cone_vector. Only for `GazeGraspAction` grip_controller.
    :property center_cone_vector: The vector that the camera's line of sight should be when grasping the object. Only for `GazeGraspAction` grip_controller.
<<<<<<< HEAD
    :property grasp_threshold: The gripper is enabled if `grip_action` is greather than `grasp_threshold`
=======
>>>>>>> 79ef7157
    """
    type: str = "ArmAction"
    arm_controller: str = "ArmRelPosAction"
    grip_controller: Optional[str] = None
    arm_joint_mask: Optional[List[int]] = None
    arm_joint_dimensionality: int = 7
    grasp_thresh_dist: float = 0.15
    disable_grip: bool = False
    max_delta_pos: float = (
        0.0125  # The maximum an arm joint can move in a single step
    )
    min_delta_pos: float = (
        0.0  # The minimum an arm joint needs to move in a single step
    )
    ee_ctrl_lim: float = 0.015
    should_clip: bool = False
    render_ee_target: bool = False
    gaze_distance_range: Optional[List[float]] = None
    center_cone_angle_threshold: float = 0.0
    center_cone_vector: Optional[List[float]] = None
<<<<<<< HEAD
    wrong_grasp_should_end: bool = False
    gaze_distance_from: str = "camera"
    gaze_center_square_width: float = 1
    grasp_threshold: float = 0.0
    oracle_snap: bool = False
=======
>>>>>>> 79ef7157


@attr.s(auto_attribs=True, slots=True)
class BaseVelocityActionConfig(ActionConfig):
    r"""
    In Rearrangement only. Corresponds to the base velocity. Contains two continuous actions, the first one controls forward and backward motion, the second the rotation.
    """
    type: str = "BaseVelAction"
    lin_speed: float = 10.0
    ang_speed: float = 10.0
    allow_dyn_slide: bool = True
    allow_back: bool = True
    collision_threshold: float = 1e-5
    navmesh_offset: Optional[List[float]] = None
    min_displacement: float = 0.1  # minimum displacement that is allowed
    max_displacement_along_axis: float = 0.25  # maximum displacement
    max_turn_degrees: float = 30.0  # maximum turn waypoint
    min_turn_degrees: float = 5.0  # minimum turn waypoint
    allow_lateral_movement: bool = False  # whether to allow lateral movement
    allow_simultaneous_turn: bool = False  # whether to allow simultaneous turn
    discrete_movement: bool = (
        False  # whether to move/rotate only in discrete steps
    )
    constraint_base_in_manip_mode: bool = (
        False  # whether to constraint base motion in manip mode
    )


@dataclass
class BaseVelocityNonCylinderActionConfig(ActionConfig):
    r"""
    In Rearrangement only for the non cylinder shape of the robot. Corresponds to the base velocity. Contains two continuous actions, the first one controls forward and backward motion, the second the rotation.
    """
    type: str = "BaseVelNonCylinderAction"
    # The max longitudinal and lateral linear speeds of the robot
    longitudinal_lin_speed: float = 10.0
    lateral_lin_speed: float = 10.0
    # The max angular speed of the robot
    ang_speed: float = 10.0
    # If we want to do sliding or not
    allow_dyn_slide: bool = False
    # If we allow the robot to move back or not
    allow_back: bool = True
    # There is a collision if the difference between the clamped NavMesh position and target position
    # is more than collision_threshold for any point.
    collision_threshold: float = 1e-5
    # The x and y locations of the clamped NavMesh position
    navmesh_offset: Optional[List[float]] = None
    # If we allow the robot to move laterally.
    enable_lateral_move: bool = False


@dataclass
class HumanoidJointActionConfig(ActionConfig):
    r"""
    In Rearrangement only. Corresponds to actions to change the humanoid joints. Contains the parameter num_joints, indicating the joints that can be modified.
    """
    type: str = "HumanoidJointAction"
    num_joints: int = 17


@dataclass
class BaseVelocityNonCylinderActionConfig(ActionConfig):
    r"""
    In Rearrangement only for the non cylinder shape of the robot. Corresponds to the base velocity. Contains two continuous actions, the first one controls forward and backward motion, the second the rotation.
    """
    type: str = "BaseVelNonCylinderAction"
    # The max longitudinal and lateral linear speeds of the robot
    longitudinal_lin_speed: float = 10.0
    lateral_lin_speed: float = 10.0
    # The max angular speed of the robot
    ang_speed: float = 10.0
    # If we want to do sliding or not
    allow_dyn_slide: bool = False
    # If we allow the robot to move back or not
    allow_back: bool = True
    # There is a collision if the difference between the clamped NavMesh position and target position
    # is more than collision_threshold for any point.
    collision_threshold: float = 1e-5
    # The x and y locations of the clamped NavMesh position
    navmesh_offset: Optional[List[float]] = None
    # If we allow the robot to move laterally.
    enable_lateral_move: bool = False


@dataclass
class HumanoidJointActionConfig(ActionConfig):
    r"""
    In Rearrangement only. Corresponds to actions to change the humanoid joints. Contains the parameter num_joints, indicating the joints that can be modified.
    """
    type: str = "HumanoidJointAction"
    num_joints: int = 17


@dataclass
class RearrangeStopActionConfig(ActionConfig):
    r"""
    In rearrangement tasks only, if the robot calls this action, the task will end.
    """
    type: str = "RearrangeStopAction"


@attr.s(auto_attribs=True, slots=True)
class ManipulationModeActionConfig(ActionConfig):
    type: str = "ManipulationModeAction"
    threshold: float = 0.8


@dataclass
class PddlApplyActionConfig(ActionConfig):
    type: str = "PddlApplyAction"


@dataclass
class PddlApplyActionConfig(ActionConfig):
    type: str = "PddlApplyAction"


@dataclass
class OracleNavActionConfig(ActionConfig):
    """
    Rearrangement Only, Oracle navigation action.
    This action takes as input a discrete ID which refers to an object in the
    PDDL domain. The oracle navigation controller then computes the actions to
    navigate to that desired object.
    """

    type: str = "OracleNavAction"
    # Whether the motion is in the form of base_velocity or human_joints
    motion_control: str = "base_velocity"
    num_joints: int = 17
    turn_velocity: float = 1.0
    forward_velocity: float = 1.0
    turn_thresh: float = 0.1
    dist_thresh: float = 0.2
    lin_speed: float = 10.0
    ang_speed: float = 10.0
    allow_dyn_slide: bool = True
    allow_back: bool = True
    spawn_max_dist_to_obj: float = 2.0
    num_spawn_attempts: int = 200


# -----------------------------------------------------------------------------
# # EQA actions
# -----------------------------------------------------------------------------
@attr.s(auto_attribs=True, slots=True)
class AnswerActionConfig(ActionConfig):
    type: str = "AnswerAction"


# -----------------------------------------------------------------------------
# # TASK_SENSORS
# -----------------------------------------------------------------------------
@attr.s(auto_attribs=True, slots=True)
class LabSensorConfig(HabitatBaseConfig):
    type: str = MISSING


@attr.s(auto_attribs=True, slots=True)
class PointGoalSensorConfig(LabSensorConfig):
    type: str = "PointGoalSensor"
    goal_format: str = "POLAR"
    dimensionality: int = 2


@attr.s(auto_attribs=True, slots=True)
class PointGoalWithGPSCompassSensorConfig(PointGoalSensorConfig):
    """
    Indicates the position of the point goal in the frame of reference of the robot.
    """

    type: str = "PointGoalWithGPSCompassSensor"


@attr.s(auto_attribs=True, slots=True)
class ObjectGoalSensorConfig(LabSensorConfig):
    r"""
    For Object Navigation tasks only. Generates a discrete observation containing
    the id of the goal object for the episode.

    :property goal_spec: A string that can take the value TASK_CATEGORY_ID or OBJECT_ID. If the value is TASK_CATEGORY_ID, then the observation will be the id of the `episode.object_category` attribute, if the value is OBJECT_ID, then the observation will be the id of the first goal object.
    :property goal_spec_max_val: If the `goal_spec` is OBJECT_ID, then `goal_spec_max_val` is the total number of different objects that can be goals. Note that this value must be greater than the largest episode goal category id.
    """
    type: str = "ObjectGoalSensor"
    goal_spec: str = "TASK_CATEGORY_ID"
    goal_spec_max_val: int = 50


@attr.s(auto_attribs=True, slots=True)
class ImageGoalSensorConfig(LabSensorConfig):
    type: str = "ImageGoalSensor"


@attr.s(auto_attribs=True, slots=True)
class InstanceImageGoalSensorConfig(LabSensorConfig):
    r"""
    Used only by the InstanceImageGoal Navigation task. The observation is a rendered
    image of the goal object within the scene.
    """
    type: str = "InstanceImageGoalSensor"


@attr.s(auto_attribs=True, slots=True)
class InstanceImageGoalHFOVSensorConfig(LabSensorConfig):
    r"""
    Used only by the InstanceImageGoal Navigation task. The observation is a single
    float value corresponding to the Horizontal field of view (HFOV) in degrees of
    the image provided by the `InstanceImageGoalSensor`.
    """
    type: str = "InstanceImageGoalHFOVSensor"


@attr.s(auto_attribs=True, slots=True)
class HeadingSensorConfig(LabSensorConfig):
    type: str = "HeadingSensor"


@attr.s(auto_attribs=True, slots=True)
class CompassSensorConfig(LabSensorConfig):
    r"""
    For Navigation tasks only. The observation of the
    `EpisodicCompassSensor` is a single float value corresponding to
    the angle difference in radians between the current rotation of the robot and the
    start rotation of the robot along the vertical axis.
    """
    type: str = "CompassSensor"


@attr.s(auto_attribs=True, slots=True)
class GPSSensorConfig(LabSensorConfig):
    r"""
    For Navigation tasks only. The observation of the EpisodicGPSSensor are two float values
    corresponding to the vector difference in the horizontal plane between the current position
    and the start position of the robot (in meters).
    """
    type: str = "GPSSensor"
    dimensionality: int = 2


@attr.s(auto_attribs=True, slots=True)
class RobotStartCompassSensorConfig(CompassSensorConfig):
    type: str = "RobotStartCompassSensor"


@attr.s(auto_attribs=True, slots=True)
class RobotStartGPSSensorConfig(GPSSensorConfig):
    type: str = "RobotStartGPSSensor"


@attr.s(auto_attribs=True, slots=True)
class ProximitySensorConfig(LabSensorConfig):
    type: str = "ProximitySensor"
    max_detection_radius: float = 2.0


@attr.s(auto_attribs=True, slots=True)
class JointSensorConfig(LabSensorConfig):
    r"""
    Rearrangement only. Returns the joint positions of the robot.
    """
    type: str = "JointSensor"
    dimensionality: int = 7


@dataclass
class HumanoidJointSensorConfig(LabSensorConfig):
    r"""
    Rearrangement only. Returns the joint positions of the robot.
    """
    type: str = "HumanoidJointSensor"
    dimensionality: int = 17 * 4


@dataclass
class EEPositionSensorConfig(LabSensorConfig):
    r"""
    Rearrangement only. the cartesian coordinates (3 floats) of the arm's end effector in the frame of reference of the robot's base.
    """
    type: str = "EEPositionSensor"


@attr.s(auto_attribs=True, slots=True)
class IsHoldingSensorConfig(LabSensorConfig):
    r"""
    Rearrangement only. A single float sensor with value 1.0 if the robot is grasping any object and 0.0 otherwise.
    """
    type: str = "IsHoldingSensor"


@attr.s(auto_attribs=True, slots=True)
class RelativeRestingPositionSensorConfig(LabSensorConfig):
    r"""
    Rearrangement only. Sensor for the relative position of the end-effector's resting position, relative to the end-effector's current position.
    The three values correspond to the cartesian coordinates of the resting position in the frame of reference of the end effector.
    The desired resting position is determined by the habitat.task.desired_resting_position coordinates relative to the robot's base.
    """

    type: str = "RelativeRestingPositionSensor"


@attr.s(auto_attribs=True, slots=True)
class JointVelocitySensorConfig(LabSensorConfig):
    type: str = "JointVelocitySensor"
    dimensionality: int = 7


@attr.s(auto_attribs=True, slots=True)
class OracleNavigationActionSensorConfig(LabSensorConfig):
    type: str = "OracleNavigationActionSensor"


@attr.s(auto_attribs=True, slots=True)
class RestingPositionSensorConfig(LabSensorConfig):
    type: str = "RestingPositionSensor"


@attr.s(auto_attribs=True, slots=True)
class ArtJointSensorConfig(LabSensorConfig):
    type: str = "ArtJointSensor"


@attr.s(auto_attribs=True, slots=True)
class NavGoalSensorConfig(LabSensorConfig):
    type: str = "NavGoalSensor"


@attr.s(auto_attribs=True, slots=True)
class ArtJointSensorNoVelSensorConfig(LabSensorConfig):
    type: str = "ArtJointSensorNoVel"  # TODO: add "Sensor" suffix


@attr.s(auto_attribs=True, slots=True)
class MarkerRelPosSensorConfig(LabSensorConfig):
    type: str = "MarkerRelPosSensor"


@attr.s(auto_attribs=True, slots=True)
class TargetStartSensorConfig(LabSensorConfig):
    r"""
    Rearrangement only. Returns the relative position from end effector to a target object that needs to be picked up.
    """
    type: str = "TargetStartSensor"
    goal_format: str = "CARTESIAN"
    dimensionality: int = 3


@attr.s(auto_attribs=True, slots=True)
class TargetCurrentSensorConfig(LabSensorConfig):
    type: str = "TargetCurrentSensor"
    goal_format: str = "CARTESIAN"
    dimensionality: int = 3


@attr.s(auto_attribs=True, slots=True)
class GoalSensorConfig(LabSensorConfig):
    """
    Rearrangement only. Returns the relative position from end effector to a goal position in which the agent needs to place an object.
    """

    type: str = "GoalSensor"
    goal_format: str = "CARTESIAN"
    dimensionality: int = 3


@attr.s(auto_attribs=True, slots=True)
class NavGoalPointGoalSensorConfig(LabSensorConfig):
    type: str = "NavGoalPointGoalSensor"


@attr.s(auto_attribs=True, slots=True)
class GlobalPredicatesSensorConfig(LabSensorConfig):
    type: str = "GlobalPredicatesSensor"


@attr.s(auto_attribs=True, slots=True)
class TargetStartGpsCompassSensorConfig(LabSensorConfig):
    r"""
    Rearrangement only. Returns the initial position of every object that needs to be rearranged in composite tasks, in 2D polar coordinates.
    """
    type: str = "TargetStartGpsCompassSensor"


@attr.s(auto_attribs=True, slots=True)
class TargetGoalGpsCompassSensorConfig(LabSensorConfig):
    r"""
    Rearrangement only. Returns the desired goal position of every object that needs to be rearranged in composite tasks, in 2D polar coordinates.
    """
    type: str = "TargetGoalGpsCompassSensor"


@attr.s(auto_attribs=True, slots=True)
class NavToSkillSensorConfig(LabSensorConfig):
    type: str = "NavToSkillSensor"
    num_skills: int = 8


@attr.s(auto_attribs=True, slots=True)
class AbsTargetStartSensorConfig(LabSensorConfig):
    type: str = "AbsTargetStartSensor"
    goal_format: str = "CARTESIAN"
    dimensionality: int = 3


@attr.s(auto_attribs=True, slots=True)
class AbsGoalSensorConfig(LabSensorConfig):
    type: str = "AbsGoalSensor"
    goal_format: str = "CARTESIAN"
    dimensionality: int = 3


@attr.s(auto_attribs=True, slots=True)
class DistToNavGoalSensorConfig(LabSensorConfig):
    type: str = "DistToNavGoalSensor"


@attr.s(auto_attribs=True, slots=True)
class ObjectCategorySensorConfig(LabSensorConfig):
    type: str = "ObjectCategorySensor"


@attr.s(auto_attribs=True, slots=True)
class GoalReceptacleSensorConfig(LabSensorConfig):
    type: str = "GoalReceptacleSensor"


@attr.s(auto_attribs=True, slots=True)
class StartReceptacleSensorConfig(LabSensorConfig):
    type: str = "StartReceptacleSensor"


@attr.s(auto_attribs=True, slots=True)
class ObjectEmbeddingSensorConfig(LabSensorConfig):
    type: str = "ObjectEmbeddingSensor"
    embeddings_file: str = "data/objects/clip_embeddings.pickle"
    dimensionality: int = 512


@attr.s(auto_attribs=True, slots=True)
class ObjectSegmentationSensorConfig(LabSensorConfig):
    type: str = "ObjectSegmentationSensor"
    blank_out_prob: float = 0.0


@attr.s(auto_attribs=True, slots=True)
class StartRecepSegmentationSensorConfig(ObjectSegmentationSensorConfig):
    type: str = "StartRecepSegmentationSensor"


@attr.s(auto_attribs=True, slots=True)
class GoalRecepSegmentationSensorConfig(ObjectSegmentationSensorConfig):
    type: str = "GoalRecepSegmentationSensor"


@attr.s(auto_attribs=True, slots=True)
class CameraPoseSensorConfig(LabSensorConfig):
    type: str = "CameraPoseSensor"


@attr.s(auto_attribs=True, slots=True)
class ReceptacleSegmentationSensorConfig(LabSensorConfig):
    type: str = "ReceptacleSegmentationSensor"
    blank_out_prob: float = 0.0


@attr.s(auto_attribs=True, slots=True)
class OVMMNavGoalSegmentationSensorConfig(LabSensorConfig):
    type: str = "OVMMNavGoalSegmentationSensor"
    blank_out_prob: float = 0.0


@attr.s(auto_attribs=True, slots=True)
class LocalizationSensorConfig(LabSensorConfig):
    type: str = "LocalizationSensor"


@attr.s(auto_attribs=True, slots=True)
class QuestionSensorConfig(LabSensorConfig):
    type: str = "QuestionSensor"


@attr.s(auto_attribs=True, slots=True)
class InstructionSensorConfig(LabSensorConfig):
    type: str = "InstructionSensor"
    instruction_sensor_uuid: str = "instruction"


# -----------------------------------------------------------------------------
# Measurements
# -----------------------------------------------------------------------------
@attr.s(auto_attribs=True, slots=True)
class MeasurementConfig(HabitatBaseConfig):
    type: str = MISSING


@attr.s(auto_attribs=True, slots=True)
class SuccessMeasurementConfig(MeasurementConfig):
    r"""
    For Navigation tasks only, Measures 1.0 if the robot reached a success and 0 otherwise.
    A success is defined as calling the `StopAction` when the `DistanceToGoal`
    Measure is smaller than `success_distance`.

    :property success_distance: The minimal distance the robot must be to the goal for a success.
    """
    type: str = "Success"
    success_distance: float = 0.2


@attr.s(auto_attribs=True, slots=True)
class SPLMeasurementConfig(MeasurementConfig):
    r"""
    For Navigation tasks only, Measures the SPL (Success weighted by Path Length)
    ref: On Evaluation of Embodied Agents - Anderson et. al
    https://arxiv.org/pdf/1807.06757.pdf
    Measure is always 0 except at success where it will be
    the ratio of the optimal distance from start to goal over the total distance
    traveled by the agent. Maximum value is 1.
    SPL = success * optimal_distance_to_goal / distance_traveled_so_far
    """
    type: str = "SPL"


@attr.s(auto_attribs=True, slots=True)
class SoftSPLMeasurementConfig(MeasurementConfig):
    r"""
    For Navigation tasks only, Similar to SPL, but instead of a boolean,
    success is now calculated as 1 - (ratio of distance covered to target).
    SoftSPL = max(0, 1 - distance_to_goal / optimal_distance_to_goal) * optimal_distance_to_goal / distance_traveled_so_far
    """
    type: str = "SoftSPL"


@attr.s(auto_attribs=True, slots=True)
class FogOfWarConfig:
    draw: bool = True
    visibility_dist: float = 5.0
    fov: int = 90


@attr.s(auto_attribs=True, slots=True)
class TopDownMapMeasurementConfig(MeasurementConfig):
    type: str = "TopDownMap"
    max_episode_steps: int = (
        EnvironmentConfig().max_episode_steps
    )  # TODO : Use OmegaConf II()
    map_padding: int = 3
    map_resolution: int = 1024
    draw_source: bool = True
    draw_border: bool = True
    draw_shortest_path: bool = True
    draw_view_points: bool = True
    draw_goal_positions: bool = True
    # axes aligned bounding boxes
    draw_goal_aabbs: bool = True
    fog_of_war: FogOfWarConfig = FogOfWarConfig()


@attr.s(auto_attribs=True, slots=True)
class CollisionsMeasurementConfig(MeasurementConfig):
    type: str = "Collisions"


@dataclass
class RuntimePerfStatsMeasurementConfig(MeasurementConfig):
    """
    If added to the measurements, this will time various sections of code in
    the simulator and task logic. If using with a multi-environment trainer
    (like DD-PPO) it is recommended to only log this stat for one environment
    since this metric can include many numbers.
    """

    type: str = "RuntimePerfStats"


@dataclass
class RobotForceMeasurementConfig(MeasurementConfig):
    r"""
    The amount of force in newton's applied by the robot. It computes both the instant and accumulated.
    """
    type: str = "RobotForce"
    min_force: float = 20.0


@attr.s(auto_attribs=True, slots=True)
class ForceTerminateMeasurementConfig(MeasurementConfig):
    r"""
    If the force is greater than a certain threshold, this measure will be 1.0 and 0.0 otherwise.
    Note that if the measure is 1.0, the task will end as a result.

    :property max_accum_force: The threshold for the accumulated force. -1 is no threshold.
    :property max_instant_force: The threshold for the current, instant force. -1 is no threshold.
    """
    type: str = "ForceTerminate"
    max_accum_force: float = -1.0
    max_instant_force: float = -1.0


@attr.s(auto_attribs=True, slots=True)
class RobotCollisionsTerminateMeasurementConfig(MeasurementConfig):
    type: str = "RobotCollisionsTerminate"
    max_num_collisions: int = -1  # do not terminate by default


@attr.s(auto_attribs=True, slots=True)
class RobotCollisionsMeasurementConfig(MeasurementConfig):
    type: str = "RobotCollisions"


@attr.s(auto_attribs=True, slots=True)
class ObjectToGoalDistanceMeasurementConfig(MeasurementConfig):
    r"""
    In rearrangement only. The distance between the target object and the goal position for the object.
    """
    type: str = "ObjectToGoalDistance"


@attr.s(auto_attribs=True, slots=True)
class EndEffectorToObjectDistanceMeasurementConfig(MeasurementConfig):
    type: str = "EndEffectorToObjectDistance"


@attr.s(auto_attribs=True, slots=True)
class EndEffectorToRestDistanceMeasurementConfig(MeasurementConfig):
    """
    Rearrangement only. Distance between current end effector position
    and the resting position of the end effector. Requires that the
    RelativeRestingPositionSensor is attached to the agent.
    """

    type: str = "EndEffectorToRestDistance"


@attr.s(auto_attribs=True, slots=True)
class EndEffectorToGoalDistanceMeasurementConfig(MeasurementConfig):
    type: str = "EndEffectorToGoalDistance"


@attr.s(auto_attribs=True, slots=True)
class ArtObjAtDesiredStateMeasurementConfig(MeasurementConfig):
    r"""
    Rearrangement open/close container tasks only. Whether the articulated object (fridge or cabinet door) towards a desired state (open or closed) as defined by the task.
    """
    type: str = "ArtObjAtDesiredState"
    use_absolute_distance: bool = True
    success_dist_threshold: float = 0.05


@attr.s(auto_attribs=True, slots=True)
class GfxReplayMeasureMeasurementConfig(MeasurementConfig):
    type: str = "GfxReplayMeasure"


@attr.s(auto_attribs=True, slots=True)
class EndEffectorDistToMarkerMeasurementConfig(MeasurementConfig):
    type: str = "EndEffectorDistToMarker"


@attr.s(auto_attribs=True, slots=True)
class ArtObjStateMeasurementConfig(MeasurementConfig):
    type: str = "ArtObjState"


@attr.s(auto_attribs=True, slots=True)
class ArtObjSuccessMeasurementConfig(MeasurementConfig):
    r"""
    Rearrangement open/close container tasks only. Requires art_obj_at_desired_state. Is 1.0 if the articulated object is in desired state and the end effector is within rest_dist_threshold of the resting position. If must_call_stop is True, the robot must also call the rearrange_stop action.
    """
    type: str = "ArtObjSuccess"
    rest_dist_threshold: float = 0.15
    must_call_stop: bool = True


@attr.s(auto_attribs=True, slots=True)
class ArtObjRewardMeasurementConfig(MeasurementConfig):
    r"""
    Rearrangement open/close container tasks only. Requires art_obj_at_desired_state.

    :property dist_reward: At each step, the measure adds dist_reward times the distance the end effector moved towards the articulated object.
    :property wrong_grasp_end: If true, the task will end if the robot picks the wrong articulated object.
    :property wrong_grasp_pen: The penalty for picking the wrong articulated object.
    :property art_dist_reward: At each step, increments the reward by the amount the articulated moved in the correct direction.
    :property art_at_desired_state_reward: The reward for putting the articulated object in the right state.
    :property grasp_reward: The reward for grasping the correct articulated object.
    """
    type: str = "ArtObjReward"
    dist_reward: float = 1.0
    wrong_grasp_end: bool = False
    wrong_grasp_pen: float = 5.0
    art_dist_reward: float = 10.0
    ee_dist_reward: float = 10.0
    marker_dist_reward: float = 0.0
    art_at_desired_state_reward: float = 5.0
    grasp_reward: float = 0.0
    # General Rearrange Reward config
    constraint_violate_pen: float = 10.0
    navmesh_violate_pen: float = (
        0.0  # penalty for trying to move outside navmesh
    )
    force_pen: float = 0.0
    max_force_pen: float = 1.0
    force_end_pen: float = 10.0
    robot_collisions_pen: float = 0.0
    robot_collisions_end_pen: float = 0.0


@attr.s(auto_attribs=True, slots=True)
class RotDistToGoalMeasurementConfig(MeasurementConfig):
    r"""
    Rearrangement Navigation task only. The angle between the forward direction of the agent and the direction to the goal location.
    """
    type: str = "RotDistToGoal"


@attr.s(auto_attribs=True, slots=True)
class NavmeshCollisionMeasurementConfig(MeasurementConfig):
    type: str = "NavmeshCollision"


@attr.s(auto_attribs=True, slots=True)
class DistToGoalMeasurementConfig(MeasurementConfig):
    type: str = "DistToGoal"
    use_shortest_path_cache: bool = True


@attr.s(auto_attribs=True, slots=True)
class BadCalledTerminateMeasurementConfig(MeasurementConfig):
    type: str = "BadCalledTerminate"
    bad_term_pen: float = 0.0
    decay_bad_term: bool = False


@attr.s(auto_attribs=True, slots=True)
class NavToPosSuccMeasurementConfig(MeasurementConfig):
    r"""
    Rearrangement Navigation task only. The value is 1.0 if the robot is within success_distance of the goal position.
    """
    type: str = "NavToPosSucc"
    success_distance: float = 0.5


@attr.s(auto_attribs=True, slots=True)
class NavToObjRewardMeasurementConfig(MeasurementConfig):
    r"""
    Rearrangement Navigation task only. The reward for rearrangement navigation.

    :property dist_reward: At each step, the measure adds dist_reward times the distance the robot's base moved towards the goal position.
    :property should_reward_turn: If true, the robot receives a reward for turning towards the target position.
    :property angle_dist_reward: The reward multiplier for the robot turning towards the goal position.
    """
    type: str = "NavToObjReward"
    # reward the agent for facing the object?
    should_reward_turn: bool = True
    # what distance do we start giving the reward for facing the object?
    turn_reward_dist: float = 3.0
    # multiplier on the angle distance to the goal.
    angle_dist_reward: float = 1.0
    dist_reward: float = 1.0
    constraint_violate_pen: float = 1.0
    navmesh_violate_pen: float = (
        0.0  # penalty for trying to move outside navmesh
    )
    force_pen: float = 0.0001
    max_force_pen: float = 0.01
    force_end_pen: float = 1.0
    robot_collisions_pen: float = 0.0
    robot_collisions_end_pen: float = 0.0


@attr.s(auto_attribs=True, slots=True)
class NavToObjSuccessMeasurementConfig(MeasurementConfig):
    r"""
    Rearrangement Navigation only. Takes the value 1.0 when the Robot successfully navigated to the target object. Depends on nav_to_pos_succ.

    :property must_look_at_targ: If true, the robot must be facing the correct object in addition to being close to it.
    :property must_call_stop: If true, the robot must in addition, call the rearrange_stop action for this measure to be a success.
    :property success_angle_dist: When the robot must look at the target, this is the maximum angle in radians the robot can have when facing the object.
    """
    type: str = "NavToObjSuccess"
    must_look_at_targ: bool = True
    must_call_stop: bool = True
    # distance in radians.
    success_angle_dist: float = 0.261799


@attr.s(auto_attribs=True, slots=True)
class OVMMNavToObjRewardMeasurementConfig(NavToObjRewardMeasurementConfig):
    type: str = "OVMMNavToObjReward"


@attr.s(auto_attribs=True, slots=True)
class OVMMDistToPickGoalMeasurementConfig(DistToGoalMeasurementConfig):
    type: str = "OVMMDistToPickGoal"


@attr.s(auto_attribs=True, slots=True)
class OVMMDistToPlaceGoalMeasurementConfig(DistToGoalMeasurementConfig):
    type: str = "OVMMDistToPlaceGoal"


@attr.s(auto_attribs=True, slots=True)
class OVMMRotDistToGoalMeasurementConfig(RotDistToGoalMeasurementConfig):
    type: str = "OVMMRotDistToGoal"


@attr.s(auto_attribs=True, slots=True)
class OVMMRotDistToPickGoalMeasurementConfig(
    OVMMRotDistToGoalMeasurementConfig
):
    type: str = "OVMMRotDistToPickGoal"


@attr.s(auto_attribs=True, slots=True)
class OVMMRotDistToPlaceGoalMeasurementConfig(
    OVMMRotDistToGoalMeasurementConfig
):
    type: str = "OVMMRotDistToPlaceGoal"


@attr.s(auto_attribs=True, slots=True)
class OVMMNavToPickSuccMeasurementConfig(NavToPosSuccMeasurementConfig):
    type: str = "OVMMNavToPickSucc"


@attr.s(auto_attribs=True, slots=True)
class OVMMNavToObjSuccMeasurementConfig(NavToObjSuccessMeasurementConfig):
    type: str = "OVMMNavToObjSucc"
    min_object_coverage_iou: float = 1e-3


@attr.s(auto_attribs=True, slots=True)
class OVMMNavOrientToPickSuccMeasurementConfig(
    OVMMNavToObjSuccMeasurementConfig
):
    type: str = "OVMMNavOrientToPickSucc"


@attr.s(auto_attribs=True, slots=True)
class OVMMNavToPlaceSuccMeasurementConfig(NavToPosSuccMeasurementConfig):
    type: str = "OVMMNavToPlaceSucc"


@attr.s(auto_attribs=True, slots=True)
class OVMMNavOrientToPlaceSuccMeasurementConfig(
    OVMMNavToObjSuccMeasurementConfig
):
    type: str = "OVMMNavOrientToPlaceSucc"


@attr.s(auto_attribs=True, slots=True)
class PickObjectIoUCoverageMeasurementConfig(MeasurementConfig):
    type: str = "PickObjectIoUCoverage"


@attr.s(auto_attribs=True, slots=True)
class PlaceObjectIoUCoverageMeasurementConfig(MeasurementConfig):
    type: str = "PlaceObjectIoUCoverage"


@attr.s(auto_attribs=True, slots=True)
class TargetIoUCoverageMeasurementConfig(MeasurementConfig):
    type: str = "TargetIoUCoverage"
    max_goal_dist: float = 0.1


@attr.s(auto_attribs=True, slots=True)
class PickGoalIoUCoverageMeasurementConfig(TargetIoUCoverageMeasurementConfig):
    type: str = "PickGoalIoUCoverage"


@attr.s(auto_attribs=True, slots=True)
class PlaceGoalIoUCoverageMeasurementConfig(
    TargetIoUCoverageMeasurementConfig
):
    type: str = "PlaceGoalIoUCoverage"


@attr.s(auto_attribs=True, slots=True)
class RearrangeReachRewardMeasurementConfig(MeasurementConfig):
    type: str = "RearrangeReachReward"
    scale: float = 1.0
    diff_reward: bool = True
    sparse_reward: bool = False


@attr.s(auto_attribs=True, slots=True)
class RearrangeReachSuccessMeasurementConfig(MeasurementConfig):
    type: str = "RearrangeReachSuccess"
    succ_thresh: float = 0.2


@attr.s(auto_attribs=True, slots=True)
class NumStepsMeasurementConfig(MeasurementConfig):
    r"""
    In both Navigation and Rearrangement tasks, counts the number of steps since
    the start of the episode.
    """
    type: str = "NumStepsMeasure"


@attr.s(auto_attribs=True, slots=True)
class DidPickObjectMeasurementConfig(MeasurementConfig):
    type: str = "DidPickObjectMeasure"


@attr.s(auto_attribs=True, slots=True)
class DidViolateHoldConstraintMeasurementConfig(MeasurementConfig):
    type: str = "DidViolateHoldConstraintMeasure"


@attr.s(auto_attribs=True, slots=True)
class MoveObjectsRewardMeasurementConfig(MeasurementConfig):
    type: str = "MoveObjectsReward"
    pick_reward: float = 1.0
    success_dist: float = 0.15
    single_rearrange_reward: float = 1.0
    dist_reward: float = 1.0
    constraint_violate_pen: float = 10.0
    navmesh_violate_pen: float = (
        0.0  # penalty for trying to move outside navmesh
    )
    force_pen: float = 0.001
    max_force_pen: float = 1.0
    force_end_pen: float = 10.0
    robot_collisions_pen: float = 0.0
    robot_collisions_end_pen: float = 0.0


@attr.s(auto_attribs=True, slots=True)
class RearrangePickRewardMeasurementConfig(MeasurementConfig):
    r"""
    Rearrangement Only. Requires the end_effector_sensor lab sensor. The reward for the pick task.

    :property dist_reward: At each step, the measure adds dist_reward times the distance the end effector moved towards the target.
    :property pick_reward: If the robot picks the target object, it receives pick_reward reward.
    :property drop_pen: The penalty for dropping the object.
    :property wrong_pick_pen: The penalty for picking the wrong object.
    :property force_pen: At each step, adds a penalty of force_pen times the current force on the robot.
    :property drop_obj_should_end: If true, the task will end if the robot drops the object.
    :property wrong_pick_should_end: If true, the task will end if the robot picks the wrong object.
    """
    type: str = "RearrangePickReward"
    dist_reward: float = 2.0
    pick_reward: float = 2.0
    constraint_violate_pen: float = 1.0
    navmesh_violate_pen: float = (
        0.0  # penalty for trying to move outside navmesh
    )
    drop_pen: float = 0.5
    wrong_pick_pen: float = 0.5
    force_pen: float = 0.0001
    max_force_pen: float = 0.01
    force_end_pen: float = 1.0
    use_diff: bool = True
    drop_obj_should_end: bool = True
    wrong_pick_should_end: bool = True
    object_goal: bool = False
    sparse_reward: bool = False
    angle_reward_min_dist: float = 0.0
    angle_reward_scale: float = 1.0
    robot_collisions_pen: float = 0.0
    robot_collisions_end_pen: float = 0.0


@attr.s(auto_attribs=True, slots=True)
class RearrangePickSuccessMeasurementConfig(MeasurementConfig):
    r"""
    Rearrangement Only. Requires the end_effector_sensor lab sensor. 1.0 if the robot picked the target object.
    """
    type: str = "RearrangePickSuccess"
    ee_resting_success_threshold: float = 0.15
    object_goal: bool = False


@attr.s(auto_attribs=True, slots=True)
class ObjAtGoalMeasurementConfig(MeasurementConfig):
    r"""
    The measure is a dictionary of target indexes to float. The values are 1 if the object is within succ_thresh of the goal position for that object.

    :property succ_thresh: The threshold distance below which an object is considered at the goal location.
    """
    type: str = "ObjAtGoal"
    succ_thresh: float = 0.15


@attr.s(auto_attribs=True, slots=True)
class ObjAnywhereOnGoalMeasurementConfig(MeasurementConfig):
    type: str = "ObjAnywhereOnGoal"


@attr.s(auto_attribs=True, slots=True)
class PlaceRewardMeasurementConfig(MeasurementConfig):
    r"""
    Rearrangement Only. Requires the end_effector_sensor lab sensor. The reward for the place task.

    :property dist_reward: At each step, the measure adds dist_reward times the distance the end effector moved towards the target.
    :property place_reward: If the robot placed the target object correctly, it receives place_reward reward.
    :property drop_pen: The penalty for dropping the object.
    :property force_pen: At each step, adds a penalty of force_pen times the current force on the robot.
    :property wrong_drop_should_end: If true, the task will end if the robot drops the object.
    """
    type: str = "PlaceReward"
    dist_reward: float = 2.0
    place_reward: float = 5.0
    drop_pen: float = 0.0
    use_diff: bool = True
    use_ee_dist: bool = False
    wrong_drop_should_end: bool = True
    constraint_violate_pen: float = 0.0
    navmesh_violate_pen: float = (
        0.0  # penalty for trying to move outside navmesh
    )
    force_pen: float = 0.0001
    max_force_pen: float = 0.0
    force_end_pen: float = 1.0
    min_dist_to_goal: float = 0.15
    sparse_reward: bool = False
    drop_pen_type: str = "constant"
    ee_resting_success_threshold: float = 0.15
    stability_reward: float = 0.0
    max_steps_to_reach_surface: int = 0
    robot_collisions_pen: float = 0.0
    robot_collisions_end_pen: float = 0.0


@attr.s(auto_attribs=True, slots=True)
class PlacementStabilityMeasurementConfig(MeasurementConfig):
    type: str = "PlacementStability"
    stability_steps: float = 50


@attr.s(auto_attribs=True, slots=True)
class PlaceSuccessMeasurementConfig(MeasurementConfig):
    r"""
    Rearrangement Only. Requires the end_effector_sensor lab sensor. 1.0 if the robot placed the target object on the goal position and has its end effector within ee_resting_success_threshold of its resting position.
    """
    type: str = "PlaceSuccess"
    ee_resting_success_threshold: float = 0.15
    check_stability: bool = False


@attr.s(auto_attribs=True, slots=True)
class PickedObjectLinearVelMeasurementConfig(MeasurementConfig):
    type: str = "PickedObjectLinearVel"


@attr.s(auto_attribs=True, slots=True)
class PickedObjectAngularVelMeasurementConfig(MeasurementConfig):
    type: str = "PickedObjectAngularVel"


@attr.s(auto_attribs=True, slots=True)
class ObjectAtRestMeasurementConfig(MeasurementConfig):
    type: str = "ObjectAtRest"
    angular_vel_thresh: float = 1e-3
    linear_vel_thresh: float = 1e-3


@attr.s(auto_attribs=True, slots=True)
class OVMMFindObjectPhaseSuccessMeasurementConfig(MeasurementConfig):
    type: str = "OVMMFindObjectPhaseSuccess"


@attr.s(auto_attribs=True, slots=True)
class OVMMPickObjectPhaseSuccessMeasurementConfig(MeasurementConfig):
    type: str = "OVMMPickObjectPhaseSuccess"


@attr.s(auto_attribs=True, slots=True)
class OVMMPlaceObjectPhaseSuccessMeasurementConfig(MeasurementConfig):
    type: str = "OVMMPlaceObjectPhaseSuccess"


@attr.s(auto_attribs=True, slots=True)
class OVMMFindRecepPhaseSuccessMeasurementConfig(MeasurementConfig):
    type: str = "OVMMFindRecepPhaseSuccess"


@attr.s(auto_attribs=True, slots=True)
class OVMMObjectToPlaceGoalDistanceMeasurementConfig(MeasurementConfig):
    type: str = "OVMMObjectToPlaceGoalDistance"


@attr.s(auto_attribs=True, slots=True)
class OVMMEEToPlaceGoalDistanceMeasurementConfig(MeasurementConfig):
    type: str = "OVMMEEToPlaceGoalDistance"


@attr.s(auto_attribs=True, slots=True)
class OVMMPlaceRewardMeasurementConfig(PlaceRewardMeasurementConfig):
    type: str = "OVMMPlaceReward"


@attr.s(auto_attribs=True, slots=True)
class OVMMPlacementStabilityMeasurementConfig(
    PlacementStabilityMeasurementConfig
):
    type: str = "OVMMPlacementStability"


@attr.s(auto_attribs=True, slots=True)
class OVMMPlaceSuccessMeasurementConfig(PlaceSuccessMeasurementConfig):
    type: str = "OVMMPlaceSuccess"


@attr.s(auto_attribs=True, slots=True)
class CompositeNodeIdxMeasurementConfig(MeasurementConfig):
    type: str = "CompositeNodeIdx"


@attr.s(auto_attribs=True, slots=True)
class CompositeStageGoalsMeasurementConfig(MeasurementConfig):
    r"""
    Composite Rearrangement only. 1.0 if the agent complete a particular stage defined in `stage_goals` and 0.0 otherwise. Stage goals are specified in the `pddl` task description.
    """
    type: str = "CompositeStageGoals"


@attr.s(auto_attribs=True, slots=True)
class CompositeSuccessMeasurementConfig(MeasurementConfig):
    r"""
    Composite rearrangement tasks only (rearrange, set_table, tidy_house). It uses a goal pddl expression to validate the success.

    :property must_call_stop: If true, the robot must in addition, call the rearrange_stop action for this measure to be a success.
    """
    type: str = "CompositeSuccess"
    must_call_stop: bool = True


@dataclass
class CompositeSubgoalReward(MeasurementConfig):
    type: str = "CompositeSubgoalReward"
    stage_sparse_reward: float = 1.0


@attr.s(auto_attribs=True, slots=True)
class DoesWantTerminateMeasurementConfig(MeasurementConfig):
    r"""
    Rearrangement Only. Measures 1 if the agent has called the stop action and 0 otherwise.
    """
    type: str = "DoesWantTerminate"


@attr.s(auto_attribs=True, slots=True)
class CorrectAnswerMeasurementConfig(MeasurementConfig):
    type: str = "CorrectAnswer"


@attr.s(auto_attribs=True, slots=True)
class EpisodeInfoMeasurementConfig(MeasurementConfig):
    type: str = "EpisodeInfo"


@attr.s(auto_attribs=True, slots=True)
class DistanceToGoalMeasurementConfig(MeasurementConfig):
    r"""
    In Navigation tasks only, measures the geodesic distance to the goal.

    :property distance_to: If 'POINT' measures the distance to the closest episode goal. If 'VIEW_POINTS' measures the distance to the episode's goal's viewpoint.
    """
    type: str = "DistanceToGoal"
    distance_to: str = "POINT"
    goals_attr: str = "goals"
    distance_from: str = "BASE"


@attr.s(auto_attribs=True, slots=True)
class DistanceToGoalRewardMeasurementConfig(MeasurementConfig):
    r"""
    In Navigation tasks only, measures a reward based on the distance towards the goal.
    The reward is `- (new_distance - previous_distance)` i.e. the
    decrease of distance to the goal.
    """
    type: str = "DistanceToGoalReward"


@attr.s(auto_attribs=True, slots=True)
class PickDistanceToGoalMeasurementConfig(DistanceToGoalMeasurementConfig):
    type: str = "PickDistanceToGoal"

<<<<<<< HEAD
=======
@dataclass
class DistanceToGoalRewardMeasurementConfig(MeasurementConfig):
    r"""
    In Navigation tasks only, measures a reward based on the distance towards the goal.
    The reward is `- (new_distance - previous_distance)` i.e. the
    decrease of distance to the goal.
    """
    type: str = "DistanceToGoalReward"
>>>>>>> 79ef7157

@attr.s(auto_attribs=True, slots=True)
class PickDistanceToGoalRewardMeasurementConfig(MeasurementConfig):
    type: str = "PickDistanceToGoalReward"


@attr.s(auto_attribs=True, slots=True)
class AnswerAccuracyMeasurementConfig(MeasurementConfig):
    type: str = "AnswerAccuracy"


@attr.s(auto_attribs=True, slots=True)
class TaskConfig(HabitatBaseConfig):
    r"""
    The definition of the task in Habitat.

    :property type: The registered task that will be used. For example : `InstanceImageNav-v1` or `ObjectNav-v1`
    :property physics_target_sps: The size of each simulator physics update will be 1 / physics_target_sps.
    :property reward_measure: The name of the Measurement that will correspond to the reward of the robot. This value must be a key present in the dictionary of Measurements in the habitat configuration. For example, `distance_to_goal_reward` for navigation or `place_reward` for the rearrangement place task.
    :property success_measure: The name of the Measurement that will correspond to the success criteria of the robot. This value must be a key present in the dictionary of Measurements in the habitat configuration. If the measurement has a non-zero value, the episode is considered a success.
    :property end_on_success: If True, the episode will end when the success measure indicates success. Otherwise the episode will go on (this is useful when doing hierarchical learning and the robot has to explicitly decide when to change policies)
    :property task_spec: When doing the `RearrangeCompositeTask-v0` only, will look for a pddl plan of that name to determine the sequence of tasks that need to be completed. The format of the pddl plans files is undocumented.
    :property task_spec_base_path:  When doing the `RearrangeCompositeTask-v0` only, the relative path where the task_spec file will be searched.
    :property spawn_max_dists_to_obj: For `RearrangePickTask-v0` task only. Controls the maximum distance the robot can be spawned from the target object.
    :property base_angle_noise: For Rearrangement tasks only. Controls the standard deviation of the random normal noise applied to the base's rotation angle at the start of an episode.
    :property base_noise: For Rearrangement tasks only. Controls the standard deviation of the random normal noise applied to the base's position at the start of an episode.

    There are many different Tasks determined by the `habitat.task.type` config:

    -   Point navigation : `Nav-0`
    -   Image navigation : `Nav-0`
    -   Instance image navigation:`InstanceImageNav-v1`
    -   Object navigation : `ObjectNav-v1`
    -   Rearrangement close drawer: `RearrangeCloseDrawerTask-v0`
    -   Rearrangement open drawer: `RearrangeOpenDrawerTask-v0`
    -   Rearrangement close fridge : `RearrangeCloseFridgeTask-v0`
    -   Rearrangement open fridge : `RearrangeOpenFridgeTask-v0`
    -   Rearrangement navigate to object : `NavToObjTask-v0`
    -   Rearrangement pick : `RearrangePickTask-v0`
    -   Rearrangement place : `RearrangePlaceTask-v0`
    -   Rearrangement do nothing : `RearrangeEmptyTask-v0`
    -   Rearrangement reach : `RearrangeReachTask-v0`
    -   Rearrangement composite tasks : `RearrangeCompositeTask-v0`
    """
    physics_target_sps: float = 60.0
    reward_measure: Optional[str] = None
    success_measure: Optional[str] = None
    success_reward: float = 2.5
    slack_reward: float = -0.01
    end_on_success: bool = False
    # NAVIGATION task
    type: str = "Nav-v0"
    # Temporary structure for sensors
    lab_sensors: Dict[str, LabSensorConfig] = field(default_factory=dict)
    measurements: Dict[str, MeasurementConfig] = field(default_factory=dict)
    # Measures to only construct in the first environment of the first rank for
    # vectorized environments.
    rank0_env0_measure_names: List[str] = field(
        default_factory=lambda: ["habitat_perf"]
    )
    goal_sensor_uuid: str = "pointgoal"
    # REARRANGE task
    count_obj_collisions: bool = True
    settle_steps: int = 5
    constraint_violation_ends_episode: bool = True
    constraint_violation_drops_object: bool = False
    # Forced to regenerate the starts even if they are already cached
    force_regenerate: bool = False
    # Saves the generated starts to a cache if they are not already generated
    should_save_to_cache: bool = False
    object_in_hand_sample_prob: float = 0.167
    min_start_distance: float = 3.0
    gfx_replay_dir = "data/replays"
    render_target: bool = True
    # Spawn parameters
    physics_stability_steps: int = 1
    num_spawn_attempts: int = 200
    spawn_max_dist_to_obj: float = 2.0
    base_angle_noise: float = 0.523599
    # Factor to shrink the receptacle sampling volume when predicates place
    # objects on top of receptacles.
    recep_place_shrink_factor: float = 0.8
<<<<<<< HEAD
    spawn_reference: str = "target"
    spawn_reference_sampling: str = "uniform"
=======
>>>>>>> 79ef7157
    # EE sample parameters
    ee_sample_factor: float = 0.2
    ee_exclude_region: float = 0.0
    base_noise: float = 0.05
    spawn_region_scale: float = 0.2
    joint_max_impulse: float = -1.0
    desired_resting_position: List[float] = [0.5, 0.0, 1.0]
    use_marker_t: bool = True
    cache_robot_init: bool = False
    success_state: float = 0.0
    # Measurements for composite tasks.
    should_enforce_target_within_reach: bool = False
    # COMPOSITE task CONFIG
    task_spec_base_path: str = "habitat/task/rearrange/pddl/"
    task_spec: str = ""
    # PDDL domain params
    pddl_domain_def: str = "replica_cad"
    obj_succ_thresh: float = 0.3
    # Disable drop except for when the object is at its goal.
    enable_safe_drop: bool = False
    art_succ_thresh: float = 0.15
    robot_at_thresh: float = 2.0
    actions: Dict[str, ActionConfig] = MISSING
    start_in_manip_mode: bool = False
    pick_init: bool = False
    place_init: bool = False
    episode_init: bool = False
    camera_tilt: float = -0.5236
    receptacle_categories_file: str = ""


@attr.s(auto_attribs=True, slots=True)
class SimulatorSensorConfig(HabitatBaseConfig):
    type: str = MISSING
    height: int = 480
    width: int = 640
    position: List[float] = [0.0, 1.25, 0.0]
    # Euler's angles:
    orientation: List[float] = [0.0, 0.0, 0.0]


@attr.s(auto_attribs=True, slots=True)
class SimulatorCameraSensorConfig(SimulatorSensorConfig):
    hfov: int = 90  # horizontal field of view in degrees
    sensor_subtype: str = "PINHOLE"
    noise_model: str = "None"
    noise_model_kwargs: Dict[str, Any] = dict()


@attr.s(auto_attribs=True, slots=True)
class SimulatorDepthSensorConfig(SimulatorSensorConfig):
    min_depth: float = 0.0
    max_depth: float = 10.0
    normalize_depth: bool = True


@attr.s(auto_attribs=True, slots=True)
class HabitatSimRGBSensorConfig(SimulatorCameraSensorConfig):
    type: str = "HabitatSimRGBSensor"


@dataclass
class HabitatSimDepthSensorConfig(SimulatorCameraSensorConfig):
    type: str = "HabitatSimDepthSensor"
    min_depth: float = 0.0
    max_depth: float = 10.0
    normalize_depth: bool = True


@attr.s(auto_attribs=True, slots=True)
class HabitatSimSemanticSensorConfig(SimulatorCameraSensorConfig):
    type: str = "HabitatSimSemanticSensor"


@attr.s(auto_attribs=True, slots=True)
class HabitatSimEquirectangularRGBSensorConfig(SimulatorSensorConfig):
    type: str = "HabitatSimEquirectangularRGBSensor"


@attr.s(auto_attribs=True, slots=True)
class HabitatSimEquirectangularDepthSensorConfig(SimulatorDepthSensorConfig):
    type: str = "HabitatSimEquirectangularDepthSensor"


@attr.s(auto_attribs=True, slots=True)
class HabitatSimEquirectangularSemanticSensorConfig(SimulatorSensorConfig):
    type: str = "HabitatSimEquirectangularSemanticSensor"


@attr.s(auto_attribs=True, slots=True)
class SimulatorFisheyeSensorConfig(SimulatorSensorConfig):
    type: str = "HabitatSimFisheyeSensor"
    height: int = SimulatorSensorConfig().width
    # The default value (alpha, xi) is set to match the lens  "GoPro" found in
    # Table 3 of this paper: Vladyslav Usenko, Nikolaus Demmel and
    # Daniel Cremers: The Double Sphere Camera Model,
    # The International Conference on 3D Vision (3DV), 2018
    # You can find the intrinsic parameters for the other lenses
    # in the same table as well.
    xi: float = -0.27
    alpha: float = 0.57
    focal_length: List[float] = [364.84, 364.86]
    # Place camera at center of screen
    # Can be specified, otherwise is calculated automatically.
    # principal_point_offset defaults to (h/2,w/2)
    principal_point_offset: Optional[List[float]] = None
    sensor_model_type: str = "DOUBLE_SPHERE"


@attr.s(auto_attribs=True, slots=True)
class HabitatSimFisheyeRGBSensorConfig(SimulatorFisheyeSensorConfig):
    type: str = "HabitatSimFisheyeRGBSensor"


@attr.s(auto_attribs=True, slots=True)
class SimulatorFisheyeDepthSensorConfig(SimulatorFisheyeSensorConfig):
    type: str = "HabitatSimFisheyeDepthSensor"
    min_depth: float = SimulatorDepthSensorConfig().min_depth
    max_depth: float = SimulatorDepthSensorConfig().max_depth
    normalize_depth: bool = SimulatorDepthSensorConfig().normalize_depth


@attr.s(auto_attribs=True, slots=True)
class HabitatSimFisheyeSemanticSensorConfig(SimulatorFisheyeSensorConfig):
    type: str = "HabitatSimFisheyeSemanticSensor"


@attr.s(auto_attribs=True, slots=True)
class HeadRGBSensorConfig(HabitatSimRGBSensorConfig):
    uuid: str = "head_rgb"
    width: int = 256
    height: int = 256


@attr.s(auto_attribs=True, slots=True)
class HeadDepthSensorConfig(HabitatSimDepthSensorConfig):
    uuid: str = "head_depth"
<<<<<<< HEAD
=======
    width: int = 256
    height: int = 256


@dataclass
class HeadPanopticSensorConfig(HabitatSimSemanticSensorConfig):
    uuid: str = "head_panoptic"
    width: int = 256
    height: int = 256


@dataclass
class ArmPanopticSensorConfig(HabitatSimSemanticSensorConfig):
    uuid: str = "articulated_agent_arm_panoptic"
>>>>>>> 79ef7157
    width: int = 256
    height: int = 256


@dataclass
<<<<<<< HEAD
class HeadPanopticSensorConfig(HabitatSimSemanticSensorConfig):
    uuid: str = "head_panoptic"
=======
class ArmRGBSensorConfig(HabitatSimRGBSensorConfig):
    uuid: str = "articulated_agent_arm_rgb"
>>>>>>> 79ef7157
    width: int = 256
    height: int = 256


@dataclass
class ArmPanopticSensorConfig(HabitatSimSemanticSensorConfig):
    uuid: str = "articulated_agent_arm_panoptic"
    width: int = 256
    height: int = 256


@attr.s(auto_attribs=True, slots=True)
class HeadPanopticSensorConfig(HabitatSimSemanticSensorConfig):
    uuid: str = "head_panoptic"
    width: int = 256
    height: int = 256


@attr.s(auto_attribs=True, slots=True)
class ArmRGBSensorConfig(HabitatSimRGBSensorConfig):
    uuid: str = "articulated_agent_arm_rgb"
    width: int = 256
    height: int = 256


@attr.s(auto_attribs=True, slots=True)
class ArmDepthSensorConfig(HabitatSimDepthSensorConfig):
    uuid: str = "articulated_agent_arm_depth"
    width: int = 256
    height: int = 256


@attr.s(auto_attribs=True, slots=True)
class ThirdRGBSensorConfig(HabitatSimRGBSensorConfig):
    uuid: str = "third_rgb"
    width: int = 512
    height: int = 512


@attr.s(auto_attribs=True, slots=True)
class ThirdDepthSensorConfig(HabitatSimDepthSensorConfig):
    uuid: str = "third_depth"  # TODO: third_rgb on the main branch
    #  check if it won't cause any errors


@attr.s(auto_attribs=True, slots=True)
class AgentConfig(HabitatBaseConfig):
    height: float = 1.5
    radius: float = 0.1
    grasp_managers: int = 1
    sim_sensors: Dict[str, SimulatorSensorConfig] = field(default_factory=dict)
    is_set_start_state: bool = False
    start_position: List[float] = [0, 0, 0]
    start_rotation: List[float] = [0, 0, 0, 1]
    joint_start_noise: float = 0.1
    # Hard-code the robot joint start. `joint_start_noise` still applies.
    joint_start_override: Optional[List[float]] = None
    articulated_agent_urdf: str = "data/robots/hab_fetch/robots/hab_fetch.urdf"
    articulated_agent_type: str = "FetchRobot"
<<<<<<< HEAD
    ik_arm_urdf: Optional[
        str
    ] = "data/robots/hab_fetch/robots/fetch_onlyarm.urdf"
    # File to motion data, used to play pre-recorded motions
    motion_data_path: str = ""
=======
    ik_arm_urdf: str = "data/robots/hab_fetch/robots/fetch_onlyarm.urdf"
    # File to motion data, used to play pre-recorded motions
    motion_data_path: str = ""


@dataclass
class RendererConfig(HabitatBaseConfig):
    r"""Configuration for the renderer.

    :property enable_batch_renderer: [Experimental] Enables batch rendering, which accelerates rendering for concurrent environments. See env_batch_renderer.py for details.
    :property composite_files: List of composite GLTF files to be pre-loaded by the batch renderer.
    :property classic_replay_renderer: For debugging. Create a ClassicReplayRenderer instead of BatchReplayRenderer when enable_batch_renderer is active.
    """

    enable_batch_renderer: bool = False
    composite_files: Optional[List[str]] = None
    classic_replay_renderer: bool = False
>>>>>>> 79ef7157


@dataclass
class RendererConfig(HabitatBaseConfig):
    r"""Configuration for the renderer.

    :property enable_batch_renderer: [Experimental] Enables batch rendering, which accelerates rendering for concurrent environments. See env_batch_renderer.py for details.
    :property composite_files: List of composite GLTF files to be pre-loaded by the batch renderer.
    :property classic_replay_renderer: For debugging. Create a ClassicReplayRenderer instead of BatchReplayRenderer when enable_batch_renderer is active.
    """

    enable_batch_renderer: bool = False
    composite_files: Optional[List[str]] = None
    classic_replay_renderer: bool = False


@attr.s(auto_attribs=True, slots=True)
class HabitatSimV0Config(HabitatBaseConfig):
    gpu_device_id: int = 0
    # Use Habitat-Sim's GPU->GPU copy mode to return rendering results in
    # pytorch tensors. Requires Habitat-Sim to be built with --with-cuda.
    # This will generally imply sharing cuda tensors between processes.
    # Read here:
    # https://pytorch.org/docs/stable/multiprocessing.html#sharing-cuda-tensors
    # for the caveats that results in
    gpu_gpu: bool = False
    # Whether the agent slides on collisions
    allow_sliding: bool = True
    frustum_culling: bool = True
    enable_physics: bool = False
    physics_config_file: str = "./data/default.physics_config.json"
    # Possibly unstable optimization for extra performance
    # with concurrent rendering
    leave_context_with_background_renderer: bool = False
    enable_gfx_replay_save: bool = False
    hbao_visual_effects: bool = False
    pbr_image_based_lighting: bool = False


@attr.s(auto_attribs=True, slots=True)
class SimulatorConfig(HabitatBaseConfig):
    type: str = "Sim-v0"
    forward_step_size: float = 0.25  # in metres
    turn_angle: int = 10  # angle to rotate left or right in degrees
    create_renderer: bool = False
    requires_textures: bool = True
    # Sleep options
    auto_sleep: bool = False
    sleep_dist: float = 3.0
    step_physics: bool = True
    concur_render: bool = False
    # If markers should be updated at every step:
    needs_markers: bool = True
    # If the articulated_agent camera positions should be updated at every step:
    update_articulated_agent: bool = True
    scene: str = "data/scene_datasets/habitat-test-scenes/van-gogh-room.glb"
    # The scene dataset to load in the metadatamediator,
    # should contain simulator.scene:
    scene_dataset: str = "default"
    # A list of directory or config paths to search in addition to the dataset
    # for object configs. should match the generated episodes for the task:
    additional_object_paths: List[str] = []
    # Use config.seed (can't reference Config.seed) or define via code
    # otherwise it leads to circular references:
    #
    seed: int = II("habitat.seed")
    default_agent_id: int = 0
    debug_render: bool = False
    debug_render_articulated_agent: bool = False
    kinematic_mode: bool = False
    # If False, will skip setting the semantic IDs of objects in
    # `rearrange_sim.py` (there is overhead to this operation so skip if not
    # using semantic information).
    should_setup_semantic_ids: bool = True
    # If in render mode a visualization of the rearrangement goal position
    # should also be displayed
    debug_render_goal: bool = True
    robot_joint_start_noise: float = 0.0
    # Rearrange agent setup
    ctrl_freq: float = 120.0
    ac_freq_ratio: int = 4
    load_objs: bool = True
    # Rearrange agent grasping
    hold_thresh: float = 0.15
    grasp_impulse: float = 10000.0
    # we assume agent(s) to be set explicitly
    agents: Dict[str, AgentConfig] = MISSING
    # agents_order specifies the order in which the agents
    # are stored on the habitat-sim side.
    # In other words, the order to return the observations and accept
    # the actions when using the environment API.
    # If the number of agents is greater than one,
    # then agents_order has to be set explicitly.
    agents_order: List[str] = MISSING

    # Simulator should use default navmesh settings from agent config
    default_agent_navmesh: bool = True
    # if default navmesh is used, should it include static objects
    navmesh_include_static_objects: bool = False

    habitat_sim_v0: HabitatSimV0Config = HabitatSimV0Config()
    # ep_info is added to the config in some rearrange tasks inside
    # merge_sim_episode_with_object_config
    ep_info: Optional[Any] = None
<<<<<<< HEAD
    # The offset added to object ids in the panoptic sensor
=======
    # The offset id values for the object
>>>>>>> 79ef7157
    object_ids_start: int = 100
    # Configuration for rendering
    renderer: RendererConfig = RendererConfig()


@attr.s(auto_attribs=True, slots=True)
class PyrobotSensor(HabitatBaseConfig):
    pass


@attr.s(auto_attribs=True, slots=True)
class PyrobotVisualSensorConfig(PyrobotSensor):
    type: str = MISSING
    height: int = 480
    width: int = 640


@attr.s(auto_attribs=True, slots=True)
class PyrobotRGBSensorConfig(PyrobotVisualSensorConfig):
    type: str = "PyRobotRGBSensor"
    center_crop: bool = False


@attr.s(auto_attribs=True, slots=True)
class PyrobotDepthSensorConfig(PyrobotVisualSensorConfig):
    type: str = "PyRobotDepthSensor"
    min_depth: float = 0.0
    max_depth: float = 5.0
    normalize_depth: bool = True
    center_crop: bool = False


@attr.s(auto_attribs=True, slots=True)
class PyrobotBumpSensorConfig(PyrobotSensor):
    type: str = "PyRobotBumpSensor"


@attr.s(auto_attribs=True, slots=True)
class LocobotConfig(HabitatBaseConfig):
    actions: List[str] = ["base_actions", "camera_actions"]
    base_actions: List[str] = ["go_to_relative", "go_to_absolute"]

    camera_actions: List[str] = ["set_pan", "set_tilt", "set_pan_tilt"]


@attr.s(auto_attribs=True, slots=True)
class PyrobotConfig(HabitatBaseConfig):
    # types of robots supported:
    robots: List[str] = ["locobot"]
    robot: str = "locobot"
    sensors: Dict[str, PyrobotSensor] = {
        "rgb_sensor": PyrobotRGBSensorConfig(),
        "depth_sensor": PyrobotDepthSensorConfig(),
        "bump_sensor": PyrobotBumpSensorConfig(),
    }
    base_controller: str = "proportional"
    base_planner: str = "none"
    locobot: LocobotConfig = LocobotConfig()


@attr.s(auto_attribs=True, slots=True)
class DatasetConfig(HabitatBaseConfig):
    r"""Configuration for the dataset of the task.

    :property type: The key for the dataset class that will be used. Examples of such keys are `PointNav-v1`, `ObjectNav-v1`, `InstanceImageNav-v1` or `RearrangeDataset-v0`. Different datasets have different properties so you should use the dataset that fits your task.
    :property scenes_dir: The path to the directory containing the scenes that will be used. You should put all your scenes in the same folder (example `data/scene_datasets`) to avoid having to change it.
    :property data_path: The path to the episode dataset. Episodes need to be compatible with the `type` argument (so they will load properly) and only use scenes that are present in the `scenes_dir`.
    :property split: `data_path` can have a `split` in the path. For example: "data/datasets/pointnav/habitat-test-scenes/v1/{split}/{split}.json.gz" the value in "{split}" will be replaced by the value of the `split` argument. This allows to easily swap between training, validation and test episodes by only changing the split argument.

    A dataset consists of episodes
    (a start configuration for a task within a scene) and a scene dataset
    (with all the assets needed to instantiate the task)
    """
    type: str = "PointNav-v1"
    split: str = "train"
    scenes_dir: str = "data/scene_datasets"
    content_scenes: List[str] = ["*"]
    data_path: str = (
        "data/datasets/pointnav/"
        "habitat-test-scenes/v1/{split}/{split}.json.gz"
    )


@attr.s(auto_attribs=True, slots=True)
class OVMMDatasetConfig(DatasetConfig):
    type: str = "OVMMDataset-v0"
    viewpoints_matrix_path: Optional[
        str
    ] = "data/datasets/floorplanner/rearrange/v2/{split}/cat_rearrange_floorplanner_viewpoints_matrix.npy"
    transformations_matrix_path: Optional[
        str
    ] = "data/datasets/floorplanner/rearrange/v2/{split}/cat_rearrange_floorplanner_transformations_matrix.npy"
    # Other datasets do not allow using a subset of episodes
    episode_indices_range: Optional[Tuple[int, int]] = None
    episode_ids: List[int] = []


@attr.s(auto_attribs=True, slots=True)
class GymConfig(HabitatBaseConfig):
    obs_keys: Optional[List[str]] = None
    action_keys: Optional[List[str]] = None
    achieved_goal_keys: List = []
    desired_goal_keys: List[str] = []


@attr.s(auto_attribs=True, slots=True)
class HabitatConfig(HabitatBaseConfig):
    r"""
    The entry point for the configuration of Habitat. It holds the environment, simulator, task and dataset configurations.

    :property seed: The seed the environment will be initialized with.
    :property env_task: Indicates wether the environment is a Habitat gym environment (`GymHabitatEnv`) or a generic gym environment (`GymRegistryEnv`).
    :property env_task_gym_id: if `env_task` is `GymRegistryEnv`, env_task_gym_id is the identifier of the generic gym environment
    """
    seed: int = 100
    # GymHabitatEnv works for all Habitat tasks, including Navigation and
    # Rearrange. To use a gym environment from the registry, use the
    # GymRegistryEnv. Any other environment needs to be created and registered.
    env_task: str = "GymHabitatEnv"
    # The dependencies for launching the GymRegistryEnv environments.
    # Modules listed here will be imported prior to making the environment with
    # gym.make()
    env_task_gym_dependencies: List = []
    # The key of the gym environment in the registry to use in GymRegistryEnv
    # for example: `Cartpole-v0`
    env_task_gym_id: str = ""
    environment: EnvironmentConfig = EnvironmentConfig()
    simulator: SimulatorConfig = SimulatorConfig()
    task: TaskConfig = MISSING
    dataset: DatasetConfig = MISSING
    gym: GymConfig = GymConfig()


# -----------------------------------------------------------------------------
# Register configs in the Hydra ConfigStore
# -----------------------------------------------------------------------------
cs = ConfigStore.instance()

cs.store(group="habitat", name="habitat_config_base", node=HabitatConfig)
cs.store(
    group="habitat.environment",
    name="environment_config_schema",
    node=EnvironmentConfig,
)

cs.store(
    package="habitat.task",
    group="habitat/task",
    name="task_config_base",
    node=TaskConfig,
)

# Agent Config
cs.store(
    group="habitat/simulator/agents",
    name="agent_base",
    node=AgentConfig,
)

cs.store(
    package="habitat.task.actions.stop",
    group="habitat/task/actions",
    name="stop",
    node=StopActionConfig,
)
cs.store(
    package="habitat.task.actions.move_forward",
    group="habitat/task/actions",
    name="move_forward",
    node=MoveForwardActionConfig,
)
cs.store(
    package="habitat.task.actions.turn_left",
    group="habitat/task/actions",
    name="turn_left",
    node=TurnLeftActionConfig,
)
cs.store(
    package="habitat.task.actions.turn_right",
    group="habitat/task/actions",
    name="turn_right",
    node=TurnRightActionConfig,
)
cs.store(
    package="habitat.task.actions.look_up",
    group="habitat/task/actions",
    name="look_up",
    node=LookUpActionConfig,
)
cs.store(
    package="habitat.task.actions.look_down",
    group="habitat/task/actions",
    name="look_down",
    node=LookDownActionConfig,
)
cs.store(
    package="habitat.task.actions.arm_action",
    group="habitat/task/actions",
    name="arm_action",
    node=ArmActionConfig,
)
cs.store(
    package="habitat.task.actions.base_velocity",
    group="habitat/task/actions",
    name="base_velocity",
    node=BaseVelocityActionConfig,
)
cs.store(
    package="habitat.task.actions.base_velocity_non_cylinder",
    group="habitat/task/actions",
    name="base_velocity_non_cylinder",
    node=BaseVelocityNonCylinderActionConfig,
)
cs.store(
    package="habitat.task.actions.humanoidjoint_action",
    group="habitat/task/actions",
    name="humanoidjoint_action",
    node=HumanoidJointActionConfig,
)
cs.store(
    package="habitat.task.actions.velocity_control",
    group="habitat/task/actions",
    name="velocity_control",
    node=VelocityControlActionConfig,
)
cs.store(
    package="habitat.task.actions.empty",
    group="habitat/task/actions",
    name="empty",
    node=EmptyActionConfig,
)
cs.store(
    package="habitat.task.actions.rearrange_stop",
    group="habitat/task/actions",
    name="rearrange_stop",
    node=RearrangeStopActionConfig,
)
cs.store(
    package="habitat.task.actions.manipulation_mode",
    group="habitat/task/actions",
    name="manipulation_mode",
    node=ManipulationModeActionConfig,
)
cs.store(
    package="habitat.task.actions.answer",
    group="habitat/task/actions",
    name="answer",
    node=AnswerActionConfig,
)
cs.store(
    package="habitat.task.actions.oracle_nav_action",
    group="habitat/task/actions",
    name="oracle_nav_action",
    node=OracleNavActionConfig,
)
cs.store(
    package="habitat.task.actions.pddl_apply_action",
    group="habitat/task/actions",
    name="pddl_apply_action",
    node=PddlApplyActionConfig,
)

# Dataset Config Schema
cs.store(
    package="habitat.dataset",
    group="habitat/dataset",
    name="dataset_config_schema",
    node=DatasetConfig,
)

# Dataset Config Schema
cs.store(
    package="habitat.dataset",
    group="habitat/dataset",
    name="ovmm_dataset_config_schema",
    node=OVMMDatasetConfig,
)

# Simulator Sensors
cs.store(
    group="habitat/simulator/sim_sensors",
    name="rgb_sensor",
    node=HabitatSimRGBSensorConfig,
)

cs.store(
    group="habitat/simulator/sim_sensors",
    name="depth_sensor",
    node=HabitatSimDepthSensorConfig,
)

cs.store(
    group="habitat/simulator/sim_sensors",
    name="semantic_sensor",
    node=HabitatSimSemanticSensorConfig,
)

cs.store(
    group="habitat/simulator/sim_sensors",
    name="equirect_rgb_sensor",
    node=HabitatSimEquirectangularRGBSensorConfig,
)

cs.store(
    group="habitat/simulator/sim_sensors",
    name="equirect_depth_sensor",
    node=HabitatSimEquirectangularDepthSensorConfig,
)

cs.store(
    group="habitat/simulator/sim_sensors",
    name="equirect_semantic_sensor",
    node=HabitatSimEquirectangularSemanticSensorConfig,
)


cs.store(
    group="habitat/simulator/sim_sensors",
    name="arm_depth_sensor",
    node=ArmDepthSensorConfig,
)

cs.store(
    group="habitat/simulator/sim_sensors",
    name="arm_rgb_sensor",
    node=ArmRGBSensorConfig,
)

cs.store(
    group="habitat/simulator/sim_sensors",
    name="head_depth_sensor",
    node=HeadDepthSensorConfig,
)

cs.store(
    group="habitat/simulator/sim_sensors",
    name="head_rgb_sensor",
    node=HeadRGBSensorConfig,
)

cs.store(
    group="habitat/simulator/sim_sensors",
    name="head_panoptic_sensor",
    node=HeadPanopticSensorConfig,
)

cs.store(
    group="habitat/simulator/sim_sensors",
    name="arm_panoptic_sensor",
    node=ArmPanopticSensorConfig,
)

cs.store(
    group="habitat/simulator/sim_sensors",
    name="third_depth_sensor",
    node=ThirdDepthSensorConfig,
)

cs.store(
    group="habitat/simulator/sim_sensors",
    name="third_rgb_sensor",
    node=ThirdRGBSensorConfig,
)


# Task Sensors
cs.store(
    package="habitat.task.lab_sensors.gps_sensor",
    group="habitat/task/lab_sensors",
    name="gps_sensor",
    node=GPSSensorConfig,
)
cs.store(
    package="habitat.task.lab_sensors.compass_sensor",
    group="habitat/task/lab_sensors",
    name="compass_sensor",
    node=CompassSensorConfig,
)
cs.store(
    package="habitat.task.lab_sensors.robot_start_gps_sensor",
    group="habitat/task/lab_sensors",
    name="robot_start_gps_sensor",
    node=RobotStartGPSSensorConfig,
)
cs.store(
    package="habitat.task.lab_sensors.robot_start_compass_sensor",
    group="habitat/task/lab_sensors",
    name="robot_start_compass_sensor",
    node=RobotStartCompassSensorConfig,
)
cs.store(
    package="habitat.task.lab_sensors.pointgoal_with_gps_compass_sensor",
    group="habitat/task/lab_sensors",
    name="pointgoal_with_gps_compass_sensor",
    node=PointGoalWithGPSCompassSensorConfig,
)
cs.store(
    package="habitat.task.lab_sensors.objectgoal_sensor",
    group="habitat/task/lab_sensors",
    name="objectgoal_sensor",
    node=ObjectGoalSensorConfig,
)
cs.store(
    package="habitat.task.lab_sensors.imagegoal_sensor",
    group="habitat/task/lab_sensors",
    name="imagegoal_sensor",
    node=ImageGoalSensorConfig,
)
cs.store(
    package="habitat.task.lab_sensors.instance_imagegoal_sensor",
    group="habitat/task/lab_sensors",
    name="instance_imagegoal_sensor",
    node=InstanceImageGoalSensorConfig,
)
cs.store(
    package="habitat.task.lab_sensors.instance_imagegoal_hfov_sensor",
    group="habitat/task/lab_sensors",
    name="instance_imagegoal_hfov_sensor",
    node=InstanceImageGoalHFOVSensorConfig,
)
cs.store(
    package="habitat.task.lab_sensors.localization_sensor",
    group="habitat/task/lab_sensors",
    name="localization_sensor",
    node=LocalizationSensorConfig,
)
cs.store(
    package="habitat.task.lab_sensors.target_start_sensor",
    group="habitat/task/lab_sensors",
    name="target_start_sensor",
    node=TargetStartSensorConfig,
)
cs.store(
    package="habitat.task.lab_sensors.goal_sensor",
    group="habitat/task/lab_sensors",
    name="goal_sensor",
    node=GoalSensorConfig,
)
cs.store(
    package="habitat.task.lab_sensors.abs_target_start_sensor",
    group="habitat/task/lab_sensors",
    name="abs_target_start_sensor",
    node=AbsTargetStartSensorConfig,
)
cs.store(
    package="habitat.task.lab_sensors.abs_goal_sensor",
    group="habitat/task/lab_sensors",
    name="abs_goal_sensor",
    node=AbsGoalSensorConfig,
)
cs.store(
    package="habitat.task.lab_sensors.joint_sensor",
    group="habitat/task/lab_sensors",
    name="joint_sensor",
    node=JointSensorConfig,
)
cs.store(
    package="habitat.task.lab_sensors.humanoid_joint_sensor",
    group="habitat/task/lab_sensors",
    name="humanoid_joint_sensor",
    node=HumanoidJointSensorConfig,
)
cs.store(
    package="habitat.task.lab_sensors.end_effector_sensor",
    group="habitat/task/lab_sensors",
    name="end_effector_sensor",
    node=EEPositionSensorConfig,
)
cs.store(
    package="habitat.task.lab_sensors.is_holding_sensor",
    group="habitat/task/lab_sensors",
    name="is_holding_sensor",
    node=IsHoldingSensorConfig,
)
cs.store(
    package="habitat.task.lab_sensors.relative_resting_pos_sensor",
    group="habitat/task/lab_sensors",
    name="relative_resting_pos_sensor",
    node=RelativeRestingPositionSensorConfig,
)
cs.store(
    package="habitat.task.lab_sensors.instruction_sensor",
    group="habitat/task/lab_sensors",
    name="instruction_sensor",
    node=InstructionSensorConfig,
)
cs.store(
    package="habitat.task.lab_sensors.question_sensor",
    group="habitat/task/lab_sensors",
    name="question_sensor",
    node=QuestionSensorConfig,
)
cs.store(
    package="habitat.task.lab_sensors.object_sensor",
    group="habitat/task/lab_sensors",
    name="object_sensor",
    node=TargetCurrentSensorConfig,
)
cs.store(
    package="habitat.task.lab_sensors.joint_velocity_sensor",
    group="habitat/task/lab_sensors",
    name="joint_velocity_sensor",
    node=JointVelocitySensorConfig,
)
cs.store(
    package="habitat.task.lab_sensors.target_start_gps_compass_sensor",
    group="habitat/task/lab_sensors",
    name="target_start_gps_compass_sensor",
    node=TargetStartGpsCompassSensorConfig,
)
cs.store(
    package="habitat.task.lab_sensors.target_goal_gps_compass_sensor",
    group="habitat/task/lab_sensors",
    name="target_goal_gps_compass_sensor",
    node=TargetGoalGpsCompassSensorConfig,
)
cs.store(
    package="habitat.task.lab_sensors.nav_to_skill_sensor",
    group="habitat/task/lab_sensors",
    name="nav_to_skill_sensor",
    node=NavToSkillSensorConfig,
)
cs.store(
    package="habitat.task.lab_sensors.nav_goal_sensor",
    group="habitat/task/lab_sensors",
    name="nav_goal_sensor",
    node=NavGoalPointGoalSensorConfig,
)
cs.store(
    package="habitat.task.lab_sensors.object_category_sensor",
    group="habitat/task/lab_sensors",
    name="object_category_sensor",
    node=ObjectCategorySensorConfig,
)
cs.store(
    package="habitat.task.lab_sensors.goal_receptacle_sensor",
    group="habitat/task/lab_sensors",
    name="goal_receptacle_sensor",
    node=GoalReceptacleSensorConfig,
)
cs.store(
    package="habitat.task.lab_sensors.start_receptacle_sensor",
    group="habitat/task/lab_sensors",
    name="start_receptacle_sensor",
    node=StartReceptacleSensorConfig,
)
cs.store(
    package="habitat.task.lab_sensors.object_embedding_sensor",
    group="habitat/task/lab_sensors",
    name="object_embedding_sensor",
    node=ObjectEmbeddingSensorConfig,
)
cs.store(
    package="habitat.task.lab_sensors.object_segmentation_sensor",
    group="habitat/task/lab_sensors",
    name="object_segmentation_sensor",
    node=ObjectSegmentationSensorConfig,
)
cs.store(
    package="habitat.task.lab_sensors.start_recep_segmentation_sensor",
    group="habitat/task/lab_sensors",
    name="start_recep_segmentation_sensor",
    node=StartRecepSegmentationSensorConfig,
)
cs.store(
    package="habitat.task.lab_sensors.goal_recep_segmentation_sensor",
    group="habitat/task/lab_sensors",
    name="goal_recep_segmentation_sensor",
    node=GoalRecepSegmentationSensorConfig,
)
cs.store(
    package="habitat.task.lab_sensors.camera_pose_sensor",
    group="habitat/task/lab_sensors",
    name="camera_pose_sensor",
    node=CameraPoseSensorConfig,
)
cs.store(
    package="habitat.task.lab_sensors.receptacle_segmentation_sensor",
    group="habitat/task/lab_sensors",
    name="receptacle_segmentation_sensor",
    node=ReceptacleSegmentationSensorConfig,
)
cs.store(
    package="habitat.task.lab_sensors.ovmm_nav_goal_segmentation_sensor",
    group="habitat/task/lab_sensors",
    name="ovmm_nav_goal_segmentation_sensor",
    node=OVMMNavGoalSegmentationSensorConfig,
)

# Task Measurements
cs.store(
    package="habitat.task.measurements.top_down_map",
    group="habitat/task/measurements",
    name="top_down_map",
    node=TopDownMapMeasurementConfig,
)
cs.store(
    package="habitat.task.measurements.distance_to_goal",
    group="habitat/task/measurements",
    name="distance_to_goal",
    node=DistanceToGoalMeasurementConfig,
)
cs.store(
    package="habitat.task.measurements.distance_to_goal_reward",
    group="habitat/task/measurements",
    name="distance_to_goal_reward",
    node=DistanceToGoalRewardMeasurementConfig,
)
cs.store(
    package="habitat.task.measurements.success",
    group="habitat/task/measurements",
    name="success",
    node=SuccessMeasurementConfig,
)
cs.store(
    package="habitat.task.measurements.spl",
    group="habitat/task/measurements",
    name="spl",
    node=SPLMeasurementConfig,
)
cs.store(
    package="habitat.task.measurements.soft_spl",
    group="habitat/task/measurements",
    name="soft_spl",
    node=SoftSPLMeasurementConfig,
)
cs.store(
    package="habitat.task.measurements.num_steps",
    group="habitat/task/measurements",
    name="num_steps",
    node=NumStepsMeasurementConfig,
)
cs.store(
    package="habitat.task.measurements.articulated_agent_force",
    group="habitat/task/measurements",
    name="articulated_agent_force",
    node=RobotForceMeasurementConfig,
)
cs.store(
    package="habitat.task.measurements.force_terminate",
    group="habitat/task/measurements",
    name="force_terminate",
    node=ForceTerminateMeasurementConfig,
)
cs.store(
    package="habitat.task.measurements.robot_collisions_terminate",
    group="habitat/task/measurements",
    name="robot_collisions_terminate",
    node=RobotCollisionsTerminateMeasurementConfig,
)
cs.store(
    package="habitat.task.measurements.end_effector_to_object_distance",
    group="habitat/task/measurements",
    name="end_effector_to_object_distance",
    node=EndEffectorToObjectDistanceMeasurementConfig,
)
cs.store(
    package="habitat.task.measurements.end_effector_to_rest_distance",
    group="habitat/task/measurements",
    name="end_effector_to_rest_distance",
    node=EndEffectorToRestDistanceMeasurementConfig,
)
cs.store(
    package="habitat.task.measurements.end_effector_to_goal_distance",
    group="habitat/task/measurements",
    name="end_effector_to_goal_distance",
    node=EndEffectorToGoalDistanceMeasurementConfig,
)
cs.store(
    package="habitat.task.measurements.pick_distance_to_goal",
    group="habitat/task/measurements",
    name="pick_distance_to_goal",
    node=PickDistanceToGoalMeasurementConfig,
)
cs.store(
    package="habitat.task.measurements.pick_distance_to_goal_reward",
    group="habitat/task/measurements",
    name="pick_distance_to_goal_reward",
    node=PickDistanceToGoalRewardMeasurementConfig,
)
cs.store(
    package="habitat.task.measurements.did_pick_object",
    group="habitat/task/measurements",
    name="did_pick_object",
    node=DidPickObjectMeasurementConfig,
)
cs.store(
    package="habitat.task.measurements.did_violate_hold_constraint",
    group="habitat/task/measurements",
    name="did_violate_hold_constraint",
    node=DidViolateHoldConstraintMeasurementConfig,
)
cs.store(
    package="habitat.task.measurements.pick_reward",
    group="habitat/task/measurements",
    name="pick_reward",
    node=RearrangePickRewardMeasurementConfig,
)
cs.store(
    package="habitat.task.measurements.pick_success",
    group="habitat/task/measurements",
    name="pick_success",
    node=RearrangePickSuccessMeasurementConfig,
)
cs.store(
    package="habitat.task.measurements.answer_accuracy",
    group="habitat/task/measurements",
    name="answer_accuracy",
    node=AnswerAccuracyMeasurementConfig,
)
cs.store(
    package="habitat.task.measurements.ovmm_rot_dist_to_goal",
    group="habitat/task/measurements",
    name="ovmm_rot_dist_to_goal",
    node=OVMMRotDistToGoalMeasurementConfig,
)
cs.store(
    package="habitat.task.measurements.episode_info",
    group="habitat/task/measurements",
    name="episode_info",
    node=EpisodeInfoMeasurementConfig,
)
cs.store(
    package="habitat.task.measurements.collisions",
<<<<<<< HEAD
    group="habitat/task/measurements",
    name="collisions",
    node=CollisionsMeasurementConfig,
)
cs.store(
    package="habitat.task.measurements.articulated_agent_colls",
    group="habitat/task/measurements",
=======
    group="habitat/task/measurements",
    name="collisions",
    node=CollisionsMeasurementConfig,
)
cs.store(
    package="habitat.task.measurements.articulated_agent_colls",
    group="habitat/task/measurements",
>>>>>>> 79ef7157
    name="articulated_agent_colls",
    node=RobotCollisionsMeasurementConfig,
)
cs.store(
    package="habitat.task.measurements.object_to_goal_distance",
    group="habitat/task/measurements",
    name="object_to_goal_distance",
    node=ObjectToGoalDistanceMeasurementConfig,
)
cs.store(
    package="habitat.task.measurements.obj_at_goal",
    group="habitat/task/measurements",
    name="obj_at_goal",
    node=ObjAtGoalMeasurementConfig,
)
cs.store(
    package="habitat.task.measurements.obj_anywhere_on_goal",
    group="habitat/task/measurements",
    name="obj_anywhere_on_goal",
    node=ObjAnywhereOnGoalMeasurementConfig,
)
cs.store(
    package="habitat.task.measurements.place_success",
    group="habitat/task/measurements",
    name="place_success",
    node=PlaceSuccessMeasurementConfig,
)
cs.store(
    package="habitat.task.measurements.placement_stability",
    group="habitat/task/measurements",
    name="placement_stability",
    node=PlacementStabilityMeasurementConfig,
)
cs.store(
    package="habitat.task.measurements.place_reward",
    group="habitat/task/measurements",
    name="place_reward",
    node=PlaceRewardMeasurementConfig,
)
cs.store(
    package="habitat.task.measurements.navmesh_collision",
    group="habitat/task/measurements",
    name="navmesh_collision",
    node=NavmeshCollisionMeasurementConfig,
)
cs.store(
    package="habitat.task.measurements.ovmm_object_to_place_goal_distance",
    group="habitat/task/measurements",
    name="ovmm_object_to_place_goal_distance",
    node=OVMMObjectToPlaceGoalDistanceMeasurementConfig,
)
cs.store(
    package="habitat.task.measurements.ovmm_ee_to_place_goal_distance",
    group="habitat/task/measurements",
    name="ovmm_ee_to_place_goal_distance",
    node=OVMMEEToPlaceGoalDistanceMeasurementConfig,
)
cs.store(
    package="habitat.task.measurements.ovmm_place_reward",
    group="habitat/task/measurements",
    name="ovmm_place_reward",
    node=OVMMPlaceRewardMeasurementConfig,
)
cs.store(
    package="habitat.task.measurements.ovmm_placement_stability",
    group="habitat/task/measurements",
    name="ovmm_placement_stability",
    node=OVMMPlacementStabilityMeasurementConfig,
)
cs.store(
    package="habitat.task.measurements.ovmm_place_success",
    group="habitat/task/measurements",
    name="ovmm_place_success",
    node=OVMMPlaceSuccessMeasurementConfig,
)
cs.store(
    package="habitat.task.measurements.object_at_rest",
    group="habitat/task/measurements",
    name="object_at_rest",
    node=ObjectAtRestMeasurementConfig,
)
cs.store(
    package="habitat.task.measurements.picked_object_linear_vel",
    group="habitat/task/measurements",
    name="picked_object_linear_vel",
    node=PickedObjectLinearVelMeasurementConfig,
)
cs.store(
    package="habitat.task.measurements.picked_object_angular_vel",
    group="habitat/task/measurements",
    name="picked_object_angular_vel",
    node=PickedObjectAngularVelMeasurementConfig,
)
cs.store(
    package="habitat.task.measurements.ovmm_find_object_phase_success",
    group="habitat/task/measurements",
    name="ovmm_find_object_phase_success",
    node=OVMMFindObjectPhaseSuccessMeasurementConfig,
)
cs.store(
    package="habitat.task.measurements.ovmm_pick_object_phase_success",
    group="habitat/task/measurements",
    name="ovmm_pick_object_phase_success",
    node=OVMMPickObjectPhaseSuccessMeasurementConfig,
)
cs.store(
    package="habitat.task.measurements.ovmm_place_object_phase_success",
    group="habitat/task/measurements",
    name="ovmm_place_object_phase_success",
    node=OVMMPlaceObjectPhaseSuccessMeasurementConfig,
)
cs.store(
    package="habitat.task.measurements.ovmm_find_recep_phase_success",
    group="habitat/task/measurements",
    name="ovmm_find_recep_phase_success",
    node=OVMMFindRecepPhaseSuccessMeasurementConfig,
)
cs.store(
    package="habitat.task.measurements.move_objects_reward",
    group="habitat/task/measurements",
    name="move_objects_reward",
    node=MoveObjectsRewardMeasurementConfig,
)
cs.store(
    package="habitat.task.measurements.does_want_terminate",
    group="habitat/task/measurements",
    name="does_want_terminate",
    node=DoesWantTerminateMeasurementConfig,
)
cs.store(
    package="habitat.task.measurements.composite_subgoal_reward",
    group="habitat/task/measurements",
    name="composite_subgoal_reward",
    node=CompositeSubgoalReward,
)
cs.store(
    package="habitat.task.measurements.composite_success",
    group="habitat/task/measurements",
    name="composite_success",
    node=CompositeSuccessMeasurementConfig,
)
cs.store(
    package="habitat.task.measurements.gfx_replay_measure",
    group="habitat/task/measurements",
    name="gfx_replay_measure",
    node=GfxReplayMeasureMeasurementConfig,
)
cs.store(
    package="habitat.task.measurements.composite_stage_goals",
    group="habitat/task/measurements",
    name="composite_stage_goals",
    node=CompositeStageGoalsMeasurementConfig,
)
cs.store(
    package="habitat.task.measurements.ee_dist_to_marker",
    group="habitat/task/measurements",
    name="ee_dist_to_marker",
    node=EndEffectorDistToMarkerMeasurementConfig,
)
cs.store(
    package="habitat.task.measurements.art_obj_at_desired_state",
    group="habitat/task/measurements",
    name="art_obj_at_desired_state",
    node=ArtObjAtDesiredStateMeasurementConfig,
)
cs.store(
    package="habitat.task.measurements.art_obj_state",
    group="habitat/task/measurements",
    name="art_obj_state",
    node=ArtObjStateMeasurementConfig,
)
cs.store(
    package="habitat.task.measurements.art_obj_success",
    group="habitat/task/measurements",
    name="art_obj_success",
    node=ArtObjSuccessMeasurementConfig,
)
cs.store(
    package="habitat.task.measurements.art_obj_reward",
    group="habitat/task/measurements",
    name="art_obj_reward",
    node=ArtObjRewardMeasurementConfig,
)
cs.store(
    package="habitat.task.measurements.nav_to_pos_succ",
    group="habitat/task/measurements",
    name="nav_to_pos_succ",
    node=NavToPosSuccMeasurementConfig,
)
cs.store(
    package="habitat.task.measurements.rot_dist_to_goal",
    group="habitat/task/measurements",
    name="rot_dist_to_goal",
    node=RotDistToGoalMeasurementConfig,
)
cs.store(
    package="habitat.task.measurements.rearrange_nav_to_obj_success",
    group="habitat/task/measurements",
    name="rearrange_nav_to_obj_success",
    node=NavToObjSuccessMeasurementConfig,
)
cs.store(
    package="habitat.task.measurements.rearrange_nav_to_obj_reward",
    group="habitat/task/measurements",
    name="rearrange_nav_to_obj_reward",
    node=NavToObjRewardMeasurementConfig,
)
cs.store(
    package="habitat.task.measurements.bad_called_terminate",
    group="habitat/task/measurements",
    name="bad_called_terminate",
    node=BadCalledTerminateMeasurementConfig,
)
cs.store(
    package="habitat.task.measurements.dist_to_goal",
    group="habitat/task/measurements",
    name="dist_to_goal",
    node=DistToGoalMeasurementConfig,
)
cs.store(
    package="habitat.task.measurements.ovmm_nav_to_obj_reward",
    group="habitat/task/measurements",
    name="ovmm_nav_to_obj_reward",
    node=OVMMNavToObjRewardMeasurementConfig,
)
cs.store(
    package="habitat.task.measurements.dist_to_pick_goal",
    group="habitat/task/measurements",
    name="ovmm_dist_to_pick_goal",
    node=OVMMDistToPickGoalMeasurementConfig,
)
cs.store(
    package="habitat.task.measurements.dist_to_place_goal",
    group="habitat/task/measurements",
    name="ovmm_dist_to_place_goal",
    node=OVMMDistToPlaceGoalMeasurementConfig,
)
cs.store(
    package="habitat.task.measurements.rot_dist_to_pick_goal",
    group="habitat/task/measurements",
    name="ovmm_rot_dist_to_pick_goal",
    node=OVMMRotDistToPickGoalMeasurementConfig,
)
cs.store(
    package="habitat.task.measurements.rot_dist_to_place_goal",
    group="habitat/task/measurements",
    name="ovmm_rot_dist_to_place_goal",
    node=OVMMRotDistToPlaceGoalMeasurementConfig,
)
cs.store(
    package="habitat.task.measurements.nav_to_pick_succ",
    group="habitat/task/measurements",
    name="ovmm_nav_to_pick_succ",
    node=OVMMNavToPickSuccMeasurementConfig,
)
cs.store(
    package="habitat.task.measurements.nav_to_place_succ",
    group="habitat/task/measurements",
    name="ovmm_nav_to_place_succ",
    node=OVMMNavToPlaceSuccMeasurementConfig,
)
cs.store(
    package="habitat.task.measurements.ovmm_nav_to_obj_success",
    group="habitat/task/measurements",
    name="ovmm_nav_to_obj_success",
    node=OVMMNavToObjSuccMeasurementConfig,
)
cs.store(
    package="habitat.task.measurements.nav_orient_to_pick_succ",
    group="habitat/task/measurements",
    name="ovmm_nav_orient_to_pick_succ",
    node=OVMMNavOrientToPickSuccMeasurementConfig,
)
cs.store(
    package="habitat.task.measurements.nav_orient_to_place_succ",
    group="habitat/task/measurements",
    name="ovmm_nav_orient_to_place_succ",
    node=OVMMNavOrientToPlaceSuccMeasurementConfig,
)
cs.store(
    package="habitat.task.measurements.pick_goal_iou_coverage",
    group="habitat/task/measurements",
    name="pick_goal_iou_coverage",
    node=PickGoalIoUCoverageMeasurementConfig,
)
cs.store(
    package="habitat.task.measurements.place_goal_iou_coverage",
    group="habitat/task/measurements",
    name="place_goal_iou_coverage",
    node=PlaceGoalIoUCoverageMeasurementConfig,
)
cs.store(
    package="habitat.task.measurements.target_iou_coverage",
    group="habitat/task/measurements",
    name="target_iou_coverage",
    node=TargetIoUCoverageMeasurementConfig,
)
cs.store(
    package="habitat.task.measurements.rearrange_reach_reward",
    group="habitat/task/measurements",
    name="rearrange_reach_reward",
    node=RearrangeReachRewardMeasurementConfig,
)
cs.store(
    package="habitat.task.measurements.rearrange_reach_success",
    group="habitat/task/measurements",
    name="rearrange_reach_success",
    node=RearrangeReachSuccessMeasurementConfig,
)
cs.store(
    package="habitat.task.measurements.habitat_perf",
    group="habitat/task/measurements",
    name="habitat_perf",
    node=RuntimePerfStatsMeasurementConfig,
)


from hydra.core.config_search_path import ConfigSearchPath
from hydra.core.plugins import Plugins
from hydra.plugins.search_path_plugin import SearchPathPlugin


class HabitatConfigPlugin(SearchPathPlugin):
    def manipulate_search_path(self, search_path: ConfigSearchPath) -> None:
        search_path.append(
            provider="habitat",
            path="pkg://habitat/config/",
        )


def register_hydra_plugin(plugin) -> None:
    """Hydra users should call this function before invoking @hydra.main"""
    Plugins.instance().register(plugin)<|MERGE_RESOLUTION|>--- conflicted
+++ resolved
@@ -86,11 +86,7 @@
 ]
 
 
-<<<<<<< HEAD
-@attr.s(auto_attribs=True, slots=True)
-=======
 @dataclass
->>>>>>> 79ef7157
 class HabitatBaseConfig:
     pass
 
@@ -154,7 +150,6 @@
 # -----------------------------------------------------------------------------
 
 
-<<<<<<< HEAD
 @dataclass
 class DiscreteNavigationActionConfig(ActionConfig):
     tilt_angle: int = 15  # angle to tilt the camera up or down in degrees
@@ -164,17 +159,6 @@
 class MoveForwardActionConfig(DiscreteNavigationActionConfig):
     r"""
     This discrete action will move the robot forward by
-=======
-@dataclass
-class DiscreteNavigationActionConfig(ActionConfig):
-    tilt_angle: int = 15  # angle to tilt the camera up or down in degrees
-
-
-@dataclass
-class MoveForwardActionConfig(DiscreteNavigationActionConfig):
-    r"""
-    In Navigation tasks only, this discrete action will move the robot forward by
->>>>>>> 79ef7157
     a fixed amount determined by the SimulatorConfig.forward_step_size amount.
     """
     type: str = "MoveForwardAction"
@@ -183,11 +167,7 @@
 @dataclass
 class TurnLeftActionConfig(DiscreteNavigationActionConfig):
     r"""
-<<<<<<< HEAD
     This discrete action will rotate the robot to the left
-=======
-    In Navigation tasks only, this discrete action will rotate the robot to the left
->>>>>>> 79ef7157
     by a fixed amount determined by the SimulatorConfig.turn_angle amount.
     """
     type: str = "TurnLeftAction"
@@ -196,11 +176,7 @@
 @dataclass
 class TurnRightActionConfig(DiscreteNavigationActionConfig):
     r"""
-<<<<<<< HEAD
     This discrete action will rotate the robot to the right
-=======
-    In Navigation tasks only, this discrete action will rotate the robot to the right
->>>>>>> 79ef7157
     by a fixed amount determined by the SimulatorConfig.turn_angle amount.
     """
     type: str = "TurnRightAction"
@@ -209,11 +185,7 @@
 @dataclass
 class LookUpActionConfig(DiscreteNavigationActionConfig):
     r"""
-<<<<<<< HEAD
     This discrete action will rotate the robot's camera up
-=======
-    In Navigation tasks only, this discrete action will rotate the robot's camera up
->>>>>>> 79ef7157
     by a fixed amount determined by the SimulatorConfig.tilt_angle amount.
     """
     type: str = "LookUpAction"
@@ -222,11 +194,7 @@
 @dataclass
 class LookDownActionConfig(DiscreteNavigationActionConfig):
     r"""
-<<<<<<< HEAD
     This discrete action will rotate the robot's camera down
-=======
-    In Navigation tasks only, this discrete action will rotate the robot's camera down
->>>>>>> 79ef7157
     by a fixed amount determined by the SimulatorConfig.tilt_angle amount.
     """
     type: str = "LookDownAction"
@@ -262,10 +230,7 @@
     :property gaze_distance_range: The gaze action will only work on the closet object if its distance to the end effector is smaller than this value. Only for `GazeGraspAction` grip_controller.
     :property center_cone_angle_threshold: The threshold angle between the line of sight and center_cone_vector. Only for `GazeGraspAction` grip_controller.
     :property center_cone_vector: The vector that the camera's line of sight should be when grasping the object. Only for `GazeGraspAction` grip_controller.
-<<<<<<< HEAD
     :property grasp_threshold: The gripper is enabled if `grip_action` is greather than `grasp_threshold`
-=======
->>>>>>> 79ef7157
     """
     type: str = "ArmAction"
     arm_controller: str = "ArmRelPosAction"
@@ -286,14 +251,11 @@
     gaze_distance_range: Optional[List[float]] = None
     center_cone_angle_threshold: float = 0.0
     center_cone_vector: Optional[List[float]] = None
-<<<<<<< HEAD
     wrong_grasp_should_end: bool = False
     gaze_distance_from: str = "camera"
     gaze_center_square_width: float = 1
     grasp_threshold: float = 0.0
     oracle_snap: bool = False
-=======
->>>>>>> 79ef7157
 
 
 @attr.s(auto_attribs=True, slots=True)
@@ -1473,8 +1435,7 @@
 class PickDistanceToGoalMeasurementConfig(DistanceToGoalMeasurementConfig):
     type: str = "PickDistanceToGoal"
 
-<<<<<<< HEAD
-=======
+
 @dataclass
 class DistanceToGoalRewardMeasurementConfig(MeasurementConfig):
     r"""
@@ -1483,7 +1444,7 @@
     decrease of distance to the goal.
     """
     type: str = "DistanceToGoalReward"
->>>>>>> 79ef7157
+
 
 @attr.s(auto_attribs=True, slots=True)
 class PickDistanceToGoalRewardMeasurementConfig(MeasurementConfig):
@@ -1566,11 +1527,8 @@
     # Factor to shrink the receptacle sampling volume when predicates place
     # objects on top of receptacles.
     recep_place_shrink_factor: float = 0.8
-<<<<<<< HEAD
     spawn_reference: str = "target"
     spawn_reference_sampling: str = "uniform"
-=======
->>>>>>> 79ef7157
     # EE sample parameters
     ee_sample_factor: float = 0.2
     ee_exclude_region: float = 0.0
@@ -1708,8 +1666,6 @@
 @attr.s(auto_attribs=True, slots=True)
 class HeadDepthSensorConfig(HabitatSimDepthSensorConfig):
     uuid: str = "head_depth"
-<<<<<<< HEAD
-=======
     width: int = 256
     height: int = 256
 
@@ -1724,19 +1680,13 @@
 @dataclass
 class ArmPanopticSensorConfig(HabitatSimSemanticSensorConfig):
     uuid: str = "articulated_agent_arm_panoptic"
->>>>>>> 79ef7157
     width: int = 256
     height: int = 256
 
 
 @dataclass
-<<<<<<< HEAD
-class HeadPanopticSensorConfig(HabitatSimSemanticSensorConfig):
-    uuid: str = "head_panoptic"
-=======
 class ArmRGBSensorConfig(HabitatSimRGBSensorConfig):
     uuid: str = "articulated_agent_arm_rgb"
->>>>>>> 79ef7157
     width: int = 256
     height: int = 256
 
@@ -1796,16 +1746,11 @@
     joint_start_override: Optional[List[float]] = None
     articulated_agent_urdf: str = "data/robots/hab_fetch/robots/hab_fetch.urdf"
     articulated_agent_type: str = "FetchRobot"
-<<<<<<< HEAD
     ik_arm_urdf: Optional[
         str
     ] = "data/robots/hab_fetch/robots/fetch_onlyarm.urdf"
     # File to motion data, used to play pre-recorded motions
     motion_data_path: str = ""
-=======
-    ik_arm_urdf: str = "data/robots/hab_fetch/robots/fetch_onlyarm.urdf"
-    # File to motion data, used to play pre-recorded motions
-    motion_data_path: str = ""
 
 
 @dataclass
@@ -1820,7 +1765,6 @@
     enable_batch_renderer: bool = False
     composite_files: Optional[List[str]] = None
     classic_replay_renderer: bool = False
->>>>>>> 79ef7157
 
 
 @dataclass
@@ -1925,11 +1869,7 @@
     # ep_info is added to the config in some rearrange tasks inside
     # merge_sim_episode_with_object_config
     ep_info: Optional[Any] = None
-<<<<<<< HEAD
     # The offset added to object ids in the panoptic sensor
-=======
-    # The offset id values for the object
->>>>>>> 79ef7157
     object_ids_start: int = 100
     # Configuration for rendering
     renderer: RendererConfig = RendererConfig()
@@ -2654,7 +2594,6 @@
 )
 cs.store(
     package="habitat.task.measurements.collisions",
-<<<<<<< HEAD
     group="habitat/task/measurements",
     name="collisions",
     node=CollisionsMeasurementConfig,
@@ -2662,15 +2601,6 @@
 cs.store(
     package="habitat.task.measurements.articulated_agent_colls",
     group="habitat/task/measurements",
-=======
-    group="habitat/task/measurements",
-    name="collisions",
-    node=CollisionsMeasurementConfig,
-)
-cs.store(
-    package="habitat.task.measurements.articulated_agent_colls",
-    group="habitat/task/measurements",
->>>>>>> 79ef7157
     name="articulated_agent_colls",
     node=RobotCollisionsMeasurementConfig,
 )
