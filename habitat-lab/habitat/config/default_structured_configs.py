#!/usr/bin/env python3

# Copyright (c) Meta Platforms, Inc. and its affiliates.
# This source code is licensed under the MIT license found in the
# LICENSE file in the root directory of this source tree.

from dataclasses import dataclass, field
from typing import Any, Dict, List, Optional

from hydra.core.config_store import ConfigStore
from omegaconf import II, MISSING

# __all__ is used for documentation. Only put in this list the configurations
# that have proper documentation for.
__all__ = [
    # HABITAT
    "HabitatConfig",
    # DATASET
    "DatasetConfig",
    # TASK
    "TaskConfig",
    # ENVIRONMENT
    "EnvironmentConfig",
    # NAVIGATION ACTIONS
    "StopActionConfig",
    "MoveForwardActionConfig",
    "TurnLeftActionConfig",
    "TurnLeftActionConfig",
    "TurnRightActionConfig",
    "LookUpActionConfig",
    "LookDownActionConfig",
    # NAVIGATION MEASURES
    "NumStepsMeasurementConfig",
    "DistanceToGoalMeasurementConfig",
    "SuccessMeasurementConfig",
    "SPLMeasurementConfig",
    "SoftSPLMeasurementConfig",
    "DistanceToGoalRewardMeasurementConfig",
    # NAVIGATION LAB SENSORS
    "ObjectGoalSensorConfig",
    "InstanceImageGoalSensorConfig",
    "InstanceImageGoalHFOVSensorConfig",
    "CompassSensorConfig",
    "GPSSensorConfig",
    "PointGoalWithGPSCompassSensorConfig",
    # REARRANGEMENT ACTIONS
    "EmptyActionConfig",
    "ArmActionConfig",
    "BaseVelocityActionConfig",
    "HumanoidJointActionConfig",
    "RearrangeStopActionConfig",
    "OracleNavActionConfig",
    # REARRANGEMENT LAB SENSORS
    "RelativeRestingPositionSensorConfig",
    "IsHoldingSensorConfig",
    "EEPositionSensorConfig",
    "JointSensorConfig",
    "HumanoidJointSensorConfig",
    "TargetStartSensorConfig",
    "GoalSensorConfig",
    "TargetStartGpsCompassSensorConfig",
    "TargetGoalGpsCompassSensorConfig",
    # REARRANGEMENT MEASUREMENTS
    "EndEffectorToRestDistanceMeasurementConfig",
    "RobotForceMeasurementConfig",
    "DoesWantTerminateMeasurementConfig",
    "ForceTerminateMeasurementConfig",
    "ObjectToGoalDistanceMeasurementConfig",
    "ObjAtGoalMeasurementConfig",
    "ArtObjAtDesiredStateMeasurementConfig",
    "RotDistToGoalMeasurementConfig",
    "CompositeStageGoalsMeasurementConfig",
    "NavToPosSuccMeasurementConfig",
    # REARRANGEMENT MEASUREMENTS TASK REWARDS AND MEASURES
    "RearrangePickSuccessMeasurementConfig",
    "RearrangePickRewardMeasurementConfig",
    "PlaceSuccessMeasurementConfig",
    "PlaceRewardMeasurementConfig",
    "ArtObjSuccessMeasurementConfig",
    "ArtObjRewardMeasurementConfig",
    "NavToObjSuccessMeasurementConfig",
    "NavToObjRewardMeasurementConfig",
    "CompositeSuccessMeasurementConfig",
<<<<<<< HEAD
    # DEBUG MEASURES
=======
    # PROFILING MEASURES
>>>>>>> 5dee9a77
    "RuntimePerfStatsMeasurementConfig",
]


@dataclass
class HabitatBaseConfig:
    pass


@dataclass
class IteratorOptionsConfig(HabitatBaseConfig):
    cycle: bool = True
    shuffle: bool = True
    group_by_scene: bool = True
    num_episode_sample: int = -1
    max_scene_repeat_episodes: int = -1
    max_scene_repeat_steps: int = int(1e4)
    step_repetition_range: float = 0.2


@dataclass
class EnvironmentConfig(HabitatBaseConfig):
    r"""
    Some habitat environment configurations.

    :property max_episode_steps: The maximum number of environment steps before the episode ends.
    :property max_episode_seconds: The maximum number of wall-clock seconds before the episode ends.
    """
    max_episode_steps: int = 1000
    max_episode_seconds: int = 10000000
    iterator_options: IteratorOptionsConfig = IteratorOptionsConfig()


# -----------------------------------------------------------------------------
# # Actions
# -----------------------------------------------------------------------------
@dataclass
class ActionConfig(HabitatBaseConfig):
    type: str = MISSING
    agent_index: int = 0


@dataclass
class StopActionConfig(ActionConfig):
    r"""
    In Navigation tasks only, the stop action is a discrete action. When called, the Agent
    will request to stop the navigation task. Note that this action is needed to
    succeed in a Navigation task since the Success is determined by the Agent calling
    the stop action within range of the target.
    Note that this is different from the RearrangeStopActionConfig that works for
    Rearrangement tasks only instead of the Navigation tasks.
    """
    type: str = "StopAction"


@dataclass
class EmptyActionConfig(ActionConfig):
    r"""
    In Navigation tasks only, the pass action. The robot will do nothing.
    """
    type: str = "EmptyAction"


# -----------------------------------------------------------------------------
# # NAVIGATION actions
# -----------------------------------------------------------------------------


@dataclass
class DiscreteNavigationActionConfig(ActionConfig):
    tilt_angle: int = 15  # angle to tilt the camera up or down in degrees


@dataclass
class MoveForwardActionConfig(DiscreteNavigationActionConfig):
    r"""
    In Navigation tasks only, this discrete action will move the robot forward by
    a fixed amount determined by the SimulatorConfig.forward_step_size amount.
    """
    type: str = "MoveForwardAction"


@dataclass
class TurnLeftActionConfig(DiscreteNavigationActionConfig):
    r"""
    In Navigation tasks only, this discrete action will rotate the robot to the left
    by a fixed amount determined by the SimulatorConfig.turn_angle amount.
    """
    type: str = "TurnLeftAction"


@dataclass
class TurnRightActionConfig(DiscreteNavigationActionConfig):
    r"""
    In Navigation tasks only, this discrete action will rotate the robot to the right
    by a fixed amount determined by the SimulatorConfig.turn_angle amount.
    """
    type: str = "TurnRightAction"


@dataclass
class LookUpActionConfig(DiscreteNavigationActionConfig):
    r"""
    In Navigation tasks only, this discrete action will rotate the robot's camera up
    by a fixed amount determined by the SimulatorConfig.tilt_angle amount.
    """
    type: str = "LookUpAction"


@dataclass
class LookDownActionConfig(DiscreteNavigationActionConfig):
    r"""
    In Navigation tasks only, this discrete action will rotate the robot's camera down
    by a fixed amount determined by the SimulatorConfig.tilt_angle amount.
    """
    type: str = "LookDownAction"


@dataclass
class TeleportActionConfig(ActionConfig):
    type: str = "TeleportAction"


@dataclass
class VelocityControlActionConfig(ActionConfig):
    type: str = "VelocityAction"
    # meters/sec
    lin_vel_range: List[float] = field(default_factory=lambda: [0.0, 0.25])
    # deg/sec
    ang_vel_range: List[float] = field(default_factory=lambda: [-10.0, 10.0])
    min_abs_lin_speed: float = 0.025  # meters/sec
    min_abs_ang_speed: float = 1.0  # # deg/sec
    time_step: float = 1.0  # seconds


# -----------------------------------------------------------------------------
# # REARRANGE actions
# -----------------------------------------------------------------------------
@dataclass
class ArmActionConfig(ActionConfig):
    r"""
    In Rearrangement tasks only, the action that will move the robot arm around. The action represents to delta angle (in radians) of each joint.

    :property grasp_thresh_dist: The grasp action will only work on the closest object if its distance to the end effector is smaller than this value. Only for `MagicGraspAction` grip_controller.
    :property grip_controller: Can either be None,  `MagicGraspAction` or `SuctionGraspAction`. If None, the arm will be unable to grip object. Magic grasp will grasp the object if the end effector is within grasp_thresh_dist of an object, with `SuctionGraspAction`, the object needs to be in contact with the end effector.
    :property gaze_distance_range: The gaze action will only work on the closet object if its distance to the end effector is smaller than this value. Only for `GazeGraspAction` grip_controller.
    :property center_cone_angle_threshold: The threshold angle between the line of sight and center_cone_vector. Only for `GazeGraspAction` grip_controller.
    :property center_cone_vector: The vector that the camera's line of sight should be when grasping the object. Only for `GazeGraspAction` grip_controller.
    """
    type: str = "ArmAction"
    arm_controller: str = "ArmRelPosAction"
    grip_controller: Optional[str] = None
    arm_joint_mask: Optional[List[int]] = None
    arm_joint_dimensionality: int = 7
    grasp_thresh_dist: float = 0.15
    disable_grip: bool = False
    delta_pos_limit: float = 0.0125
    ee_ctrl_lim: float = 0.015
    should_clip: bool = False
    render_ee_target: bool = False
    gaze_distance_range: Optional[List[float]] = None
    center_cone_angle_threshold: float = 0.0
    center_cone_vector: Optional[List[float]] = None


@dataclass
class BaseVelocityActionConfig(ActionConfig):
    r"""
    In Rearrangement only. Corresponds to the base velocity. Contains two continuous actions, the first one controls forward and backward motion, the second the rotation.
    """
    type: str = "BaseVelAction"
    lin_speed: float = 10.0
    ang_speed: float = 10.0
    allow_dyn_slide: bool = True
    allow_back: bool = True


@dataclass
class BaseVelocityNonCylinderActionConfig(ActionConfig):
    r"""
    In Rearrangement only for the non cylinder shape of the robot. Corresponds to the base velocity. Contains two continuous actions, the first one controls forward and backward motion, the second the rotation.
    """
    type: str = "BaseVelNonCylinderAction"
    # The max longitudinal and lateral linear speeds of the robot
    longitudinal_lin_speed: float = 10.0
    lateral_lin_speed: float = 10.0
    # The max angular speed of the robot
    ang_speed: float = 10.0
    # If we want to do sliding or not
    allow_dyn_slide: bool = False
    # If the condition of sliding includs the checking of rotation
    enable_rotation_check_for_dyn_slide: bool = True
    # If we allow the robot to move back or not
    allow_back: bool = True
    # There is a collision if the difference between the clamped NavMesh position and target position
    # is more than collision_threshold for any point.
    collision_threshold: float = 1e-5
    # The x and y locations of the clamped NavMesh position
    navmesh_offset: Optional[List[float]] = None
    # If we allow the robot to move laterally.
    enable_lateral_move: bool = False


@dataclass
class HumanoidJointActionConfig(ActionConfig):
    r"""
    In Rearrangement only. Corresponds to actions to change the humanoid joints. Contains the parameter num_joints, indicating the joints that can be modified.
    """
    type: str = "HumanoidJointAction"
    # Number of joints in the humanoid body, 54 for SMPL-X, 17 for SMPL
    num_joints: int = 54


@dataclass
class RearrangeStopActionConfig(ActionConfig):
    r"""
    In rearrangement tasks only, if the robot calls this action, the task will end.
    """
    type: str = "RearrangeStopAction"


@dataclass
class PddlApplyActionConfig(ActionConfig):
    type: str = "PddlApplyAction"


@dataclass
class OracleNavActionConfig(ActionConfig):
    """
    Rearrangement Only, Oracle navigation action.
    This action takes as input a discrete ID which refers to an object in the
    PDDL domain. The oracle navigation controller then computes the actions to
    navigate to that desired object.
    """

    type: str = "OracleNavAction"
    # Whether the motion is in the form of base_velocity or human_joints
    motion_control: str = "base_velocity"
    num_joints: int = 17
    turn_velocity: float = 1.0
    forward_velocity: float = 1.0
    turn_thresh: float = 0.1
    dist_thresh: float = 0.2
    lin_speed: float = 10.0
    ang_speed: float = 10.0
    allow_dyn_slide: bool = True
    allow_back: bool = True
    # A value of -1.0 means we will get as close to the object as possible.
    spawn_max_dist_to_obj: float = 2.0
    num_spawn_attempts: int = 200


@dataclass
class OracleNavWithBackingUpActionConfig(ActionConfig):
    """
    Rearrangement Only, Oracle navigation action with backing-up motion.
    This action takes as input a discrete ID which refers to an object in the
    PDDL domain. The oracle navigation controller then computes the actions to
    navigate to that desired object.
    """

    type: str = "OracleNavWithBackingUpAction"
    # Whether the motion is in the form of base_velocity or human_joints
    motion_control: str = "base_velocity"
    num_joints: int = 17
    turn_velocity: float = 1.0
    forward_velocity: float = 1.0
    turn_thresh: float = 0.1
    dist_thresh: float = 0.2
    lin_speed: float = 10.0
    ang_speed: float = 10.0
    allow_dyn_slide: bool = True
    allow_back: bool = True
    # A value of -1.0 means we will get as close to the object as possible.
    spawn_max_dist_to_obj: float = 2.0
    num_spawn_attempts: int = 200
    # For noncylinder navmesh action
    # The max longitudinal and lateral linear speeds of the robot
    longitudinal_lin_speed: float = 10.0
    lateral_lin_speed: float = 10.0
    # If the condition of sliding includs the checking of rotation
    enable_rotation_check_for_dyn_slide: bool = True
    # There is a collision if the difference between the clamped NavMesh position and target position
    # is more than collision_threshold for any point.
    collision_threshold: float = 1e-5
    # If we allow the robot to move laterally.
    enable_lateral_move: bool = False
    # The x and y locations of the clamped NavMesh position
    navmesh_offset: Optional[List[float]] = None
    # The x and y locations of the clamped NavMesh position for placing and picking locations
    navmesh_offset_for_agent_placement: Optional[List[float]] = None
    # Simulation frequency for velocity control
    sim_freq: float = 120.0
    # Distance threshold between two agents to issue a stop action
    agents_dist_thresh: float = -1.0


# -----------------------------------------------------------------------------
# # EQA actions
# -----------------------------------------------------------------------------
@dataclass
class AnswerActionConfig(ActionConfig):
    type: str = "AnswerAction"


# -----------------------------------------------------------------------------
# # TASK_SENSORS
# -----------------------------------------------------------------------------
@dataclass
class LabSensorConfig(HabitatBaseConfig):
    type: str = MISSING


@dataclass
class PointGoalSensorConfig(LabSensorConfig):
    type: str = "PointGoalSensor"
    goal_format: str = "POLAR"
    dimensionality: int = 2


@dataclass
class PointGoalWithGPSCompassSensorConfig(PointGoalSensorConfig):
    """
    Indicates the position of the point goal in the frame of reference of the robot.
    """

    type: str = "PointGoalWithGPSCompassSensor"


@dataclass
class ObjectGoalSensorConfig(LabSensorConfig):
    r"""
    For Object Navigation tasks only. Generates a discrete observation containing
    the id of the goal object for the episode.

    :property goal_spec: A string that can take the value TASK_CATEGORY_ID or OBJECT_ID. If the value is TASK_CATEGORY_ID, then the observation will be the id of the `episode.object_category` attribute, if the value is OBJECT_ID, then the observation will be the id of the first goal object.
    :property goal_spec_max_val: If the `goal_spec` is OBJECT_ID, then `goal_spec_max_val` is the total number of different objects that can be goals. Note that this value must be greater than the largest episode goal category id.
    """
    type: str = "ObjectGoalSensor"
    goal_spec: str = "TASK_CATEGORY_ID"
    goal_spec_max_val: int = 50


@dataclass
class ImageGoalSensorConfig(LabSensorConfig):
    type: str = "ImageGoalSensor"


@dataclass
class InstanceImageGoalSensorConfig(LabSensorConfig):
    r"""
    Used only by the InstanceImageGoal Navigation task. The observation is a rendered
    image of the goal object within the scene.
    """
    type: str = "InstanceImageGoalSensor"


@dataclass
class InstanceImageGoalHFOVSensorConfig(LabSensorConfig):
    r"""
    Used only by the InstanceImageGoal Navigation task. The observation is a single
    float value corresponding to the Horizontal field of view (HFOV) in degrees of
    the image provided by the `InstanceImageGoalSensor`.
    """
    type: str = "InstanceImageGoalHFOVSensor"


@dataclass
class HeadingSensorConfig(LabSensorConfig):
    type: str = "HeadingSensor"


@dataclass
class CompassSensorConfig(LabSensorConfig):
    r"""
    For Navigation tasks only. The observation of the
    `EpisodicCompassSensor` is a single float value corresponding to
    the angle difference in radians between the current rotation of the robot and the
    start rotation of the robot along the vertical axis.
    """
    type: str = "CompassSensor"


@dataclass
class GPSSensorConfig(LabSensorConfig):
    r"""
    For Navigation tasks only. The observation of the EpisodicGPSSensor are two float values
    corresponding to the vector difference in the horizontal plane between the current position
    and the start position of the robot (in meters).
    """
    type: str = "GPSSensor"
    dimensionality: int = 2


@dataclass
class ProximitySensorConfig(LabSensorConfig):
    type: str = "ProximitySensor"
    max_detection_radius: float = 2.0


@dataclass
class JointSensorConfig(LabSensorConfig):
    r"""
    Rearrangement only. Returns the joint positions of the robot.
    """
    type: str = "JointSensor"
    dimensionality: int = 7


@dataclass
class HumanoidJointSensorConfig(LabSensorConfig):
    r"""
    Rearrangement only. Returns the joint positions of the robot.
    """
    type: str = "HumanoidJointSensor"
    dimensionality: int = 54 * 4


@dataclass
class EEPositionSensorConfig(LabSensorConfig):
    r"""
    Rearrangement only. the cartesian coordinates (3 floats) of the arm's end effector in the frame of reference of the robot's base.
    """
    type: str = "EEPositionSensor"


@dataclass
class IsHoldingSensorConfig(LabSensorConfig):
    r"""
    Rearrangement only. A single float sensor with value 1.0 if the robot is grasping any object and 0.0 otherwise.
    """
    type: str = "IsHoldingSensor"


@dataclass
class RelativeRestingPositionSensorConfig(LabSensorConfig):
    r"""
    Rearrangement only. Sensor for the relative position of the end-effector's resting position, relative to the end-effector's current position.
    The three values correspond to the cartesian coordinates of the resting position in the frame of reference of the end effector.
    The desired resting position is determined by the habitat.task.desired_resting_position coordinates relative to the robot's base.
    """

    type: str = "RelativeRestingPositionSensor"


@dataclass
class JointVelocitySensorConfig(LabSensorConfig):
    type: str = "JointVelocitySensor"
    dimensionality: int = 7


@dataclass
class OracleNavigationActionSensorConfig(LabSensorConfig):
    type: str = "OracleNavigationActionSensor"


@dataclass
class RestingPositionSensorConfig(LabSensorConfig):
    type: str = "RestingPositionSensor"


@dataclass
class ArtJointSensorConfig(LabSensorConfig):
    type: str = "ArtJointSensor"


@dataclass
class NavGoalSensorConfig(LabSensorConfig):
    type: str = "NavGoalSensor"


@dataclass
class ArtJointSensorNoVelSensorConfig(LabSensorConfig):
    type: str = "ArtJointSensorNoVel"  # TODO: add "Sensor" suffix


@dataclass
class MarkerRelPosSensorConfig(LabSensorConfig):
    type: str = "MarkerRelPosSensor"


@dataclass
class TargetStartSensorConfig(LabSensorConfig):
    r"""
    Rearrangement only. Returns the relative position from end effector to a target object that needs to be picked up.
    """
    type: str = "TargetStartSensor"
    goal_format: str = "CARTESIAN"
    dimensionality: int = 3


@dataclass
class TargetCurrentSensorConfig(LabSensorConfig):
    type: str = "TargetCurrentSensor"
    goal_format: str = "CARTESIAN"
    dimensionality: int = 3


@dataclass
class GoalSensorConfig(LabSensorConfig):
    """
    Rearrangement only. Returns the relative position from end effector to a goal position in which the agent needs to place an object.
    """

    type: str = "GoalSensor"
    goal_format: str = "CARTESIAN"
    dimensionality: int = 3


@dataclass
class NavGoalPointGoalSensorConfig(LabSensorConfig):
    type: str = "NavGoalPointGoalSensor"


@dataclass
class GlobalPredicatesSensorConfig(LabSensorConfig):
    type: str = "GlobalPredicatesSensor"


@dataclass
class MultiAgentGlobalPredicatesSensorConfig(LabSensorConfig):
    type: str = "MultiAgentGlobalPredicatesSensor"


@dataclass
class ShouldReplanSensorConfig(LabSensorConfig):
    type: str = "ShouldReplanSensor"
    x_len: Optional[float] = None
    y_len: Optional[float] = None
    agent_idx: int = 0


@dataclass
class ActionHistorySensorConfig(LabSensorConfig):
    type: str = "ActionHistorySensor"
    window_size: int = 20


@dataclass
class HasFinishedOracleNavSensorConfig(LabSensorConfig):
    type: str = "HasFinishedOracleNavSensor"


@dataclass
class OtherAgentGpsConfig(LabSensorConfig):
    type: str = "OtherAgentGps"


@dataclass
class TargetStartGpsCompassSensorConfig(LabSensorConfig):
    r"""
    Rearrangement only. Returns the initial position of every object that needs to be rearranged in composite tasks, in 2D polar coordinates.
    """
    type: str = "TargetStartGpsCompassSensor"


@dataclass
class TargetGoalGpsCompassSensorConfig(LabSensorConfig):
    r"""
    Rearrangement only. Returns the desired goal position of every object that needs to be rearranged in composite tasks, in 2D polar coordinates.
    """
    type: str = "TargetGoalGpsCompassSensor"


@dataclass
class NavToSkillSensorConfig(LabSensorConfig):
    type: str = "NavToSkillSensor"
    num_skills: int = 8


@dataclass
class AbsTargetStartSensorConfig(LabSensorConfig):
    type: str = "AbsTargetStartSensor"
    goal_format: str = "CARTESIAN"
    dimensionality: int = 3


@dataclass
class AbsGoalSensorConfig(LabSensorConfig):
    type: str = "AbsGoalSensor"
    goal_format: str = "CARTESIAN"
    dimensionality: int = 3


@dataclass
class DistToNavGoalSensorConfig(LabSensorConfig):
    type: str = "DistToNavGoalSensor"


@dataclass
class LocalizationSensorConfig(LabSensorConfig):
    type: str = "LocalizationSensor"


@dataclass
class NavigationTargetPositionSensorConfig(LabSensorConfig):
    type: str = "NavigationTargetPositionSensor"


@dataclass
class QuestionSensorConfig(LabSensorConfig):
    type: str = "QuestionSensor"


@dataclass
class InstructionSensorConfig(LabSensorConfig):
    type: str = "InstructionSensor"
    instruction_sensor_uuid: str = "instruction"


# -----------------------------------------------------------------------------
# Measurements
# -----------------------------------------------------------------------------
@dataclass
class MeasurementConfig(HabitatBaseConfig):
    type: str = MISSING


@dataclass
class SuccessMeasurementConfig(MeasurementConfig):
    r"""
    For Navigation tasks only, Measures 1.0 if the robot reached a success and 0 otherwise.
    A success is defined as calling the `StopAction` when the `DistanceToGoal`
    Measure is smaller than `success_distance`.

    :property success_distance: The minimal distance the robot must be to the goal for a success.
    """
    type: str = "Success"
    success_distance: float = 0.2


@dataclass
class SPLMeasurementConfig(MeasurementConfig):
    r"""
    For Navigation tasks only, Measures the SPL (Success weighted by Path Length)
    ref: On Evaluation of Embodied Agents - Anderson et. al
    https://arxiv.org/pdf/1807.06757.pdf
    Measure is always 0 except at success where it will be
    the ratio of the optimal distance from start to goal over the total distance
    traveled by the agent. Maximum value is 1.
    SPL = success * optimal_distance_to_goal / distance_traveled_so_far
    """
    type: str = "SPL"


@dataclass
class SoftSPLMeasurementConfig(MeasurementConfig):
    r"""
    For Navigation tasks only, Similar to SPL, but instead of a boolean,
    success is now calculated as 1 - (ratio of distance covered to target).
    SoftSPL = max(0, 1 - distance_to_goal / optimal_distance_to_goal) * optimal_distance_to_goal / distance_traveled_so_far
    """
    type: str = "SoftSPL"


@dataclass
class FogOfWarConfig:
    draw: bool = True
    visibility_dist: float = 5.0
    fov: int = 90


@dataclass
class TopDownMapMeasurementConfig(MeasurementConfig):
    type: str = "TopDownMap"
    max_episode_steps: int = (
        EnvironmentConfig().max_episode_steps
    )  # TODO : Use OmegaConf II()
    map_padding: int = 3
    map_resolution: int = 1024
    draw_source: bool = True
    draw_border: bool = True
    draw_shortest_path: bool = True
    draw_view_points: bool = True
    draw_goal_positions: bool = True
    # axes aligned bounding boxes
    draw_goal_aabbs: bool = True
    fog_of_war: FogOfWarConfig = FogOfWarConfig()


@dataclass
class CollisionsMeasurementConfig(MeasurementConfig):
    type: str = "Collisions"


@dataclass
class RuntimePerfStatsMeasurementConfig(MeasurementConfig):
<<<<<<< HEAD
    type: str = "RuntimePerfStats"
=======
    """
    If added to the measurements, this will time various sections of code in
    the simulator and task logic. If using with a multi-environment trainer
    (like DD-PPO) it is recommended to only log this stat for one environment
    since this metric can include many numbers.
    """

    type: str = "RuntimePerfStats"
    disable_logging: bool = False
>>>>>>> 5dee9a77


@dataclass
class RobotForceMeasurementConfig(MeasurementConfig):
    r"""
    The amount of force in newton's applied by the robot. It computes both the instant and accumulated.
    """
    type: str = "RobotForce"
    min_force: float = 20.0


@dataclass
class ForceTerminateMeasurementConfig(MeasurementConfig):
    r"""
    If the force is greater than a certain threshold, this measure will be 1.0 and 0.0 otherwise.
    Note that if the measure is 1.0, the task will end as a result.

    :property max_accum_force: The threshold for the accumulated force. -1 is no threshold.
    :property max_instant_force: The threshold for the current, instant force. -1 is no threshold.
    """
    type: str = "ForceTerminate"
    max_accum_force: float = -1.0
    max_instant_force: float = -1.0


@dataclass
class RobotCollisionsMeasurementConfig(MeasurementConfig):
    type: str = "RobotCollisions"


@dataclass
class ContactTestStatsMeasurementConfig(MeasurementConfig):
    r"""
    Composite rearrangement tasks only (rearrange, set_table, tidy_house). It uses a goal pddl expression to validate the success.

    """
    type: str = "ContactTestStats"


@dataclass
class ObjectToGoalDistanceMeasurementConfig(MeasurementConfig):
    r"""
    In rearrangement only. The distance between the target object and the goal position for the object.
    """
    type: str = "ObjectToGoalDistance"


@dataclass
class EndEffectorToObjectDistanceMeasurementConfig(MeasurementConfig):
    type: str = "EndEffectorToObjectDistance"


@dataclass
class EndEffectorToRestDistanceMeasurementConfig(MeasurementConfig):
    """
    Rearrangement only. Distance between current end effector position
    and the resting position of the end effector. Requires that the
    RelativeRestingPositionSensor is attached to the agent.
    """

    type: str = "EndEffectorToRestDistance"


@dataclass
class EndEffectorToGoalDistanceMeasurementConfig(MeasurementConfig):
    type: str = "EndEffectorToGoalDistance"


@dataclass
class ArtObjAtDesiredStateMeasurementConfig(MeasurementConfig):
    r"""
    Rearrangement open/close container tasks only. Whether the articulated object (fridge or cabinet door) towards a desired state (open or closed) as defined by the task.
    """
    type: str = "ArtObjAtDesiredState"
    use_absolute_distance: bool = True
    success_dist_threshold: float = 0.05


@dataclass
class GfxReplayMeasureMeasurementConfig(MeasurementConfig):
    type: str = "GfxReplayMeasure"


@dataclass
class EndEffectorDistToMarkerMeasurementConfig(MeasurementConfig):
    type: str = "EndEffectorDistToMarker"


@dataclass
class ArtObjStateMeasurementConfig(MeasurementConfig):
    type: str = "ArtObjState"


@dataclass
class ArtObjSuccessMeasurementConfig(MeasurementConfig):
    r"""
    Rearrangement open/close container tasks only. Requires art_obj_at_desired_state. Is 1.0 if the articulated object is in desired state and the end effector is within rest_dist_threshold of the resting position. If must_call_stop is True, the robot must also call the rearrange_stop action.
    """
    type: str = "ArtObjSuccess"
    rest_dist_threshold: float = 0.15
    must_call_stop: bool = True


@dataclass
class ArtObjRewardMeasurementConfig(MeasurementConfig):
    r"""
    Rearrangement open/close container tasks only. Requires art_obj_at_desired_state.

    :property dist_reward: At each step, the measure adds dist_reward times the distance the end effector moved towards the articulated object.
    :property wrong_grasp_end: If true, the task will end if the robot picks the wrong articulated object.
    :property wrong_grasp_pen: The penalty for picking the wrong articulated object.
    :property art_dist_reward: At each step, increments the reward by the amount the articulated moved in the correct direction.
    :property art_at_desired_state_reward: The reward for putting the articulated object in the right state.
    :property grasp_reward: The reward for grasping the correct articulated object.
    """
    type: str = "ArtObjReward"
    dist_reward: float = 1.0
    wrong_grasp_end: bool = False
    wrong_grasp_pen: float = 5.0
    art_dist_reward: float = 10.0
    ee_dist_reward: float = 10.0
    marker_dist_reward: float = 0.0
    art_at_desired_state_reward: float = 5.0
    grasp_reward: float = 0.0
    # General Rearrange Reward config
    constraint_violate_pen: float = 10.0
    force_pen: float = 0.0
    max_force_pen: float = 1.0
    force_end_pen: float = 10.0


@dataclass
class RotDistToGoalMeasurementConfig(MeasurementConfig):
    r"""
    Rearrangement Navigation task only. The angle between the forward direction of the agent and the direction to the goal location.
    """
    type: str = "RotDistToGoal"


@dataclass
class DistToGoalMeasurementConfig(MeasurementConfig):
    type: str = "DistToGoal"


@dataclass
class BadCalledTerminateMeasurementConfig(MeasurementConfig):
    type: str = "BadCalledTerminate"
    bad_term_pen: float = 0.0
    decay_bad_term: bool = False


@dataclass
class NavToPosSuccMeasurementConfig(MeasurementConfig):
    r"""
    Rearrangement Navigation task only. The value is 1.0 if the robot is within success_distance of the goal position.
    """
    type: str = "NavToPosSucc"
    success_distance: float = 1.5


@dataclass
class NavToObjRewardMeasurementConfig(MeasurementConfig):
    r"""
    Rearrangement Navigation task only. The reward for rearrangement navigation.

    :property dist_reward: At each step, the measure adds dist_reward times the distance the robot's base moved towards the goal position.
    :property should_reward_turn: If true, the robot receives a reward for turning towards the target position.
    :property angle_dist_reward: The reward multiplier for the robot turning towards the goal position.
    """
    type: str = "NavToObjReward"
    # reward the agent for facing the object?
    should_reward_turn: bool = True
    # what distance do we start giving the reward for facing the object?
    turn_reward_dist: float = 3.0
    # multiplier on the angle distance to the goal.
    angle_dist_reward: float = 1.0
    dist_reward: float = 1.0
    constraint_violate_pen: float = 1.0
    force_pen: float = 0.0001
    max_force_pen: float = 0.01
    force_end_pen: float = 1.0


@dataclass
class NavToObjSuccessMeasurementConfig(MeasurementConfig):
    r"""
    Rearrangement Navigation only. Takes the value 1.0 when the Robot successfully navigated to the target object. Depends on nav_to_pos_succ.

    :property must_look_at_targ: If true, the robot must be facing the correct object in addition to being close to it.
    :property must_call_stop: If true, the robot must in addition, call the rearrange_stop action for this measure to be a success.
    :property success_angle_dist: When the robot must look at the target, this is the maximum angle in radians the robot can have when facing the object.
    """
    type: str = "NavToObjSuccess"
    must_look_at_targ: bool = True
    must_call_stop: bool = True
    # distance in radians.
    success_angle_dist: float = 0.261799


@dataclass
class RearrangeReachRewardMeasurementConfig(MeasurementConfig):
    type: str = "RearrangeReachReward"
    scale: float = 1.0
    diff_reward: bool = True
    sparse_reward: bool = False


@dataclass
class RearrangeReachSuccessMeasurementConfig(MeasurementConfig):
    type: str = "RearrangeReachSuccess"
    succ_thresh: float = 0.2


@dataclass
class NumStepsMeasurementConfig(MeasurementConfig):
    r"""
    In both Navigation and Rearrangement tasks, counts the number of steps since
    the start of the episode.
    """
    type: str = "NumStepsMeasure"


@dataclass
class DidPickObjectMeasurementConfig(MeasurementConfig):
    type: str = "DidPickObjectMeasure"


@dataclass
class DidViolateHoldConstraintMeasurementConfig(MeasurementConfig):
    type: str = "DidViolateHoldConstraintMeasure"


@dataclass
class MoveObjectsRewardMeasurementConfig(MeasurementConfig):
    type: str = "MoveObjectsReward"
    pick_reward: float = 1.0
    success_dist: float = 0.15
    single_rearrange_reward: float = 1.0
    dist_reward: float = 1.0
    constraint_violate_pen: float = 10.0
    force_pen: float = 0.001
    max_force_pen: float = 1.0
    force_end_pen: float = 10.0


@dataclass
class RearrangePickRewardMeasurementConfig(MeasurementConfig):
    r"""
    Rearrangement Only. Requires the end_effector_sensor lab sensor. The reward for the pick task.

    :property dist_reward: At each step, the measure adds dist_reward times the distance the end effector moved towards the target.
    :property pick_reward: If the robot picks the target object, it receives pick_reward reward.
    :property drop_pen: The penalty for dropping the object.
    :property wrong_pick_pen: The penalty for picking the wrong object.
    :property force_pen: At each step, adds a penalty of force_pen times the current force on the robot.
    :property drop_obj_should_end: If true, the task will end if the robot drops the object.
    :property wrong_pick_should_end: If true, the task will end if the robot picks the wrong object.
    """
    type: str = "RearrangePickReward"
    dist_reward: float = 2.0
    pick_reward: float = 2.0
    constraint_violate_pen: float = 1.0
    drop_pen: float = 0.5
    wrong_pick_pen: float = 0.5
    force_pen: float = 0.0001
    max_force_pen: float = 0.01
    force_end_pen: float = 1.0
    use_diff: bool = True
    drop_obj_should_end: bool = True
    wrong_pick_should_end: bool = True


@dataclass
class RearrangePickSuccessMeasurementConfig(MeasurementConfig):
    r"""
    Rearrangement Only. Requires the end_effector_sensor lab sensor. 1.0 if the robot picked the target object.
    """
    type: str = "RearrangePickSuccess"
    ee_resting_success_threshold: float = 0.15


@dataclass
class ObjAtGoalMeasurementConfig(MeasurementConfig):
    r"""
    The measure is a dictionary of target indexes to float. The values are 1 if the object is within succ_thresh of the goal position for that object.

    :property succ_thresh: The threshold distance below which an object is considered at the goal location.
    """
    type: str = "ObjAtGoal"
    succ_thresh: float = 0.15


@dataclass
class PlaceRewardMeasurementConfig(MeasurementConfig):
    r"""
    Rearrangement Only. Requires the end_effector_sensor lab sensor. The reward for the place task.

    :property dist_reward: At each step, the measure adds dist_reward times the distance the end effector moved towards the target.
    :property place_reward: If the robot placed the target object correctly, it receives place_reward reward.
    :property drop_pen: The penalty for dropping the object.
    :property force_pen: At each step, adds a penalty of force_pen times the current force on the robot.
    :property wrong_drop_should_end: If true, the task will end if the robot drops the object.
    """
    type: str = "PlaceReward"
    dist_reward: float = 2.0
    place_reward: float = 5.0
    drop_pen: float = 0.0
    use_diff: bool = True
    use_ee_dist: bool = False
    wrong_drop_should_end: bool = True
    constraint_violate_pen: float = 0.0
    force_pen: float = 0.0001
    max_force_pen: float = 0.0
    force_end_pen: float = 1.0
    min_dist_to_goal: float = 0.15


@dataclass
class PlaceSuccessMeasurementConfig(MeasurementConfig):
    r"""
    Rearrangement Only. Requires the end_effector_sensor lab sensor. 1.0 if the robot placed the target object on the goal position and has its end effector within ee_resting_success_threshold of its resting position.
    """
    type: str = "PlaceSuccess"
    ee_resting_success_threshold: float = 0.15


@dataclass
class CompositeNodeIdxMeasurementConfig(MeasurementConfig):
    type: str = "CompositeNodeIdx"


@dataclass
class CompositeStageGoalsMeasurementConfig(MeasurementConfig):
    r"""
    Composite Rearrangement only. 1.0 if the agent complete a particular stage defined in `stage_goals` and 0.0 otherwise. Stage goals are specified in the `pddl` task description.
    """
    type: str = "CompositeStageGoals"


@dataclass
class CompositeSuccessMeasurementConfig(MeasurementConfig):
    r"""
    Composite rearrangement tasks only (rearrange, set_table, tidy_house). It uses a goal pddl expression to validate the success.

    :property must_call_stop: If true, the robot must in addition, call the rearrange_stop action for this measure to be a success.
    """
    type: str = "CompositeSuccess"
    must_call_stop: bool = True


@dataclass
class CompositeSubgoalReward(MeasurementConfig):
    type: str = "CompositeSubgoalReward"
    stage_sparse_reward: float = 1.0


@dataclass
class SocialNavReward(MeasurementConfig):
    type: str = "SocialNavReward"


@dataclass
class DidAgentsCollideConfig(MeasurementConfig):
    type: str = "DidAgentsCollide"


@dataclass
class NumAgentsCollideConfig(MeasurementConfig):
    type: str = "NumAgentsCollide"


@dataclass
class CooperateSubgoalRewardConfig(CompositeSubgoalReward):
    type: str = "CooperateSubgoalReward"
    stage_sparse_reward: float = 1.0
    end_on_collide: bool = True
    # Positive penalty means give negative reward.
    collide_penalty: float = 1.0


@dataclass
class AgentBlameMeasureConfig(MeasurementConfig):
    type: str = "AgentBlameMeasure"


@dataclass
class DoesWantTerminateMeasurementConfig(MeasurementConfig):
    r"""
    Rearrangement Only. Measures 1 if the agent has called the stop action and 0 otherwise.
    """
    type: str = "DoesWantTerminate"


@dataclass
class CorrectAnswerMeasurementConfig(MeasurementConfig):
    type: str = "CorrectAnswer"


@dataclass
class EpisodeInfoMeasurementConfig(MeasurementConfig):
    type: str = "EpisodeInfo"


@dataclass
class DistanceToGoalMeasurementConfig(MeasurementConfig):
    r"""
    In Navigation tasks only, measures the geodesic distance to the goal.

    :property distance_to: If 'POINT' measures the distance to the closest episode goal. If 'VIEW_POINTS' measures the distance to the episode's goal's viewpoint.
    """
    type: str = "DistanceToGoal"
    distance_to: str = "POINT"


@dataclass
class DistanceToGoalRewardMeasurementConfig(MeasurementConfig):
    r"""
    In Navigation tasks only, measures a reward based on the distance towards the goal.
    The reward is `- (new_distance - previous_distance)` i.e. the
    decrease of distance to the goal.
    """
    type: str = "DistanceToGoalReward"


@dataclass
class AnswerAccuracyMeasurementConfig(MeasurementConfig):
    type: str = "AnswerAccuracy"


@dataclass
class TaskConfig(HabitatBaseConfig):
    r"""
    The definition of the task in Habitat.

    :property type: The registered task that will be used. For example : `InstanceImageNav-v1` or `ObjectNav-v1`
    :property physics_target_sps: The size of each simulator physics update will be 1 / physics_target_sps.
    :property reward_measure: The name of the Measurement that will correspond to the reward of the robot. This value must be a key present in the dictionary of Measurements in the habitat configuration. For example, `distance_to_goal_reward` for navigation or `place_reward` for the rearrangement place task.
    :property success_measure: The name of the Measurement that will correspond to the success criteria of the robot. This value must be a key present in the dictionary of Measurements in the habitat configuration. If the measurement has a non-zero value, the episode is considered a success.
    :property end_on_success: If True, the episode will end when the success measure indicates success. Otherwise the episode will go on (this is useful when doing hierarchical learning and the robot has to explicitly decide when to change policies)
    :property task_spec: When doing the `RearrangeCompositeTask-v0` only, will look for a pddl plan of that name to determine the sequence of tasks that need to be completed. The format of the pddl plans files is undocumented.
    :property task_spec_base_path:  When doing the `RearrangeCompositeTask-v0` only, the relative path where the task_spec file will be searched.
    :property spawn_max_dists_to_obj: For `RearrangePickTask-v0` task only. Controls the maximum distance the robot can be spawned from the target object.
    :property base_angle_noise: For Rearrangement tasks only. Controls the standard deviation of the random normal noise applied to the base's rotation angle at the start of an episode.
    :property base_noise: For Rearrangement tasks only. Controls the standard deviation of the random normal noise applied to the base's position at the start of an episode.

    There are many different Tasks determined by the `habitat.task.type` config:

    -   Point navigation : `Nav-0`
    -   Image navigation : `Nav-0`
    -   Instance image navigation:`InstanceImageNav-v1`
    -   Object navigation : `ObjectNav-v1`
    -   Rearrangement close drawer: `RearrangeCloseDrawerTask-v0`
    -   Rearrangement open drawer: `RearrangeOpenDrawerTask-v0`
    -   Rearrangement close fridge : `RearrangeCloseFridgeTask-v0`
    -   Rearrangement open fridge : `RearrangeOpenFridgeTask-v0`
    -   Rearrangement navigate to object : `NavToObjTask-v0`
    -   Rearrangement pick : `RearrangePickTask-v0`
    -   Rearrangement place : `RearrangePlaceTask-v0`
    -   Rearrangement do nothing : `RearrangeEmptyTask-v0`
    -   Rearrangement reach : `RearrangeReachTask-v0`
    -   Rearrangement composite tasks : `RearrangeCompositeTask-v0`
    """
    physics_target_sps: float = 60.0
    reward_measure: Optional[str] = None
    success_measure: Optional[str] = None
    success_reward: float = 2.5
    slack_reward: float = -0.01
    end_on_success: bool = False
    # NAVIGATION task
    type: str = "Nav-v0"
    # Temporary structure for sensors
    lab_sensors: Dict[str, LabSensorConfig] = field(default_factory=dict)
    measurements: Dict[str, MeasurementConfig] = field(default_factory=dict)
    # Measures to only construct in the first environment of the first rank for
    # vectorized environments.
    rank0_env0_measure_names: List[str] = field(
        default_factory=lambda: ["habitat_perf"]
    )
    # Measures to only record in the first rank for vectorized environments.
    rank0_measure_names: List[str] = field(default_factory=list)
    goal_sensor_uuid: str = "pointgoal"
    # REARRANGE task
    count_obj_collisions: bool = True
    settle_steps: int = 5
    constraint_violation_ends_episode: bool = True
    constraint_violation_drops_object: bool = False
    # Forced to regenerate the starts even if they are already cached
    force_regenerate: bool = False
    # Saves the generated starts to a cache if they are not already generated
    should_save_to_cache: bool = False
    object_in_hand_sample_prob: float = 0.167
    min_start_distance: float = 3.0
    gfx_replay_dir: str = "data/replays"
    render_target: bool = True
    # Spawn parameters
    physics_stability_steps: int = 1
    num_spawn_attempts: int = 200
    spawn_max_dist_to_obj: float = 2.0
    base_angle_noise: float = 0.523599
    # Factor to shrink the receptacle sampling volume when predicates place
    # objects on top of receptacles.
    recep_place_shrink_factor: float = 0.8
    # EE sample parameters
    ee_sample_factor: float = 0.2
    ee_exclude_region: float = 0.0
    base_noise: float = 0.05
    spawn_region_scale: float = 0.2
    joint_max_impulse: float = -1.0
    desired_resting_position: List[float] = field(
        default_factory=lambda: [0.5, 0.0, 1.0]
    )
    use_marker_t: bool = True
    cache_robot_init: bool = False
    success_state: float = 0.0
    # Measurements for composite tasks.
    should_enforce_target_within_reach: bool = False
    # COMPOSITE task CONFIG
    task_spec_base_path: str = "habitat/task/rearrange/pddl/"
    task_spec: str = ""
    # PDDL domain params
    pddl_domain_def: str = "replica_cad"
    obj_succ_thresh: float = 0.3
    # Disable drop except for when the object is at its goal.
    enable_safe_drop: bool = False
    art_succ_thresh: float = 0.15
    robot_at_thresh: float = 2.0
    # The minimum distance between the agents at start. If < 0
    # there is no minimal distance
    min_distance_start_agents: float = -1.0
    actions: Dict[str, ActionConfig] = MISSING


@dataclass
class SimulatorSensorConfig(HabitatBaseConfig):
    type: str = MISSING
    height: int = 480
    width: int = 640
    position: List[float] = field(default_factory=lambda: [0.0, 1.25, 0.0])
    # Euler's angles:
    orientation: List[float] = field(default_factory=lambda: [0.0, 0.0, 0.0])


@dataclass
class SimulatorCameraSensorConfig(SimulatorSensorConfig):
    hfov: int = 90  # horizontal field of view in degrees
    sensor_subtype: str = "PINHOLE"
    noise_model: str = "None"
    noise_model_kwargs: Dict[str, Any] = field(default_factory=dict)


@dataclass
class SimulatorDepthSensorConfig(SimulatorSensorConfig):
    min_depth: float = 0.0
    max_depth: float = 10.0
    normalize_depth: bool = True


@dataclass
class HabitatSimRGBSensorConfig(SimulatorCameraSensorConfig):
    type: str = "HabitatSimRGBSensor"


@dataclass
class HabitatSimDepthSensorConfig(SimulatorCameraSensorConfig):
    type: str = "HabitatSimDepthSensor"
    min_depth: float = 0.0
    max_depth: float = 10.0
    normalize_depth: bool = True


@dataclass
class HabitatSimSemanticSensorConfig(SimulatorCameraSensorConfig):
    type: str = "HabitatSimSemanticSensor"


@dataclass
class HabitatSimEquirectangularRGBSensorConfig(SimulatorSensorConfig):
    type: str = "HabitatSimEquirectangularRGBSensor"


@dataclass
class HabitatSimEquirectangularDepthSensorConfig(SimulatorDepthSensorConfig):
    type: str = "HabitatSimEquirectangularDepthSensor"


@dataclass
class HabitatSimEquirectangularSemanticSensorConfig(SimulatorSensorConfig):
    type: str = "HabitatSimEquirectangularSemanticSensor"


@dataclass
class SimulatorFisheyeSensorConfig(SimulatorSensorConfig):
    type: str = "HabitatSimFisheyeSensor"
    height: int = SimulatorSensorConfig().width
    # The default value (alpha, xi) is set to match the lens  "GoPro" found in
    # Table 3 of this paper: Vladyslav Usenko, Nikolaus Demmel and
    # Daniel Cremers: The Double Sphere Camera Model,
    # The International Conference on 3D Vision (3DV), 2018
    # You can find the intrinsic parameters for the other lenses
    # in the same table as well.
    xi: float = -0.27
    alpha: float = 0.57
    focal_length: List[float] = field(default_factory=lambda: [364.84, 364.86])
    # Place camera at center of screen
    # Can be specified, otherwise is calculated automatically.
    # principal_point_offset defaults to (h/2,w/2)
    principal_point_offset: Optional[List[float]] = None
    sensor_model_type: str = "DOUBLE_SPHERE"


@dataclass
class HabitatSimFisheyeRGBSensorConfig(SimulatorFisheyeSensorConfig):
    type: str = "HabitatSimFisheyeRGBSensor"


@dataclass
class SimulatorFisheyeDepthSensorConfig(SimulatorFisheyeSensorConfig):
    type: str = "HabitatSimFisheyeDepthSensor"
    min_depth: float = SimulatorDepthSensorConfig().min_depth
    max_depth: float = SimulatorDepthSensorConfig().max_depth
    normalize_depth: bool = SimulatorDepthSensorConfig().normalize_depth


@dataclass
class HabitatSimFisheyeSemanticSensorConfig(SimulatorFisheyeSensorConfig):
    type: str = "HabitatSimFisheyeSemanticSensor"


@dataclass
class HeadRGBSensorConfig(HabitatSimRGBSensorConfig):
    uuid: str = "head_rgb"
    width: int = 256
    height: int = 256


@dataclass
class HeadDepthSensorConfig(HabitatSimDepthSensorConfig):
    uuid: str = "head_depth"
    width: int = 256
    height: int = 256


@dataclass
class HeadPanopticSensorConfig(HabitatSimSemanticSensorConfig):
    uuid: str = "head_panoptic"
    width: int = 256
    height: int = 256


@dataclass
class ArmPanopticSensorConfig(HabitatSimSemanticSensorConfig):
    uuid: str = "articulated_agent_arm_panoptic"
    width: int = 256
    height: int = 256


@dataclass
class ArmRGBSensorConfig(HabitatSimRGBSensorConfig):
    uuid: str = "articulated_agent_arm_rgb"
    width: int = 256
    height: int = 256


@dataclass
class ArmDepthSensorConfig(HabitatSimDepthSensorConfig):
    uuid: str = "articulated_agent_arm_depth"
    width: int = 256
    height: int = 256


@dataclass
class ThirdRGBSensorConfig(HabitatSimRGBSensorConfig):
    uuid: str = "third_rgb"
    width: int = 256
    height: int = 256


@dataclass
class ThirdDepthSensorConfig(HabitatSimDepthSensorConfig):
    uuid: str = "third_depth"  # TODO: third_rgb on the main branch
    #  check if it won't cause any errors


@dataclass
class AgentConfig(HabitatBaseConfig):
    height: float = 1.5
    radius: float = 0.1
    max_climb: float = 0.01
    grasp_managers: int = 1
    sim_sensors: Dict[str, SimulatorSensorConfig] = field(default_factory=dict)
    is_set_start_state: bool = False
    start_position: List[float] = field(default_factory=lambda: [0, 0, 0])
    start_rotation: List[float] = field(default_factory=lambda: [0, 0, 0, 1])
    joint_start_noise: float = 0.1
    # Hard-code the robot joint start. `joint_start_noise` still applies.
    joint_start_override: Optional[List[float]] = None
    articulated_agent_urdf: str = "data/robots/hab_fetch/robots/hab_fetch.urdf"
    articulated_agent_type: str = "FetchRobot"
    ik_arm_urdf: str = "data/robots/hab_fetch/robots/fetch_onlyarm.urdf"
    # File to motion data, used to play pre-recorded motions
    motion_data_path: str = ""
    rest_pose_data_path: str = ""


@dataclass
class RendererConfig(HabitatBaseConfig):
    r"""Configuration for the renderer.

    :property enable_batch_renderer: [Experimental] Enables batch rendering, which accelerates rendering for concurrent environments. See env_batch_renderer.py for details.
    :property composite_files: List of composite GLTF files to be pre-loaded by the batch renderer.
    :property classic_replay_renderer: For debugging. Create a ClassicReplayRenderer instead of BatchReplayRenderer when enable_batch_renderer is active.
    """

    enable_batch_renderer: bool = False
    composite_files: Optional[List[str]] = None
    classic_replay_renderer: bool = False


@dataclass
class HabitatSimV0Config(HabitatBaseConfig):
    gpu_device_id: int = 0
    # Use Habitat-Sim's GPU->GPU copy mode to return rendering results in
    # pytorch tensors. Requires Habitat-Sim to be built with --with-cuda.
    # This will generally imply sharing cuda tensors between processes.
    # Read here:
    # https://pytorch.org/docs/stable/multiprocessing.html#sharing-cuda-tensors
    # for the caveats that results in
    gpu_gpu: bool = False
    # Whether the agent slides on collisions
    allow_sliding: bool = True
    frustum_culling: bool = True
    enable_physics: bool = False
    physics_config_file: str = "./data/default.physics_config.json"
    # Possibly unstable optimization for extra performance
    # with concurrent rendering
    leave_context_with_background_renderer: bool = False
    enable_gfx_replay_save: bool = False


@dataclass
class SimulatorConfig(HabitatBaseConfig):
    type: str = "Sim-v0"
    forward_step_size: float = 0.25  # in metres
    turn_angle: int = 10  # angle to rotate left or right in degrees
    create_renderer: bool = False
    requires_textures: bool = True
    # Sleep options
    auto_sleep: bool = False
    step_physics: bool = True
    concur_render: bool = False
    # If markers should be updated at every step:
    needs_markers: bool = True
    # If the articulated_agent camera positions should be updated at every step:
    update_articulated_agent: bool = True
    scene: str = "data/scene_datasets/habitat-test-scenes/van-gogh-room.glb"
    # The scene dataset to load in the metadatamediator,
    # should contain simulator.scene:
    scene_dataset: str = "default"
    # A list of directory or config paths to search in addition to the dataset
    # for object configs. should match the generated episodes for the task:
    additional_object_paths: List[str] = field(default_factory=list)
    # Use config.seed (can't reference Config.seed) or define via code
    # otherwise it leads to circular references:
    #
    seed: int = II("habitat.seed")
    default_agent_id: int = 0
    debug_render: bool = False
    debug_render_articulated_agent: bool = False
    kinematic_mode: bool = False
<<<<<<< HEAD
    force_soft_reset: bool = False
=======
    # If False, will skip setting the semantic IDs of objects in
    # `rearrange_sim.py` (there is overhead to this operation so skip if not
    # using semantic information).
    should_setup_semantic_ids: bool = True
>>>>>>> 5dee9a77
    # If in render mode a visualization of the rearrangement goal position
    # should also be displayed
    debug_render_goal: bool = True
    robot_joint_start_noise: float = 0.0
    # Rearrange agent setup
    ctrl_freq: float = 120.0
    ac_freq_ratio: int = 4
    load_objs: bool = True
    # Rearrange agent grasping
    hold_thresh: float = 0.15
    grasp_impulse: float = 10000.0
    # we assume agent(s) to be set explicitly
    agents: Dict[str, AgentConfig] = MISSING
    # agents_order specifies the order in which the agents
    # are stored on the habitat-sim side.
    # In other words, the order to return the observations and accept
    # the actions when using the environment API.
    # If the number of agents is greater than one,
    # then agents_order has to be set explicitly.
    agents_order: List[str] = MISSING

    # Simulator should use default navmesh settings from agent config
    default_agent_navmesh: bool = True
    # if default navmesh is used, should it include static objects
    navmesh_include_static_objects: bool = False

    habitat_sim_v0: HabitatSimV0Config = HabitatSimV0Config()
    # ep_info is added to the config in some rearrange tasks inside
    # merge_sim_episode_with_object_config
    ep_info: Optional[Any] = None
    # The offset id values for the object
    object_ids_start: int = 100
    # Configuration for rendering
    renderer: RendererConfig = RendererConfig()


@dataclass
class PyrobotSensor(HabitatBaseConfig):
    pass


@dataclass
class PyrobotVisualSensorConfig(PyrobotSensor):
    type: str = MISSING
    height: int = 480
    width: int = 640


@dataclass
class PyrobotRGBSensorConfig(PyrobotVisualSensorConfig):
    type: str = "PyRobotRGBSensor"
    center_crop: bool = False


@dataclass
class PyrobotDepthSensorConfig(PyrobotVisualSensorConfig):
    type: str = "PyRobotDepthSensor"
    min_depth: float = 0.0
    max_depth: float = 5.0
    normalize_depth: bool = True
    center_crop: bool = False


@dataclass
class PyrobotBumpSensorConfig(PyrobotSensor):
    type: str = "PyRobotBumpSensor"


@dataclass
class LocobotConfig(HabitatBaseConfig):
    actions: List[str] = field(
        default_factory=lambda: ["base_actions", "camera_actions"]
    )
    base_actions: List[str] = field(
        default_factory=lambda: ["go_to_relative", "go_to_absolute"]
    )
    camera_actions: List[str] = field(
        default_factory=lambda: ["set_pan", "set_tilt", "set_pan_tilt"]
    )


@dataclass
class PyrobotConfig(HabitatBaseConfig):
    # types of robots supported:
    robots: List[str] = field(default_factory=lambda: ["locobot"])
    robot: str = "locobot"
    sensors: Dict[str, PyrobotSensor] = field(
        default_factory=lambda: {
            "rgb_sensor": PyrobotRGBSensorConfig(),
            "depth_sensor": PyrobotDepthSensorConfig(),
            "bump_sensor": PyrobotBumpSensorConfig(),
        }
    )
    base_controller: str = "proportional"
    base_planner: str = "none"
    locobot: LocobotConfig = LocobotConfig()


@dataclass
class DatasetConfig(HabitatBaseConfig):
    r"""Configuration for the dataset of the task.

    :property type: The key for the dataset class that will be used. Examples of such keys are `PointNav-v1`, `ObjectNav-v1`, `InstanceImageNav-v1` or `RearrangeDataset-v0`. Different datasets have different properties so you should use the dataset that fits your task.
    :property scenes_dir: The path to the directory containing the scenes that will be used. You should put all your scenes in the same folder (example `data/scene_datasets`) to avoid having to change it.
    :property data_path: The path to the episode dataset. Episodes need to be compatible with the `type` argument (so they will load properly) and only use scenes that are present in the `scenes_dir`.
    :property split: `data_path` can have a `split` in the path. For example: "data/datasets/pointnav/habitat-test-scenes/v1/{split}/{split}.json.gz" the value in "{split}" will be replaced by the value of the `split` argument. This allows to easily swap between training, validation and test episodes by only changing the split argument.

    A dataset consists of episodes
    (a start configuration for a task within a scene) and a scene dataset
    (with all the assets needed to instantiate the task)
    """
    type: str = "PointNav-v1"
    split: str = "train"
    scenes_dir: str = "data/scene_datasets"
    content_scenes: List[str] = field(default_factory=lambda: ["*"])
    data_path: str = (
        "data/datasets/pointnav/"
        "habitat-test-scenes/v1/{split}/{split}.json.gz"
    )


@dataclass
class GymConfig(HabitatBaseConfig):
    obs_keys: Optional[List[str]] = None
    action_keys: Optional[List[str]] = None
    achieved_goal_keys: List = field(default_factory=list)
    desired_goal_keys: List[str] = field(default_factory=list)


@dataclass
class HabitatConfig(HabitatBaseConfig):
    r"""
    The entry point for the configuration of Habitat. It holds the environment, simulator, task and dataset configurations.

    :property seed: The seed the environment will be initialized with.
    :property env_task: Indicates wether the environment is a Habitat gym environment (`GymHabitatEnv`) or a generic gym environment (`GymRegistryEnv`).
    :property env_task_gym_id: if `env_task` is `GymRegistryEnv`, env_task_gym_id is the identifier of the generic gym environment
    """
    seed: int = 100
    # GymHabitatEnv works for all Habitat tasks, including Navigation and
    # Rearrange. To use a gym environment from the registry, use the
    # GymRegistryEnv. Any other environment needs to be created and registered.
    env_task: str = "GymHabitatEnv"
    # The dependencies for launching the GymRegistryEnv environments.
    # Modules listed here will be imported prior to making the environment with
    # gym.make()
    env_task_gym_dependencies: List = field(default_factory=list)
    # The key of the gym environment in the registry to use in GymRegistryEnv
    # for example: `Cartpole-v0`
    env_task_gym_id: str = ""
    environment: EnvironmentConfig = EnvironmentConfig()
    simulator: SimulatorConfig = SimulatorConfig()
    task: TaskConfig = MISSING
    dataset: DatasetConfig = MISSING
    gym: GymConfig = GymConfig()


# -----------------------------------------------------------------------------
# Register configs in the Hydra ConfigStore
# -----------------------------------------------------------------------------
cs = ConfigStore.instance()

cs.store(group="habitat", name="habitat_config_base", node=HabitatConfig)
cs.store(
    group="habitat.environment",
    name="environment_config_schema",
    node=EnvironmentConfig,
)
cs.store(
    package="habitat.task",
    group="habitat/task",
    name="task_config_base",
    node=TaskConfig,
)

# Agent Config
cs.store(
    group="habitat/simulator/agents",
    name="agent_base",
    node=AgentConfig,
)

cs.store(
    package="habitat.task.actions.stop",
    group="habitat/task/actions",
    name="stop",
    node=StopActionConfig,
)
cs.store(
    package="habitat.task.actions.move_forward",
    group="habitat/task/actions",
    name="move_forward",
    node=MoveForwardActionConfig,
)
cs.store(
    package="habitat.task.actions.turn_left",
    group="habitat/task/actions",
    name="turn_left",
    node=TurnLeftActionConfig,
)
cs.store(
    package="habitat.task.actions.turn_right",
    group="habitat/task/actions",
    name="turn_right",
    node=TurnRightActionConfig,
)
cs.store(
    package="habitat.task.actions.look_up",
    group="habitat/task/actions",
    name="look_up",
    node=LookUpActionConfig,
)
cs.store(
    package="habitat.task.actions.look_down",
    group="habitat/task/actions",
    name="look_down",
    node=LookDownActionConfig,
)
cs.store(
    package="habitat.task.actions.arm_action",
    group="habitat/task/actions",
    name="arm_action",
    node=ArmActionConfig,
)
cs.store(
    package="habitat.task.actions.base_velocity",
    group="habitat/task/actions",
    name="base_velocity",
    node=BaseVelocityActionConfig,
)
cs.store(
    package="habitat.task.actions.base_velocity_non_cylinder",
    group="habitat/task/actions",
    name="base_velocity_non_cylinder",
    node=BaseVelocityNonCylinderActionConfig,
)
cs.store(
    package="habitat.task.actions.humanoidjoint_action",
    group="habitat/task/actions",
    name="humanoidjoint_action",
    node=HumanoidJointActionConfig,
)
cs.store(
    package="habitat.task.actions.velocity_control",
    group="habitat/task/actions",
    name="velocity_control",
    node=VelocityControlActionConfig,
)
cs.store(
    package="habitat.task.actions.empty",
    group="habitat/task/actions",
    name="empty",
    node=EmptyActionConfig,
)
cs.store(
    package="habitat.task.actions.rearrange_stop",
    group="habitat/task/actions",
    name="rearrange_stop",
    node=RearrangeStopActionConfig,
)
cs.store(
    package="habitat.task.actions.answer",
    group="habitat/task/actions",
    name="answer",
    node=AnswerActionConfig,
)
cs.store(
    package="habitat.task.actions.oracle_nav_action",
    group="habitat/task/actions",
    name="oracle_nav_action",
    node=OracleNavActionConfig,
)
cs.store(
    package="habitat.task.actions.oracle_nav_with_backing_up_action",
    group="habitat/task/actions",
    name="oracle_nav_with_backing_up_action",
    node=OracleNavWithBackingUpActionConfig,
)
cs.store(
    package="habitat.task.actions.pddl_apply_action",
    group="habitat/task/actions",
    name="pddl_apply_action",
    node=PddlApplyActionConfig,
)

# Dataset Config Schema
cs.store(
    package="habitat.dataset",
    group="habitat/dataset",
    name="dataset_config_schema",
    node=DatasetConfig,
)

# Simulator Sensors
cs.store(
    group="habitat/simulator/sim_sensors",
    name="rgb_sensor",
    node=HabitatSimRGBSensorConfig,
)

cs.store(
    group="habitat/simulator/sim_sensors",
    name="depth_sensor",
    node=HabitatSimDepthSensorConfig,
)

cs.store(
    group="habitat/simulator/sim_sensors",
    name="semantic_sensor",
    node=HabitatSimSemanticSensorConfig,
)

cs.store(
    group="habitat/simulator/sim_sensors",
    name="equirect_rgb_sensor",
    node=HabitatSimEquirectangularRGBSensorConfig,
)

cs.store(
    group="habitat/simulator/sim_sensors",
    name="equirect_depth_sensor",
    node=HabitatSimEquirectangularDepthSensorConfig,
)

cs.store(
    group="habitat/simulator/sim_sensors",
    name="equirect_semantic_sensor",
    node=HabitatSimEquirectangularSemanticSensorConfig,
)


cs.store(
    group="habitat/simulator/sim_sensors",
    name="arm_depth_sensor",
    node=ArmDepthSensorConfig,
)

cs.store(
    group="habitat/simulator/sim_sensors",
    name="arm_rgb_sensor",
    node=ArmRGBSensorConfig,
)

cs.store(
    group="habitat/simulator/sim_sensors",
    name="head_depth_sensor",
    node=HeadDepthSensorConfig,
)

cs.store(
    group="habitat/simulator/sim_sensors",
    name="head_rgb_sensor",
    node=HeadRGBSensorConfig,
)

cs.store(
    group="habitat/simulator/sim_sensors",
    name="head_panoptic_sensor",
    node=HeadPanopticSensorConfig,
)

cs.store(
    group="habitat/simulator/sim_sensors",
    name="arm_panoptic_sensor",
    node=ArmPanopticSensorConfig,
)

cs.store(
    group="habitat/simulator/sim_sensors",
    name="third_depth_sensor",
    node=ThirdDepthSensorConfig,
)

cs.store(
    group="habitat/simulator/sim_sensors",
    name="third_rgb_sensor",
    node=ThirdRGBSensorConfig,
)


# Task Sensors
cs.store(
    package="habitat.task.lab_sensors.gps_sensor",
    group="habitat/task/lab_sensors",
    name="gps_sensor",
    node=GPSSensorConfig,
)
cs.store(
    package="habitat.task.lab_sensors.compass_sensor",
    group="habitat/task/lab_sensors",
    name="compass_sensor",
    node=CompassSensorConfig,
)
cs.store(
    package="habitat.task.lab_sensors.pointgoal_with_gps_compass_sensor",
    group="habitat/task/lab_sensors",
    name="pointgoal_with_gps_compass_sensor",
    node=PointGoalWithGPSCompassSensorConfig,
)
cs.store(
    package="habitat.task.lab_sensors.objectgoal_sensor",
    group="habitat/task/lab_sensors",
    name="objectgoal_sensor",
    node=ObjectGoalSensorConfig,
)
cs.store(
    package="habitat.task.lab_sensors.imagegoal_sensor",
    group="habitat/task/lab_sensors",
    name="imagegoal_sensor",
    node=ImageGoalSensorConfig,
)
cs.store(
    package="habitat.task.lab_sensors.instance_imagegoal_sensor",
    group="habitat/task/lab_sensors",
    name="instance_imagegoal_sensor",
    node=InstanceImageGoalSensorConfig,
)
cs.store(
    package="habitat.task.lab_sensors.instance_imagegoal_hfov_sensor",
    group="habitat/task/lab_sensors",
    name="instance_imagegoal_hfov_sensor",
    node=InstanceImageGoalHFOVSensorConfig,
)
cs.store(
    package="habitat.task.lab_sensors.localization_sensor",
    group="habitat/task/lab_sensors",
    name="localization_sensor",
    node=LocalizationSensorConfig,
)
cs.store(
    package="habitat.task.lab_sensors.navigation_target_position_sensor",
    group="habitat/task/lab_sensors",
    name="navigation_target_position_sensor",
    node=NavigationTargetPositionSensorConfig,
)
cs.store(
    package="habitat.task.lab_sensors.target_start_sensor",
    group="habitat/task/lab_sensors",
    name="target_start_sensor",
    node=TargetStartSensorConfig,
)
cs.store(
    package="habitat.task.lab_sensors.goal_sensor",
    group="habitat/task/lab_sensors",
    name="goal_sensor",
    node=GoalSensorConfig,
)
cs.store(
    package="habitat.task.lab_sensors.abs_target_start_sensor",
    group="habitat/task/lab_sensors",
    name="abs_target_start_sensor",
    node=AbsTargetStartSensorConfig,
)
cs.store(
    package="habitat.task.lab_sensors.abs_goal_sensor",
    group="habitat/task/lab_sensors",
    name="abs_goal_sensor",
    node=AbsGoalSensorConfig,
)
cs.store(
    package="habitat.task.lab_sensors.joint_sensor",
    group="habitat/task/lab_sensors",
    name="joint_sensor",
    node=JointSensorConfig,
)
cs.store(
    package="habitat.task.lab_sensors.humanoid_joint_sensor",
    group="habitat/task/lab_sensors",
    name="humanoid_joint_sensor",
    node=HumanoidJointSensorConfig,
)
cs.store(
    package="habitat.task.lab_sensors.end_effector_sensor",
    group="habitat/task/lab_sensors",
    name="end_effector_sensor",
    node=EEPositionSensorConfig,
)
cs.store(
    package="habitat.task.lab_sensors.is_holding_sensor",
    group="habitat/task/lab_sensors",
    name="is_holding_sensor",
    node=IsHoldingSensorConfig,
)
cs.store(
    package="habitat.task.lab_sensors.relative_resting_pos_sensor",
    group="habitat/task/lab_sensors",
    name="relative_resting_pos_sensor",
    node=RelativeRestingPositionSensorConfig,
)
cs.store(
    package="habitat.task.lab_sensors.instruction_sensor",
    group="habitat/task/lab_sensors",
    name="instruction_sensor",
    node=InstructionSensorConfig,
)
cs.store(
    package="habitat.task.lab_sensors.question_sensor",
    group="habitat/task/lab_sensors",
    name="question_sensor",
    node=QuestionSensorConfig,
)
cs.store(
    package="habitat.task.lab_sensors.object_sensor",
    group="habitat/task/lab_sensors",
    name="object_sensor",
    node=TargetCurrentSensorConfig,
)
cs.store(
    package="habitat.task.lab_sensors.joint_velocity_sensor",
    group="habitat/task/lab_sensors",
    name="joint_velocity_sensor",
    node=JointVelocitySensorConfig,
)
cs.store(
    package="habitat.task.lab_sensors.target_start_gps_compass_sensor",
    group="habitat/task/lab_sensors",
    name="target_start_gps_compass_sensor",
    node=TargetStartGpsCompassSensorConfig,
)
cs.store(
    package="habitat.task.lab_sensors.all_predicates",
    group="habitat/task/lab_sensors",
    name="all_predicates",
    node=GlobalPredicatesSensorConfig,
)
cs.store(
    package="habitat.task.lab_sensors.multi_agent_all_predicates",
    group="habitat/task/lab_sensors",
    name="multi_agent_all_predicates",
    node=MultiAgentGlobalPredicatesSensorConfig,
)

cs.store(
    package="habitat.task.lab_sensors.should_replan",
    group="habitat/task/lab_sensors",
    name="should_replan",
    node=ShouldReplanSensorConfig,
)
cs.store(
    package="habitat.task.lab_sensors.action_history",
    group="habitat/task/lab_sensors",
    name="action_history",
    node=ActionHistorySensorConfig,
)
cs.store(
    package="habitat.task.lab_sensors.has_finished_oracle_nav",
    group="habitat/task/lab_sensors",
    name="has_finished_oracle_nav",
    node=HasFinishedOracleNavSensorConfig,
)
cs.store(
    package="habitat.task.lab_sensors.other_agent_gps",
    group="habitat/task/lab_sensors",
    name="other_agent_gps",
    node=OtherAgentGpsConfig,
)
cs.store(
    package="habitat.task.lab_sensors.target_goal_gps_compass_sensor",
    group="habitat/task/lab_sensors",
    name="target_goal_gps_compass_sensor",
    node=TargetGoalGpsCompassSensorConfig,
)
cs.store(
    package="habitat.task.lab_sensors.nav_to_skill_sensor",
    group="habitat/task/lab_sensors",
    name="nav_to_skill_sensor",
    node=NavToSkillSensorConfig,
)
cs.store(
    package="habitat.task.lab_sensors.nav_goal_sensor",
    group="habitat/task/lab_sensors",
    name="nav_goal_sensor",
    node=NavGoalPointGoalSensorConfig,
)


# Task Measurements
cs.store(
    package="habitat.task.measurements.top_down_map",
    group="habitat/task/measurements",
    name="top_down_map",
    node=TopDownMapMeasurementConfig,
)
cs.store(
    package="habitat.task.measurements.distance_to_goal",
    group="habitat/task/measurements",
    name="distance_to_goal",
    node=DistanceToGoalMeasurementConfig,
)
cs.store(
    package="habitat.task.measurements.distance_to_goal_reward",
    group="habitat/task/measurements",
    name="distance_to_goal_reward",
    node=DistanceToGoalRewardMeasurementConfig,
)
cs.store(
    package="habitat.task.measurements.success",
    group="habitat/task/measurements",
    name="success",
    node=SuccessMeasurementConfig,
)
cs.store(
    package="habitat.task.measurements.spl",
    group="habitat/task/measurements",
    name="spl",
    node=SPLMeasurementConfig,
)
cs.store(
    package="habitat.task.measurements.soft_spl",
    group="habitat/task/measurements",
    name="soft_spl",
    node=SoftSPLMeasurementConfig,
)
cs.store(
    package="habitat.task.measurements.num_steps",
    group="habitat/task/measurements",
    name="num_steps",
    node=NumStepsMeasurementConfig,
)
cs.store(
    package="habitat.task.measurements.articulated_agent_force",
    group="habitat/task/measurements",
    name="articulated_agent_force",
    node=RobotForceMeasurementConfig,
)
cs.store(
    package="habitat.task.measurements.force_terminate",
    group="habitat/task/measurements",
    name="force_terminate",
    node=ForceTerminateMeasurementConfig,
)
cs.store(
    package="habitat.task.measurements.end_effector_to_object_distance",
    group="habitat/task/measurements",
    name="end_effector_to_object_distance",
    node=EndEffectorToObjectDistanceMeasurementConfig,
)
cs.store(
    package="habitat.task.measurements.end_effector_to_rest_distance",
    group="habitat/task/measurements",
    name="end_effector_to_rest_distance",
    node=EndEffectorToRestDistanceMeasurementConfig,
)
cs.store(
    package="habitat.task.measurements.end_effector_to_goal_distance",
    group="habitat/task/measurements",
    name="end_effector_to_goal_distance",
    node=EndEffectorToGoalDistanceMeasurementConfig,
)
cs.store(
    package="habitat.task.measurements.did_pick_object",
    group="habitat/task/measurements",
    name="did_pick_object",
    node=DidPickObjectMeasurementConfig,
)
cs.store(
    package="habitat.task.measurements.did_violate_hold_constraint",
    group="habitat/task/measurements",
    name="did_violate_hold_constraint",
    node=DidViolateHoldConstraintMeasurementConfig,
)
cs.store(
    package="habitat.task.measurements.pick_reward",
    group="habitat/task/measurements",
    name="pick_reward",
    node=RearrangePickRewardMeasurementConfig,
)
cs.store(
    package="habitat.task.measurements.pick_success",
    group="habitat/task/measurements",
    name="pick_success",
    node=RearrangePickSuccessMeasurementConfig,
)
cs.store(
    package="habitat.task.measurements.answer_accuracy",
    group="habitat/task/measurements",
    name="answer_accuracy",
    node=AnswerAccuracyMeasurementConfig,
)
cs.store(
    package="habitat.task.measurements.episode_info",
    group="habitat/task/measurements",
    name="episode_info",
    node=EpisodeInfoMeasurementConfig,
)
cs.store(
    package="habitat.task.measurements.collisions",
    group="habitat/task/measurements",
    name="collisions",
    node=CollisionsMeasurementConfig,
)
cs.store(
    package="habitat.task.measurements.articulated_agent_colls",
    group="habitat/task/measurements",
    name="articulated_agent_colls",
    node=RobotCollisionsMeasurementConfig,
)
cs.store(
    package="habitat.task.measurements.contact_test_stats",
    group="habitat/task/measurements",
    name="contact_test_stats",
    node=ContactTestStatsMeasurementConfig,
)
cs.store(
    package="habitat.task.measurements.object_to_goal_distance",
    group="habitat/task/measurements",
    name="object_to_goal_distance",
    node=ObjectToGoalDistanceMeasurementConfig,
)
cs.store(
    package="habitat.task.measurements.obj_at_goal",
    group="habitat/task/measurements",
    name="obj_at_goal",
    node=ObjAtGoalMeasurementConfig,
)
cs.store(
    package="habitat.task.measurements.place_success",
    group="habitat/task/measurements",
    name="place_success",
    node=PlaceSuccessMeasurementConfig,
)
cs.store(
    package="habitat.task.measurements.place_reward",
    group="habitat/task/measurements",
    name="place_reward",
    node=PlaceRewardMeasurementConfig,
)
cs.store(
    package="habitat.task.measurements.move_objects_reward",
    group="habitat/task/measurements",
    name="move_objects_reward",
    node=MoveObjectsRewardMeasurementConfig,
)
cs.store(
    package="habitat.task.measurements.does_want_terminate",
    group="habitat/task/measurements",
    name="does_want_terminate",
    node=DoesWantTerminateMeasurementConfig,
)
cs.store(
    package="habitat.task.measurements.composite_subgoal_reward",
    group="habitat/task/measurements",
    name="composite_subgoal_reward",
    node=CompositeSubgoalReward,
)
cs.store(
    package="habitat.task.measurements.social_nav_reward",
    group="habitat/task/measurements",
    name="social_nav_reward",
    node=SocialNavReward,
)
cs.store(
    package="habitat.task.measurements.cooperate_subgoal_reward",
    group="habitat/task/measurements",
    name="cooperate_subgoal_reward",
    node=CooperateSubgoalRewardConfig,
)
cs.store(
    package="habitat.task.measurements.agent_blame_measure",
    group="habitat/task/measurements",
    name="agent_blame_measure",
    node=AgentBlameMeasureConfig,
)
cs.store(
    package="habitat.task.measurements.did_agents_collide",
    group="habitat/task/measurements",
    name="did_agents_collide",
    node=DidAgentsCollideConfig,
)
cs.store(
    package="habitat.task.measurements.num_agents_collide",
    group="habitat/task/measurements",
    name="num_agents_collide",
    node=NumAgentsCollideConfig,
)
cs.store(
    package="habitat.task.measurements.composite_success",
    group="habitat/task/measurements",
    name="composite_success",
    node=CompositeSuccessMeasurementConfig,
)
cs.store(
    package="habitat.task.measurements.gfx_replay_measure",
    group="habitat/task/measurements",
    name="gfx_replay_measure",
    node=GfxReplayMeasureMeasurementConfig,
)
cs.store(
    package="habitat.task.measurements.composite_stage_goals",
    group="habitat/task/measurements",
    name="composite_stage_goals",
    node=CompositeStageGoalsMeasurementConfig,
)
cs.store(
    package="habitat.task.measurements.ee_dist_to_marker",
    group="habitat/task/measurements",
    name="ee_dist_to_marker",
    node=EndEffectorDistToMarkerMeasurementConfig,
)
cs.store(
    package="habitat.task.measurements.art_obj_at_desired_state",
    group="habitat/task/measurements",
    name="art_obj_at_desired_state",
    node=ArtObjAtDesiredStateMeasurementConfig,
)
cs.store(
    package="habitat.task.measurements.art_obj_state",
    group="habitat/task/measurements",
    name="art_obj_state",
    node=ArtObjStateMeasurementConfig,
)
cs.store(
    package="habitat.task.measurements.art_obj_success",
    group="habitat/task/measurements",
    name="art_obj_success",
    node=ArtObjSuccessMeasurementConfig,
)
cs.store(
    package="habitat.task.measurements.art_obj_reward",
    group="habitat/task/measurements",
    name="art_obj_reward",
    node=ArtObjRewardMeasurementConfig,
)
cs.store(
    package="habitat.task.measurements.nav_to_pos_succ",
    group="habitat/task/measurements",
    name="nav_to_pos_succ",
    node=NavToPosSuccMeasurementConfig,
)
cs.store(
    package="habitat.task.measurements.rot_dist_to_goal",
    group="habitat/task/measurements",
    name="rot_dist_to_goal",
    node=RotDistToGoalMeasurementConfig,
)
cs.store(
    package="habitat.task.measurements.rearrange_nav_to_obj_success",
    group="habitat/task/measurements",
    name="rearrange_nav_to_obj_success",
    node=NavToObjSuccessMeasurementConfig,
)
cs.store(
    package="habitat.task.measurements.rearrange_nav_to_obj_reward",
    group="habitat/task/measurements",
    name="rearrange_nav_to_obj_reward",
    node=NavToObjRewardMeasurementConfig,
)
cs.store(
    package="habitat.task.measurements.bad_called_terminate",
    group="habitat/task/measurements",
    name="bad_called_terminate",
    node=BadCalledTerminateMeasurementConfig,
)
cs.store(
    package="habitat.task.measurements.dist_to_goal",
    group="habitat/task/measurements",
    name="dist_to_goal",
    node=DistToGoalMeasurementConfig,
)
cs.store(
    package="habitat.task.measurements.rearrange_reach_reward",
    group="habitat/task/measurements",
    name="rearrange_reach_reward",
    node=RearrangeReachRewardMeasurementConfig,
)
cs.store(
    package="habitat.task.measurements.rearrange_reach_success",
    group="habitat/task/measurements",
    name="rearrange_reach_success",
    node=RearrangeReachSuccessMeasurementConfig,
)
cs.store(
<<<<<<< HEAD
    package="habitat.task.measurements.runtime_perf_stats",
    group="habitat/task/measurements",
    name="runtime_perf_stats",
    node=RuntimePerfStatsMeasurementConfig,
)
=======
    package="habitat.task.measurements.habitat_perf",
    group="habitat/task/measurements",
    name="habitat_perf",
    node=RuntimePerfStatsMeasurementConfig,
)

>>>>>>> 5dee9a77

from hydra.core.config_search_path import ConfigSearchPath
from hydra.core.plugins import Plugins
from hydra.plugins.search_path_plugin import SearchPathPlugin


class HabitatConfigPlugin(SearchPathPlugin):
    def manipulate_search_path(self, search_path: ConfigSearchPath) -> None:
        search_path.append(
            provider="habitat",
            path="pkg://habitat/config/",
        )


def register_hydra_plugin(plugin) -> None:
    """Hydra users should call this function before invoking @hydra.main"""
    Plugins.instance().register(plugin)<|MERGE_RESOLUTION|>--- conflicted
+++ resolved
@@ -81,11 +81,7 @@
     "NavToObjSuccessMeasurementConfig",
     "NavToObjRewardMeasurementConfig",
     "CompositeSuccessMeasurementConfig",
-<<<<<<< HEAD
-    # DEBUG MEASURES
-=======
     # PROFILING MEASURES
->>>>>>> 5dee9a77
     "RuntimePerfStatsMeasurementConfig",
 ]
 
@@ -773,9 +769,6 @@
 
 @dataclass
 class RuntimePerfStatsMeasurementConfig(MeasurementConfig):
-<<<<<<< HEAD
-    type: str = "RuntimePerfStats"
-=======
     """
     If added to the measurements, this will time various sections of code in
     the simulator and task logic. If using with a multi-environment trainer
@@ -785,7 +778,6 @@
 
     type: str = "RuntimePerfStats"
     disable_logging: bool = False
->>>>>>> 5dee9a77
 
 
 @dataclass
@@ -1555,14 +1547,11 @@
     debug_render: bool = False
     debug_render_articulated_agent: bool = False
     kinematic_mode: bool = False
-<<<<<<< HEAD
     force_soft_reset: bool = False
-=======
     # If False, will skip setting the semantic IDs of objects in
     # `rearrange_sim.py` (there is overhead to this operation so skip if not
     # using semantic information).
     should_setup_semantic_ids: bool = True
->>>>>>> 5dee9a77
     # If in render mode a visualization of the rearrangement goal position
     # should also be displayed
     debug_render_goal: bool = True
@@ -2435,20 +2424,12 @@
     node=RearrangeReachSuccessMeasurementConfig,
 )
 cs.store(
-<<<<<<< HEAD
-    package="habitat.task.measurements.runtime_perf_stats",
-    group="habitat/task/measurements",
-    name="runtime_perf_stats",
-    node=RuntimePerfStatsMeasurementConfig,
-)
-=======
     package="habitat.task.measurements.habitat_perf",
     group="habitat/task/measurements",
     name="habitat_perf",
     node=RuntimePerfStatsMeasurementConfig,
 )
 
->>>>>>> 5dee9a77
 
 from hydra.core.config_search_path import ConfigSearchPath
 from hydra.core.plugins import Plugins
