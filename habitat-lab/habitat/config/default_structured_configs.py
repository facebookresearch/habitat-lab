#!/usr/bin/env python3

# Copyright (c) Meta Platforms, Inc. and its affiliates.
# This source code is licensed under the MIT license found in the
# LICENSE file in the root directory of this source tree.

from typing import Any, Dict, List, Optional

import attr
from hydra.core.config_store import ConfigStore
from omegaconf import II, MISSING

# __all__ is used for documentation. Only put in this list the configurations
# that have proper documentation for.
__all__ = [
    # HABITAT
    "HabitatConfig",
    # DATASET
    "DatasetConfig",
    # TASK
    "TaskConfig",
    # ENVIRONMENT
    "EnvironmentConfig",
    # NAVIGATION ACTIONS
    "StopActionConfig",
    "MoveForwardActionConfig",
    "TurnLeftActionConfig",
    "TurnLeftActionConfig",
    "TurnRightActionConfig",
    "LookUpActionConfig",
    "LookDownActionConfig",
    # NAVIGATION MEASURES
    "NumStepsMeasurementConfig",
    "DistanceToGoalMeasurementConfig",
    "SuccessMeasurementConfig",
    "SPLMeasurementConfig",
    "SoftSPLMeasurementConfig",
    "DistanceToGoalRewardMeasurementConfig",
    # NAVIGATION LAB SENSORS
    "ObjectGoalSensorConfig",
    "InstanceImageGoalSensorConfig",
    "InstanceImageGoalHFOVSensorConfig",
    "CompassSensorConfig",
    "GPSSensorConfig",
]


@attr.s(auto_attribs=True, slots=True)
class HabitatBaseConfig:
    pass


@attr.s(auto_attribs=True, slots=True)
class IteratorOptionsConfig(HabitatBaseConfig):
    cycle: bool = True
    shuffle: bool = True
    group_by_scene: bool = True
    num_episode_sample: int = -1
    max_scene_repeat_episodes: int = -1
    max_scene_repeat_steps: int = int(1e4)
    step_repetition_range: float = 0.2


@attr.s(auto_attribs=True, slots=True)
class EnvironmentConfig(HabitatBaseConfig):
    r"""
    Some habitat environment configurations.
    :data max_episode_steps: The maximum number of environment steps before the episode ends.
    """
    max_episode_steps: int = 1000
    max_episode_seconds: int = 10000000
    iterator_options: IteratorOptionsConfig = IteratorOptionsConfig()


# -----------------------------------------------------------------------------
# # Actions
# -----------------------------------------------------------------------------
@attr.s(auto_attribs=True, slots=True)
class ActionConfig(HabitatBaseConfig):
    type: str = MISSING
    agent_index: int = 0


@attr.s(auto_attribs=True, slots=True)
class StopActionConfig(ActionConfig):
    r"""
    In Navigation tasks only, the stop action is a discrete action. When called, the Agent
    will request to stop the navigation task. Note that this action is needed to
    succeed in a Navigation task since the Success is determined by the Agent calling
    the stop action within range of the target.
    Note that this is different from the RearrangeStopActionConfig that works for
    Rearrangement tasks only instead of the Navigation tasks.
    """
    type: str = "StopAction"


@attr.s(auto_attribs=True, slots=True)
class EmptyActionConfig(ActionConfig):
    type: str = "EmptyAction"


# -----------------------------------------------------------------------------
# # NAVIGATION actions
# -----------------------------------------------------------------------------
@attr.s(auto_attribs=True, slots=True)
class MoveForwardActionConfig(ActionConfig):
    r"""
    In Navigation tasks only, this discrete action will move the robot forward by
    a fixed amount determined by the SimulatorConfig.forward_step_size amount.
    """
    type: str = "MoveForwardAction"


@attr.s(auto_attribs=True, slots=True)
class TurnLeftActionConfig(ActionConfig):
    r"""
    In Navigation tasks only, this discrete action will rotate the robot to the left
    by a fixed amount determined by the SimulatorConfig.turn_angle amount.
    """
    type: str = "TurnLeftAction"


@attr.s(auto_attribs=True, slots=True)
class TurnRightActionConfig(ActionConfig):
    r"""
    In Navigation tasks only, this discrete action will rotate the robot to the right
    by a fixed amount determined by the SimulatorConfig.turn_angle amount.
    """
    type: str = "TurnRightAction"


@attr.s(auto_attribs=True, slots=True)
class LookUpActionConfig(ActionConfig):
    r"""
    In Navigation tasks only, this discrete action will rotate the robot's camera up
    by a fixed amount determined by the SimulatorConfig.tilt_angle amount.
    """
    type: str = "LookUpAction"


@attr.s(auto_attribs=True, slots=True)
class LookDownActionConfig(ActionConfig):
    r"""
    In Navigation tasks only, this discrete action will rotate the robot's camera down
    by a fixed amount determined by the SimulatorConfig.tilt_angle amount.
    """
    type: str = "LookDownAction"


@attr.s(auto_attribs=True, slots=True)
class TeleportActionConfig(ActionConfig):
    type: str = "TeleportAction"


@attr.s(auto_attribs=True, slots=True)
class VelocityControlActionConfig(ActionConfig):
    type: str = "VelocityAction"
    # meters/sec
    lin_vel_range: List[float] = [0.0, 0.25]
    # deg/sec
    ang_vel_range: List[float] = [-10.0, 10.0]
    min_abs_lin_speed: float = 0.025  # meters/sec
    min_abs_ang_speed: float = 1.0  # # deg/sec
    time_step: float = 1.0  # seconds


# -----------------------------------------------------------------------------
# # REARRANGE actions
# -----------------------------------------------------------------------------
@attr.s(auto_attribs=True, slots=True)
class ArmActionConfig(ActionConfig):
    type: str = "ArmAction"
    arm_controller: str = "ArmRelPosAction"
    grip_controller: Optional[str] = None
    arm_joint_mask: Optional[List[int]] = None
    arm_joint_dimensionality: int = 7
    grasp_thresh_dist: float = 0.15
    disable_grip: bool = False
    delta_pos_limit: float = 0.0125
    ee_ctrl_lim: float = 0.015
    should_clip: bool = False
    render_ee_target: bool = False


@attr.s(auto_attribs=True, slots=True)
class BaseVelocityActionConfig(ActionConfig):
    type: str = "BaseVelAction"
    lin_speed: float = 10.0
    ang_speed: float = 10.0
    allow_dyn_slide: bool = True
    allow_back: bool = True


@attr.s(auto_attribs=True, slots=True)
class RearrangeStopActionConfig(ActionConfig):
    type: str = "RearrangeStopAction"


<<<<<<< HEAD
@dataclass
class PddlApplyActionConfig(ActionConfig):
    type: str = "PddlApplyAction"


@dataclass
=======
@attr.s(auto_attribs=True, slots=True)
>>>>>>> 93efc7b9
class OracleNavActionConfig(ActionConfig):
    """
    Oracle navigation action.
    This action takes as input a discrete ID which refers to an object in the
    PDDL domain. The oracle navigation controller then computes the actions to
    navigate to that desired object.
    """

    type: str = "OracleNavAction"
    turn_velocity: float = 1.0
    forward_velocity: float = 1.0
    turn_thresh: float = 0.1
    dist_thresh: float = 0.2
    lin_speed: float = 10.0
    ang_speed: float = 10.0
    allow_dyn_slide: bool = True
    allow_back: bool = True
    spawn_max_dist_to_obj: float = 2.0
    num_spawn_attempts: int = 200


# -----------------------------------------------------------------------------
# # EQA actions
# -----------------------------------------------------------------------------
@attr.s(auto_attribs=True, slots=True)
class AnswerActionConfig(ActionConfig):
    type: str = "AnswerAction"


# -----------------------------------------------------------------------------
# # TASK_SENSORS
# -----------------------------------------------------------------------------
@attr.s(auto_attribs=True, slots=True)
class LabSensorConfig(HabitatBaseConfig):
    type: str = MISSING


@attr.s(auto_attribs=True, slots=True)
class PointGoalSensorConfig(LabSensorConfig):
    type: str = "PointGoalSensor"
    goal_format: str = "POLAR"
    dimensionality: int = 2


@attr.s(auto_attribs=True, slots=True)
class PointGoalWithGPSCompassSensorConfig(PointGoalSensorConfig):
    type: str = "PointGoalWithGPSCompassSensor"


@attr.s(auto_attribs=True, slots=True)
class ObjectGoalSensorConfig(LabSensorConfig):
    r"""
    For Object Navigation tasks only. Generates a discrete observation containing
    the id of the goal object for the episode.
    :data goal_spec: A string that can take the value TASK_CATEGORY_ID or OBJECT_ID. If the value is TASK_CATEGORY_ID, then the observation will be the id of the `episode.object_category` attribute, if the value is OBJECT_ID, then the observation will be the id of the first goal object.
    :data goal_spec_max_val: If the `goal_spec` is OBJECT_ID, then `goal_spec_max_val` is the total number of different objects that can be goals. Note that this value must be greater than the largest episode goal category id.
    """
    type: str = "ObjectGoalSensor"
    goal_spec: str = "TASK_CATEGORY_ID"
    goal_spec_max_val: int = 50


@attr.s(auto_attribs=True, slots=True)
class ImageGoalSensorConfig(LabSensorConfig):
    type: str = "ImageGoalSensor"


@attr.s(auto_attribs=True, slots=True)
class InstanceImageGoalSensorConfig(LabSensorConfig):
    r"""
    Used only by the InstanceImageGoal Navigation task. The observation is a rendered
    image of the goal object within the scene.
    """
    type: str = "InstanceImageGoalSensor"


@attr.s(auto_attribs=True, slots=True)
class InstanceImageGoalHFOVSensorConfig(LabSensorConfig):
    r"""
    Used only by the InstanceImageGoal Navigation task. The observation is a single
    float value corresponding to the Horizontal field of view (HFOV) in degrees of
    the image provided by the `InstanceImageGoalSensor`.
    """
    type: str = "InstanceImageGoalHFOVSensor"


@attr.s(auto_attribs=True, slots=True)
class HeadingSensorConfig(LabSensorConfig):
    type: str = "HeadingSensor"


@attr.s(auto_attribs=True, slots=True)
class CompassSensorConfig(LabSensorConfig):
    r"""
    For Navigation tasks only. The observation of the
    `EpisodicCompassSensor` is a single float value corresponding to
    the angle difference in radians between the current rotation of the robot and the
    start rotation of the robot along the vertical axis.
    """
    type: str = "CompassSensor"


@attr.s(auto_attribs=True, slots=True)
class GPSSensorConfig(LabSensorConfig):
    r"""
    For Navigation tasks only. The observation of the EpisodicGPSSensor are two float values
    corresponding to the vector difference in the horizontal plane between the current position
    and the start position of the robot (in meters).
    """
    type: str = "GPSSensor"
    dimensionality: int = 2


@attr.s(auto_attribs=True, slots=True)
class ProximitySensorConfig(LabSensorConfig):
    type: str = "ProximitySensor"
    max_detection_radius: float = 2.0


@attr.s(auto_attribs=True, slots=True)
class JointSensorConfig(LabSensorConfig):
    type: str = "JointSensor"
    dimensionality: int = 7


@attr.s(auto_attribs=True, slots=True)
class EEPositionSensorConfig(LabSensorConfig):
    type: str = "EEPositionSensor"


@attr.s(auto_attribs=True, slots=True)
class IsHoldingSensorConfig(LabSensorConfig):
    type: str = "IsHoldingSensor"


@attr.s(auto_attribs=True, slots=True)
class RelativeRestingPositionSensorConfig(LabSensorConfig):
    type: str = "RelativeRestingPositionSensor"


@attr.s(auto_attribs=True, slots=True)
class JointVelocitySensorConfig(LabSensorConfig):
    type: str = "JointVelocitySensor"
    dimensionality: int = 7


@attr.s(auto_attribs=True, slots=True)
class OracleNavigationActionSensorConfig(LabSensorConfig):
    type: str = "OracleNavigationActionSensor"


@attr.s(auto_attribs=True, slots=True)
class RestingPositionSensorConfig(LabSensorConfig):
    type: str = "RestingPositionSensor"


@attr.s(auto_attribs=True, slots=True)
class ArtJointSensorConfig(LabSensorConfig):
    type: str = "ArtJointSensor"


@attr.s(auto_attribs=True, slots=True)
class NavGoalSensorConfig(LabSensorConfig):
    type: str = "NavGoalSensor"


@attr.s(auto_attribs=True, slots=True)
class ArtJointSensorNoVelSensorConfig(LabSensorConfig):
    type: str = "ArtJointSensorNoVel"  # TODO: add "Sensor" suffix


@attr.s(auto_attribs=True, slots=True)
class MarkerRelPosSensorConfig(LabSensorConfig):
    type: str = "MarkerRelPosSensor"


@attr.s(auto_attribs=True, slots=True)
class TargetStartSensorConfig(LabSensorConfig):
    type: str = "TargetStartSensor"
    goal_format: str = "CARTESIAN"
    dimensionality: int = 3


@attr.s(auto_attribs=True, slots=True)
class TargetCurrentSensorConfig(LabSensorConfig):
    type: str = "TargetCurrentSensor"
    goal_format: str = "CARTESIAN"
    dimensionality: int = 3


@attr.s(auto_attribs=True, slots=True)
class GoalSensorConfig(LabSensorConfig):
    type: str = "GoalSensor"
    goal_format: str = "CARTESIAN"
    dimensionality: int = 3


@attr.s(auto_attribs=True, slots=True)
class NavGoalPointGoalSensorConfig(LabSensorConfig):
    type: str = "NavGoalPointGoalSensor"


@attr.s(auto_attribs=True, slots=True)
class GlobalPredicatesSensorConfig(LabSensorConfig):
    type: str = "GlobalPredicatesSensor"


@attr.s(auto_attribs=True, slots=True)
class TargetStartGpsCompassSensorConfig(LabSensorConfig):
    type: str = "TargetStartGpsCompassSensor"


@attr.s(auto_attribs=True, slots=True)
class TargetGoalGpsCompassSensorConfig(LabSensorConfig):
    type: str = "TargetGoalGpsCompassSensor"


@attr.s(auto_attribs=True, slots=True)
class NavToSkillSensorConfig(LabSensorConfig):
    type: str = "NavToSkillSensor"
    num_skills: int = 8


@attr.s(auto_attribs=True, slots=True)
class AbsTargetStartSensorConfig(LabSensorConfig):
    type: str = "AbsTargetStartSensor"
    goal_format: str = "CARTESIAN"
    dimensionality: int = 3


@attr.s(auto_attribs=True, slots=True)
class AbsGoalSensorConfig(LabSensorConfig):
    type: str = "AbsGoalSensor"
    goal_format: str = "CARTESIAN"
    dimensionality: int = 3


@attr.s(auto_attribs=True, slots=True)
class DistToNavGoalSensorConfig(LabSensorConfig):
    type: str = "DistToNavGoalSensor"


@attr.s(auto_attribs=True, slots=True)
class LocalizationSensorConfig(LabSensorConfig):
    type: str = "LocalizationSensor"


@attr.s(auto_attribs=True, slots=True)
class QuestionSensorConfig(LabSensorConfig):
    type: str = "QuestionSensor"


@attr.s(auto_attribs=True, slots=True)
class InstructionSensorConfig(LabSensorConfig):
    type: str = "InstructionSensor"
    instruction_sensor_uuid: str = "instruction"


# -----------------------------------------------------------------------------
# Measurements
# -----------------------------------------------------------------------------
@attr.s(auto_attribs=True, slots=True)
class MeasurementConfig(HabitatBaseConfig):
    type: str = MISSING


@attr.s(auto_attribs=True, slots=True)
class SuccessMeasurementConfig(MeasurementConfig):
    r"""
    For Navigation tasks only, Measures 1.0 if the robot reached a success and 0 otherwise.
    A success is defined as calling the `StopAction` when the `DistanceToGoal`
    Measure is smaller than `success_distance`.

    :data success_distance: The minimal distance the robot must be to the goal for a success.
    """
    type: str = "Success"
    success_distance: float = 0.2


@attr.s(auto_attribs=True, slots=True)
class SPLMeasurementConfig(MeasurementConfig):
    r"""
    For Navigation tasks only, Measures the SPL (Success weighted by Path Length)
    ref: On Evaluation of Embodied Agents - Anderson et. al
    https://arxiv.org/pdf/1807.06757.pdf
    Measure is always 0 except at success where it will be
    the ratio of the optimal distance from start to goal over the total distance
    traveled by the agent. Maximum value is 1.
    SPL = success * optimal_distance_to_goal / distance_traveled_so_far
    """
    type: str = "SPL"


@attr.s(auto_attribs=True, slots=True)
class SoftSPLMeasurementConfig(MeasurementConfig):
    r"""
    For Navigation tasks only, Similar to SPL, but instead of a boolean,
    success is now calculated as 1 - (ratio of distance covered to target).
    SoftSPL = max(0, 1 - distance_to_goal / optimal_distance_to_goal) * optimal_distance_to_goal / distance_traveled_so_far
    """
    type: str = "SoftSPL"


@attr.s(auto_attribs=True, slots=True)
class FogOfWarConfig:
    draw: bool = True
    visibility_dist: float = 5.0
    fov: int = 90


@attr.s(auto_attribs=True, slots=True)
class TopDownMapMeasurementConfig(MeasurementConfig):
    type: str = "TopDownMap"
    max_episode_steps: int = (
        EnvironmentConfig().max_episode_steps
    )  # TODO : Use OmegaConf II()
    map_padding: int = 3
    map_resolution: int = 1024
    draw_source: bool = True
    draw_border: bool = True
    draw_shortest_path: bool = True
    draw_view_points: bool = True
    draw_goal_positions: bool = True
    # axes aligned bounding boxes
    draw_goal_aabbs: bool = True
    fog_of_war: FogOfWarConfig = FogOfWarConfig()


@attr.s(auto_attribs=True, slots=True)
class CollisionsMeasurementConfig(MeasurementConfig):
    type: str = "Collisions"


@attr.s(auto_attribs=True, slots=True)
class RobotForceMeasurementConfig(MeasurementConfig):
    type: str = "RobotForce"
    min_force: float = 20.0


@attr.s(auto_attribs=True, slots=True)
class ForceTerminateMeasurementConfig(MeasurementConfig):
    type: str = "ForceTerminate"
    max_accum_force: float = -1.0
    max_instant_force: float = -1.0


@attr.s(auto_attribs=True, slots=True)
class RobotCollisionsMeasurementConfig(MeasurementConfig):
    type: str = "RobotCollisions"


@attr.s(auto_attribs=True, slots=True)
class ObjectToGoalDistanceMeasurementConfig(MeasurementConfig):
    type: str = "ObjectToGoalDistance"


@attr.s(auto_attribs=True, slots=True)
class EndEffectorToObjectDistanceMeasurementConfig(MeasurementConfig):
    type: str = "EndEffectorToObjectDistance"


@attr.s(auto_attribs=True, slots=True)
class EndEffectorToRestDistanceMeasurementConfig(MeasurementConfig):
    type: str = "EndEffectorToRestDistance"


@attr.s(auto_attribs=True, slots=True)
class EndEffectorToGoalDistanceMeasurementConfig(MeasurementConfig):
    type: str = "EndEffectorToGoalDistance"


@attr.s(auto_attribs=True, slots=True)
class ArtObjAtDesiredStateMeasurementConfig(MeasurementConfig):
    type: str = "ArtObjAtDesiredState"
    use_absolute_distance: bool = True
    success_dist_threshold: float = 0.05


@attr.s(auto_attribs=True, slots=True)
class GfxReplayMeasureMeasurementConfig(MeasurementConfig):
    type: str = "GfxReplayMeasure"


@attr.s(auto_attribs=True, slots=True)
class EndEffectorDistToMarkerMeasurementConfig(MeasurementConfig):
    type: str = "EndEffectorDistToMarker"


@attr.s(auto_attribs=True, slots=True)
class ArtObjStateMeasurementConfig(MeasurementConfig):
    type: str = "ArtObjState"


@attr.s(auto_attribs=True, slots=True)
class ArtObjSuccessMeasurementConfig(MeasurementConfig):
    type: str = "ArtObjSuccess"
    rest_dist_threshold: float = 0.15
    must_call_stop: bool = True


@attr.s(auto_attribs=True, slots=True)
class ArtObjRewardMeasurementConfig(MeasurementConfig):
    type: str = "ArtObjReward"
    dist_reward: float = 1.0
    wrong_grasp_end: bool = False
    wrong_grasp_pen: float = 5.0
    art_dist_reward: float = 10.0
    ee_dist_reward: float = 10.0
    marker_dist_reward: float = 0.0
    art_at_desired_state_reward: float = 5.0
    grasp_reward: float = 0.0
    # General Rearrange Reward config
    constraint_violate_pen: float = 10.0
    force_pen: float = 0.0
    max_force_pen: float = 1.0
    force_end_pen: float = 10.0


@attr.s(auto_attribs=True, slots=True)
class RotDistToGoalMeasurementConfig(MeasurementConfig):
    type: str = "RotDistToGoal"


@attr.s(auto_attribs=True, slots=True)
class DistToGoalMeasurementConfig(MeasurementConfig):
    type: str = "DistToGoal"


@attr.s(auto_attribs=True, slots=True)
class BadCalledTerminateMeasurementConfig(MeasurementConfig):
    type: str = "BadCalledTerminate"
    bad_term_pen: float = 0.0
    decay_bad_term: bool = False


@attr.s(auto_attribs=True, slots=True)
class NavToPosSuccMeasurementConfig(MeasurementConfig):
    type: str = "NavToPosSucc"
    success_distance: float = 1.5


@attr.s(auto_attribs=True, slots=True)
class NavToObjRewardMeasurementConfig(MeasurementConfig):
    type: str = "NavToObjReward"
    # reward the agent for facing the object?
    should_reward_turn: bool = True
    # what distance do we start giving the reward for facing the object?
    turn_reward_dist: float = 3.0
    # multiplier on the angle distance to the goal.
    angle_dist_reward: float = 1.0
    dist_reward: float = 1.0
    constraint_violate_pen: float = 1.0
    force_pen: float = 0.0001
    max_force_pen: float = 0.01
    force_end_pen: float = 1.0


@attr.s(auto_attribs=True, slots=True)
class NavToObjSuccessMeasurementConfig(MeasurementConfig):
    type: str = "NavToObjSuccess"
    must_look_at_targ: bool = True
    must_call_stop: bool = True
    # distance in radians.
    success_angle_dist: float = 0.261799


@attr.s(auto_attribs=True, slots=True)
class RearrangeReachRewardMeasurementConfig(MeasurementConfig):
    type: str = "RearrangeReachReward"
    scale: float = 1.0
    diff_reward: bool = True
    sparse_reward: bool = False


@attr.s(auto_attribs=True, slots=True)
class RearrangeReachSuccessMeasurementConfig(MeasurementConfig):
    type: str = "RearrangeReachSuccess"
    succ_thresh: float = 0.2


@attr.s(auto_attribs=True, slots=True)
class NumStepsMeasurementConfig(MeasurementConfig):
    r"""
    In both Navigation and Rearrangement tasks, counts the number of steps since
    the start of the episode.
    """
    type: str = "NumStepsMeasure"


@attr.s(auto_attribs=True, slots=True)
class DidPickObjectMeasurementConfig(MeasurementConfig):
    type: str = "DidPickObjectMeasure"


@attr.s(auto_attribs=True, slots=True)
class DidViolateHoldConstraintMeasurementConfig(MeasurementConfig):
    type: str = "DidViolateHoldConstraintMeasure"


@attr.s(auto_attribs=True, slots=True)
class MoveObjectsRewardMeasurementConfig(MeasurementConfig):
    type: str = "MoveObjectsReward"
    pick_reward: float = 1.0
    success_dist: float = 0.15
    single_rearrange_reward: float = 1.0
    dist_reward: float = 1.0
    constraint_violate_pen: float = 10.0
    force_pen: float = 0.001
    max_force_pen: float = 1.0
    force_end_pen: float = 10.0


@attr.s(auto_attribs=True, slots=True)
class RearrangePickRewardMeasurementConfig(MeasurementConfig):
    type: str = "RearrangePickReward"
    dist_reward: float = 2.0
    pick_reward: float = 2.0
    constraint_violate_pen: float = 1.0
    drop_pen: float = 0.5
    wrong_pick_pen: float = 0.5
    force_pen: float = 0.0001
    max_force_pen: float = 0.01
    force_end_pen: float = 1.0
    use_diff: bool = True
    drop_obj_should_end: bool = True
    wrong_pick_should_end: bool = True


@attr.s(auto_attribs=True, slots=True)
class RearrangePickSuccessMeasurementConfig(MeasurementConfig):
    type: str = "RearrangePickSuccess"
    ee_resting_success_threshold: float = 0.15


@attr.s(auto_attribs=True, slots=True)
class ObjAtGoalMeasurementConfig(MeasurementConfig):
    type: str = "ObjAtGoal"
    succ_thresh: float = 0.15


@attr.s(auto_attribs=True, slots=True)
class PlaceRewardMeasurementConfig(MeasurementConfig):
    type: str = "PlaceReward"
    dist_reward: float = 2.0
    place_reward: float = 5.0
    drop_pen: float = 0.0
    use_diff: bool = True
    use_ee_dist: bool = False
    wrong_drop_should_end: bool = True
    constraint_violate_pen: float = 0.0
    force_pen: float = 0.0001
    max_force_pen: float = 0.0
    force_end_pen: float = 1.0
    min_dist_to_goal: float = 0.15


@attr.s(auto_attribs=True, slots=True)
class PlaceSuccessMeasurementConfig(MeasurementConfig):
    type: str = "PlaceSuccess"
    ee_resting_success_threshold: float = 0.15


@attr.s(auto_attribs=True, slots=True)
class CompositeNodeIdxMeasurementConfig(MeasurementConfig):
    type: str = "CompositeNodeIdx"


@attr.s(auto_attribs=True, slots=True)
class CompositeStageGoalsMeasurementConfig(MeasurementConfig):
    type: str = "CompositeStageGoals"


@attr.s(auto_attribs=True, slots=True)
class CompositeSuccessMeasurementConfig(MeasurementConfig):
    type: str = "CompositeSuccess"
    must_call_stop: bool = True


<<<<<<< HEAD
@dataclass
=======
@attr.s(auto_attribs=True, slots=True)
class CompositeRewardMeasurementConfig(MeasurementConfig):
    type: str = "CompositeReward"
    must_call_stop: bool = True
    success_reward: float = 10.0


@attr.s(auto_attribs=True, slots=True)
>>>>>>> 93efc7b9
class DoesWantTerminateMeasurementConfig(MeasurementConfig):
    type: str = "DoesWantTerminate"


@attr.s(auto_attribs=True, slots=True)
class CorrectAnswerMeasurementConfig(MeasurementConfig):
    type: str = "CorrectAnswer"


@attr.s(auto_attribs=True, slots=True)
class EpisodeInfoMeasurementConfig(MeasurementConfig):
    type: str = "EpisodeInfo"


@attr.s(auto_attribs=True, slots=True)
class DistanceToGoalMeasurementConfig(MeasurementConfig):
    r"""
    In Navigation tasks only, measures the geodesic distance to the goal.

    :data distance_to: If 'POINT' measures the distance to the closest episode goal. If 'VIEW_POINTS' measures the distance to the episode's goal's viewpoint.
    """
    type: str = "DistanceToGoal"
    distance_to: str = "POINT"


@attr.s(auto_attribs=True, slots=True)
class DistanceToGoalRewardMeasurementConfig(MeasurementConfig):
    r"""
    In Navigation tasks only, measures a reward based on the distance towards the goal.
    The reward is `- (new_distance - previous_distance)` i.e. the
    decrease of distance to the goal.
    """
    type: str = "DistanceToGoalReward"


@attr.s(auto_attribs=True, slots=True)
class AnswerAccuracyMeasurementConfig(MeasurementConfig):
    type: str = "AnswerAccuracy"


@attr.s(auto_attribs=True, slots=True)
class TaskConfig(HabitatBaseConfig):
    r"""
    The definition of the task in Habitat.
    :data type: The registered task that will be used. For example : `InstanceImageNav-v1` or `ObjectNav-v1`
    :data reward_measure: The name of the Measurement that will correspond to the reward of the robot. This value must be a key present in the dictionary of Measurements in the habitat configuration.
    :data success_measure: The name of the Measurement that will correspond to the success criteria of the robot. This value must be a key present in the dictionary of Measurements in the habitat configuration. If the measurement has a non-zero value, the episode is considered a success.
    :data end_on_success: If True, the episode will end when the success measure indicates success. Otherwise the episode will go on (this is useful when doing hierarchical learning and the robot has to explicitly decide when to change policies)
    """
    reward_measure: Optional[str] = None
    success_measure: Optional[str] = None
    success_reward: float = 2.5
    slack_reward: float = -0.01
    end_on_success: bool = False
    # NAVIGATION task
    type: str = "Nav-v0"
    # Temporary structure for sensors
    lab_sensors: Dict[str, LabSensorConfig] = dict()
    measurements: Dict[str, MeasurementConfig] = dict()
    goal_sensor_uuid: str = "pointgoal"
    # REARRANGE task
    count_obj_collisions: bool = True
    settle_steps: int = 5
    constraint_violation_ends_episode: bool = True
    constraint_violation_drops_object: bool = False
    # Forced to regenerate the starts even if they are already cached
    force_regenerate: bool = False
    # Saves the generated starts to a cache if they are not already generated
    should_save_to_cache: bool = False
    object_in_hand_sample_prob: float = 0.167
    min_start_distance: float = 3.0
    gfx_replay_dir = "data/replays"
    render_target: bool = True
    # Spawn parameters
    physics_stability_steps: int = 1
    num_spawn_attempts: int = 200
    spawn_max_dist_to_obj: float = 2.0
    base_angle_noise: float = 0.523599
    # EE sample parameters
    ee_sample_factor: float = 0.2
    ee_exclude_region: float = 0.0
    base_noise: float = 0.05
    spawn_region_scale: float = 0.2
    joint_max_impulse: float = -1.0
    desired_resting_position: List[float] = [0.5, 0.0, 1.0]
    use_marker_t: bool = True
    cache_robot_init: bool = False
    success_state: float = 0.0
    # Measurements for composite tasks.
    should_enforce_target_within_reach: bool = False
    # COMPOSITE task CONFIG
    task_spec_base_path: str = "habitat/task/rearrange/pddl/"
    task_spec: str = ""
    # PDDL domain params
    pddl_domain_def: str = "replica_cad"
    obj_succ_thresh: float = 0.3
    # Disable drop except for when the object is at its goal.
    enable_safe_drop: bool = False
    art_succ_thresh: float = 0.15
    robot_at_thresh: float = 2.0
    filter_nav_to_tasks: List = []
    actions: Dict[str, ActionConfig] = MISSING


@attr.s(auto_attribs=True, slots=True)
class SimulatorSensorConfig(HabitatBaseConfig):
    type: str = MISSING
    height: int = 480
    width: int = 640
    position: List[float] = [0.0, 1.25, 0.0]
    # Euler's angles:
    orientation: List[float] = [0.0, 0.0, 0.0]


@attr.s(auto_attribs=True, slots=True)
class SimulatorCameraSensorConfig(SimulatorSensorConfig):
    hfov: int = 90  # horizontal field of view in degrees
    sensor_subtype: str = "PINHOLE"
    noise_model: str = "None"
    noise_model_kwargs: Dict[str, Any] = dict()


@attr.s(auto_attribs=True, slots=True)
class SimulatorDepthSensorConfig(SimulatorSensorConfig):
    min_depth: float = 0.0
    max_depth: float = 10.0
    normalize_depth: bool = True


@attr.s(auto_attribs=True, slots=True)
class HabitatSimRGBSensorConfig(SimulatorCameraSensorConfig):
    type: str = "HabitatSimRGBSensor"


@attr.s(auto_attribs=True, slots=True)
class HabitatSimDepthSensorConfig(SimulatorCameraSensorConfig):
    type: str = "HabitatSimDepthSensor"
    min_depth: float = 0.0
    max_depth: float = 10.0
    normalize_depth: bool = True


@attr.s(auto_attribs=True, slots=True)
class HabitatSimSemanticSensorConfig(SimulatorCameraSensorConfig):
    type: str = "HabitatSimSemanticSensor"


@attr.s(auto_attribs=True, slots=True)
class HabitatSimEquirectangularRGBSensorConfig(SimulatorSensorConfig):
    type: str = "HabitatSimEquirectangularRGBSensor"


@attr.s(auto_attribs=True, slots=True)
class HabitatSimEquirectangularDepthSensorConfig(SimulatorDepthSensorConfig):
    type: str = "HabitatSimEquirectangularDepthSensor"


@attr.s(auto_attribs=True, slots=True)
class HabitatSimEquirectangularSemanticSensorConfig(SimulatorSensorConfig):
    type: str = "HabitatSimEquirectangularSemanticSensor"


@attr.s(auto_attribs=True, slots=True)
class SimulatorFisheyeSensorConfig(SimulatorSensorConfig):
    type: str = "HabitatSimFisheyeSensor"
    height: int = SimulatorSensorConfig().width
    # The default value (alpha, xi) is set to match the lens  "GoPro" found in
    # Table 3 of this paper: Vladyslav Usenko, Nikolaus Demmel and
    # Daniel Cremers: The Double Sphere Camera Model,
    # The International Conference on 3D Vision (3DV), 2018
    # You can find the intrinsic parameters for the other lenses
    # in the same table as well.
    xi: float = -0.27
    alpha: float = 0.57
    focal_length: List[float] = [364.84, 364.86]
    # Place camera at center of screen
    # Can be specified, otherwise is calculated automatically.
    # principal_point_offset defaults to (h/2,w/2)
    principal_point_offset: Optional[List[float]] = None
    sensor_model_type: str = "DOUBLE_SPHERE"


@attr.s(auto_attribs=True, slots=True)
class HabitatSimFisheyeRGBSensorConfig(SimulatorFisheyeSensorConfig):
    type: str = "HabitatSimFisheyeRGBSensor"


@attr.s(auto_attribs=True, slots=True)
class SimulatorFisheyeDepthSensorConfig(SimulatorFisheyeSensorConfig):
    type: str = "HabitatSimFisheyeDepthSensor"
    min_depth: float = SimulatorDepthSensorConfig().min_depth
    max_depth: float = SimulatorDepthSensorConfig().max_depth
    normalize_depth: bool = SimulatorDepthSensorConfig().normalize_depth


@attr.s(auto_attribs=True, slots=True)
class HabitatSimFisheyeSemanticSensorConfig(SimulatorFisheyeSensorConfig):
    type: str = "HabitatSimFisheyeSemanticSensor"


@attr.s(auto_attribs=True, slots=True)
class HeadRGBSensorConfig(HabitatSimRGBSensorConfig):
    uuid: str = "robot_head_rgb"
    width: int = 256
    height: int = 256


@attr.s(auto_attribs=True, slots=True)
class HeadDepthSensorConfig(HabitatSimDepthSensorConfig):
    uuid: str = "robot_head_depth"
    width: int = 256
    height: int = 256


@attr.s(auto_attribs=True, slots=True)
class ArmRGBSensorConfig(HabitatSimRGBSensorConfig):
    uuid: str = "robot_arm_rgb"
    width: int = 256
    height: int = 256


@attr.s(auto_attribs=True, slots=True)
class ArmDepthSensorConfig(HabitatSimDepthSensorConfig):
    uuid: str = "robot_arm_depth"
    width: int = 256
    height: int = 256


@attr.s(auto_attribs=True, slots=True)
class ThirdRGBSensorConfig(HabitatSimRGBSensorConfig):
    uuid: str = "robot_third_rgb"
    width: int = 512
    height: int = 512


@attr.s(auto_attribs=True, slots=True)
class ThirdDepthSensorConfig(HabitatSimDepthSensorConfig):
    uuid: str = "robot_third_depth"  # TODO: robot_third_rgb on the main branch
    #  check if it won't cause any errors


@attr.s(auto_attribs=True, slots=True)
class AgentConfig(HabitatBaseConfig):
    height: float = 1.5
    radius: float = 0.1
    sim_sensors: Dict[str, SimulatorSensorConfig] = dict()
    is_set_start_state: bool = False
    start_position: List[float] = [0, 0, 0]
    start_rotation: List[float] = [0, 0, 0, 1]
    joint_start_noise: float = 0.1
    robot_urdf: str = "data/robots/hab_fetch/robots/hab_fetch.urdf"
    robot_type: str = "FetchRobot"
    ik_arm_urdf: str = "data/robots/hab_fetch/robots/fetch_onlyarm.urdf"


@attr.s(auto_attribs=True, slots=True)
class HabitatSimV0Config(HabitatBaseConfig):
    gpu_device_id: int = 0
    # Use Habitat-Sim's GPU->GPU copy mode to return rendering results in
    # pytorch tensors. Requires Habitat-Sim to be built with --with-cuda.
    # This will generally imply sharing cuda tensors between processes.
    # Read here:
    # https://pytorch.org/docs/stable/multiprocessing.html#sharing-cuda-tensors
    # for the caveats that results in
    gpu_gpu: bool = False
    # Whether the agent slides on collisions
    allow_sliding: bool = True
    frustum_culling: bool = True
    enable_physics: bool = False
    physics_config_file: str = "./data/default.physics_config.json"
    # Possibly unstable optimization for extra performance
    # with concurrent rendering
    leave_context_with_background_renderer: bool = False
    enable_gfx_replay_save: bool = False


@attr.s(auto_attribs=True, slots=True)
class SimulatorConfig(HabitatBaseConfig):
    type: str = "Sim-v0"
    action_space_config: str = "v0"
    action_space_config_arguments: Dict[str, Any] = dict()
    forward_step_size: float = 0.25  # in metres
    create_renderer: bool = False
    requires_textures: bool = True
    auto_sleep: bool = False
    step_physics: bool = True
    concur_render: bool = False
    # If markers should be updated at every step:
    needs_markers: bool = True
    # If the robot camera positions should be updated at every step:
    update_robot: bool = True
    scene: str = "data/scene_datasets/habitat-test-scenes/van-gogh-room.glb"
    # The scene dataset to load in the metadatamediator,
    # should contain simulator.scene:
    scene_dataset: str = "default"
    # A list of directory or config paths to search in addition to the dataset
    # for object configs. should match the generated episodes for the task:
    additional_object_paths: List[str] = []
    # Use config.seed (can't reference Config.seed) or define via code
    # otherwise it leads to circular references:
    #
    seed: int = II("habitat.seed")
    turn_angle: int = 10  # angle to rotate left or right in degrees
    tilt_angle: int = 15  # angle to tilt the camera up or down in degrees
    default_agent_id: int = 0
    debug_render: bool = False
    debug_render_robot: bool = False
    kinematic_mode: bool = False
    # If in render mode a visualization of the rearrangement goal position
    # should also be displayed
    debug_render_goal: bool = True
    robot_joint_start_noise: float = 0.0
    # Rearrange agent setup
    ctrl_freq: float = 120.0
    ac_freq_ratio: int = 4
    load_objs: bool = False
    # Rearrange agent grasping
    hold_thresh: float = 0.15
    grasp_impulse: float = 10000.0
    # we assume agent(s) to be set explicitly
    agents: Dict[str, AgentConfig] = MISSING
    # agents_order specifies the order in which the agents
    # are stored on the habitat-sim side.
    # In other words, the order to return the observations and accept
    # the actions when using the environment API.
    # If the number of agents is greater than one,
    # then agents_order has to be set explicitly.
    agents_order: List[str] = MISSING
    habitat_sim_v0: HabitatSimV0Config = HabitatSimV0Config()
    # ep_info is added to the config in some rearrange tasks inside
    # merge_sim_episode_with_object_config
    ep_info: Optional[Any] = None


@attr.s(auto_attribs=True, slots=True)
class PyrobotSensor(HabitatBaseConfig):
    pass


@attr.s(auto_attribs=True, slots=True)
class PyrobotVisualSensorConfig(PyrobotSensor):
    type: str = MISSING
    height: int = 480
    width: int = 640


@attr.s(auto_attribs=True, slots=True)
class PyrobotRGBSensorConfig(PyrobotVisualSensorConfig):
    type: str = "PyRobotRGBSensor"
    center_crop: bool = False


@attr.s(auto_attribs=True, slots=True)
class PyrobotDepthSensorConfig(PyrobotVisualSensorConfig):
    type: str = "PyRobotDepthSensor"
    min_depth: float = 0.0
    max_depth: float = 5.0
    normalize_depth: bool = True
    center_crop: bool = False


@attr.s(auto_attribs=True, slots=True)
class PyrobotBumpSensorConfig(PyrobotSensor):
    type: str = "PyRobotBumpSensor"


@attr.s(auto_attribs=True, slots=True)
class LocobotConfig(HabitatBaseConfig):
    actions: List[str] = ["base_actions", "camera_actions"]
    base_actions: List[str] = ["go_to_relative", "go_to_absolute"]

    camera_actions: List[str] = ["set_pan", "set_tilt", "set_pan_tilt"]


@attr.s(auto_attribs=True, slots=True)
class PyrobotConfig(HabitatBaseConfig):
    # types of robots supported:
    robots: List[str] = ["locobot"]
    robot: str = "locobot"
    sensors: Dict[str, PyrobotSensor] = {
        "rgb_sensor": PyrobotRGBSensorConfig(),
        "depth_sensor": PyrobotDepthSensorConfig(),
        "bump_sensor": PyrobotBumpSensorConfig(),
    }
    base_controller: str = "proportional"
    base_planner: str = "none"
    locobot: LocobotConfig = LocobotConfig()


@attr.s(auto_attribs=True, slots=True)
class DatasetConfig(HabitatBaseConfig):
    r"""Configuration for the dataset of the task.

    :data type: The key for the dataset class that will be used. Examples of such keys are `PointNav-v1`, `ObjectNav-v1`, `InstanceImageNav-v1` or `RearrangeDataset-v0`. Different datasets have different properties so you should use the dataset that fits your task.
    :data scenes_dir: The path to the directory containing the scenes that will be used. You should put all your scenes in the same folder (example `data/scene_datasets`) to avoid having to change it.
    :data data_path: The path to the episode dataset. Episodes need to be compatible with the `type` argument (so they will load properly) and only use scenes that are present in the `scenes_dir`.
    :data split: `data_path` can have a `split` in the path. For example: "data/datasets/pointnav/habitat-test-scenes/v1/{split}/{split}.json.gz" the value in "{split}" will be replaced by the value of the `split` argument. This allows to easily swap between `train` and `eval` episodes by only changing the split argument.

    A dataset consists of episodes
    (a start configuration for a task within a scene) and a scene dataset
    (with all the assets needed to instantiate the task)
    """
    type: str = "PointNav-v1"
    split: str = "train"
    scenes_dir: str = "data/scene_datasets"
    content_scenes: List[str] = ["*"]
    data_path: str = (
        "data/datasets/pointnav/"
        "habitat-test-scenes/v1/{split}/{split}.json.gz"
    )


@attr.s(auto_attribs=True, slots=True)
class GymConfig(HabitatBaseConfig):
    auto_name: str = ""
    obs_keys: Optional[List[str]] = None
    action_keys: Optional[List[str]] = None
    achieved_goal_keys: List = []
    desired_goal_keys: List[str] = []


@attr.s(auto_attribs=True, slots=True)
class HabitatConfig(HabitatBaseConfig):
    r"""
    The entry point for the configuration of Habitat. It holds the environment, simulator, task and dataset configurations.
    :data seed: The seed the environment will be initialized with.
    :data env_task: Indicates wether the environment is a Habitat gym environment (`GymHabitatEnv`) or a generic gym environment (`GymRegistryEnv`).
    :data env_task_gym_id: if `env_task` is `GymRegistryEnv`, env_task_gym_id is the identifier of the generic gym environment
    """
    seed: int = 100
    # GymHabitatEnv works for all Habitat tasks, including Navigation and
    # Rearrange. To use a gym environment from the registry, use the
    # GymRegistryEnv. Any other environment needs to be created and registered.
    env_task: str = "GymHabitatEnv"
    # The dependencies for launching the GymRegistryEnv environments.
    # Modules listed here will be imported prior to making the environment with
    # gym.make()
    env_task_gym_dependencies: List = []
    # The key of the gym environment in the registry to use in GymRegistryEnv
    # for example: `Cartpole-v0`
    env_task_gym_id: str = ""
    environment: EnvironmentConfig = EnvironmentConfig()
    simulator: SimulatorConfig = SimulatorConfig()
    task: TaskConfig = MISSING
    dataset: DatasetConfig = MISSING
    gym: GymConfig = GymConfig()


# -----------------------------------------------------------------------------
# Register configs in the Hydra ConfigStore
# -----------------------------------------------------------------------------
cs = ConfigStore.instance()

cs.store(group="habitat", name="habitat_config_base", node=HabitatConfig)
cs.store(
    group="habitat.environment",
    name="environment_config_schema",
    node=EnvironmentConfig,
)
cs.store(
    package="habitat.task",
    group="habitat/task",
    name="task_config_base",
    node=TaskConfig,
)

# Agent Config
cs.store(
    group="habitat/simulator/agents",
    name="agent_base",
    node=AgentConfig,
)

cs.store(
    package="habitat.task.actions.stop",
    group="habitat/task/actions",
    name="stop",
    node=StopActionConfig,
)
cs.store(
    package="habitat.task.actions.move_forward",
    group="habitat/task/actions",
    name="move_forward",
    node=MoveForwardActionConfig,
)
cs.store(
    package="habitat.task.actions.turn_left",
    group="habitat/task/actions",
    name="turn_left",
    node=TurnLeftActionConfig,
)
cs.store(
    package="habitat.task.actions.turn_right",
    group="habitat/task/actions",
    name="turn_right",
    node=TurnRightActionConfig,
)
cs.store(
    package="habitat.task.actions.look_up",
    group="habitat/task/actions",
    name="look_up",
    node=LookUpActionConfig,
)
cs.store(
    package="habitat.task.actions.look_down",
    group="habitat/task/actions",
    name="look_down",
    node=LookDownActionConfig,
)
cs.store(
    package="habitat.task.actions.arm_action",
    group="habitat/task/actions",
    name="arm_action",
    node=ArmActionConfig,
)
cs.store(
    package="habitat.task.actions.base_velocity",
    group="habitat/task/actions",
    name="base_velocity",
    node=BaseVelocityActionConfig,
)
cs.store(
    package="habitat.task.actions.empty",
    group="habitat/task/actions",
    name="empty",
    node=EmptyActionConfig,
)
cs.store(
    package="habitat.task.actions.rearrange_stop",
    group="habitat/task/actions",
    name="rearrange_stop",
    node=RearrangeStopActionConfig,
)
cs.store(
    package="habitat.task.actions.answer",
    group="habitat/task/actions",
    name="answer",
    node=AnswerActionConfig,
)
cs.store(
    package="habitat.task.actions.oracle_nav_action",
    group="habitat/task/actions",
    name="oracle_nav_action",
    node=OracleNavActionConfig,
)
cs.store(
    package="habitat.task.actions.pddl_apply_action",
    group="habitat/task/actions",
    name="pddl_apply_action",
    node=PddlApplyActionConfig,
)

# Dataset Config Schema
cs.store(
    package="habitat.dataset",
    group="habitat/dataset",
    name="dataset_config_schema",
    node=DatasetConfig,
)

# Simulator Sensors
cs.store(
    group="habitat/simulator/sim_sensors",
    name="rgb_sensor",
    node=HabitatSimRGBSensorConfig,
)

cs.store(
    group="habitat/simulator/sim_sensors",
    name="depth_sensor",
    node=HabitatSimDepthSensorConfig,
)

cs.store(
    group="habitat/simulator/sim_sensors",
    name="semantic_sensor",
    node=HabitatSimSemanticSensorConfig,
)

cs.store(
    group="habitat/simulator/sim_sensors",
    name="equirect_rgb_sensor",
    node=HabitatSimEquirectangularRGBSensorConfig,
)

cs.store(
    group="habitat/simulator/sim_sensors",
    name="equirect_depth_sensor",
    node=HabitatSimEquirectangularDepthSensorConfig,
)

cs.store(
    group="habitat/simulator/sim_sensors",
    name="equirect_semantic_sensor",
    node=HabitatSimEquirectangularSemanticSensorConfig,
)


cs.store(
    group="habitat/simulator/sim_sensors",
    name="arm_depth_sensor",
    node=ArmDepthSensorConfig,
)

cs.store(
    group="habitat/simulator/sim_sensors",
    name="arm_rgb_sensor",
    node=ArmRGBSensorConfig,
)

cs.store(
    group="habitat/simulator/sim_sensors",
    name="head_depth_sensor",
    node=HeadDepthSensorConfig,
)

cs.store(
    group="habitat/simulator/sim_sensors",
    name="head_rgb_sensor",
    node=HeadRGBSensorConfig,
)

cs.store(
    group="habitat/simulator/sim_sensors",
    name="third_depth_sensor",
    node=ThirdDepthSensorConfig,
)

cs.store(
    group="habitat/simulator/sim_sensors",
    name="third_rgb_sensor",
    node=ThirdRGBSensorConfig,
)


# Task Sensors
cs.store(
    package="habitat.task.lab_sensors.gps_sensor",
    group="habitat/task/lab_sensors",
    name="gps_sensor",
    node=GPSSensorConfig,
)
cs.store(
    package="habitat.task.lab_sensors.compass_sensor",
    group="habitat/task/lab_sensors",
    name="compass_sensor",
    node=CompassSensorConfig,
)
cs.store(
    package="habitat.task.lab_sensors.pointgoal_with_gps_compass_sensor",
    group="habitat/task/lab_sensors",
    name="pointgoal_with_gps_compass_sensor",
    node=PointGoalWithGPSCompassSensorConfig,
)
cs.store(
    package="habitat.task.lab_sensors.objectgoal_sensor",
    group="habitat/task/lab_sensors",
    name="objectgoal_sensor",
    node=ObjectGoalSensorConfig,
)
cs.store(
    package="habitat.task.lab_sensors.imagegoal_sensor",
    group="habitat/task/lab_sensors",
    name="imagegoal_sensor",
    node=ImageGoalSensorConfig,
)
cs.store(
    package="habitat.task.lab_sensors.instance_imagegoal_sensor",
    group="habitat/task/lab_sensors",
    name="instance_imagegoal_sensor",
    node=InstanceImageGoalSensorConfig,
)
cs.store(
    package="habitat.task.lab_sensors.instance_imagegoal_hfov_sensor",
    group="habitat/task/lab_sensors",
    name="instance_imagegoal_hfov_sensor",
    node=InstanceImageGoalHFOVSensorConfig,
)
cs.store(
    package="habitat.task.lab_sensors.localization_sensor",
    group="habitat/task/lab_sensors",
    name="localization_sensor",
    node=LocalizationSensorConfig,
)
cs.store(
    package="habitat.task.lab_sensors.target_start_sensor",
    group="habitat/task/lab_sensors",
    name="target_start_sensor",
    node=TargetStartSensorConfig,
)
cs.store(
    package="habitat.task.lab_sensors.goal_sensor",
    group="habitat/task/lab_sensors",
    name="goal_sensor",
    node=GoalSensorConfig,
)
cs.store(
    package="habitat.task.lab_sensors.abs_target_start_sensor",
    group="habitat/task/lab_sensors",
    name="abs_target_start_sensor",
    node=AbsTargetStartSensorConfig,
)
cs.store(
    package="habitat.task.lab_sensors.abs_goal_sensor",
    group="habitat/task/lab_sensors",
    name="abs_goal_sensor",
    node=AbsGoalSensorConfig,
)
cs.store(
    package="habitat.task.lab_sensors.joint_sensor",
    group="habitat/task/lab_sensors",
    name="joint_sensor",
    node=JointSensorConfig,
)
cs.store(
    package="habitat.task.lab_sensors.end_effector_sensor",
    group="habitat/task/lab_sensors",
    name="end_effector_sensor",
    node=EEPositionSensorConfig,
)
cs.store(
    package="habitat.task.lab_sensors.is_holding_sensor",
    group="habitat/task/lab_sensors",
    name="is_holding_sensor",
    node=IsHoldingSensorConfig,
)
cs.store(
    package="habitat.task.lab_sensors.relative_resting_pos_sensor",
    group="habitat/task/lab_sensors",
    name="relative_resting_pos_sensor",
    node=RelativeRestingPositionSensorConfig,
)
cs.store(
    package="habitat.task.lab_sensors.instruction_sensor",
    group="habitat/task/lab_sensors",
    name="instruction_sensor",
    node=InstructionSensorConfig,
)
cs.store(
    package="habitat.task.lab_sensors.question_sensor",
    group="habitat/task/lab_sensors",
    name="question_sensor",
    node=QuestionSensorConfig,
)
cs.store(
    package="habitat.task.lab_sensors.object_sensor",
    group="habitat/task/lab_sensors",
    name="object_sensor",
    node=TargetCurrentSensorConfig,
)
cs.store(
    package="habitat.task.lab_sensors.joint_velocity_sensor",
    group="habitat/task/lab_sensors",
    name="joint_velocity_sensor",
    node=JointVelocitySensorConfig,
)
cs.store(
    package="habitat.task.lab_sensors.target_start_gps_compass_sensor",
    group="habitat/task/lab_sensors",
    name="target_start_gps_compass_sensor",
    node=TargetStartGpsCompassSensorConfig,
)
cs.store(
    package="habitat.task.lab_sensors.target_goal_gps_compass_sensor",
    group="habitat/task/lab_sensors",
    name="target_goal_gps_compass_sensor",
    node=TargetGoalGpsCompassSensorConfig,
)
cs.store(
    package="habitat.task.lab_sensors.nav_to_skill_sensor",
    group="habitat/task/lab_sensors",
    name="nav_to_skill_sensor",
    node=NavToSkillSensorConfig,
)
cs.store(
    package="habitat.task.lab_sensors.nav_goal_sensor",
    group="habitat/task/lab_sensors",
    name="nav_goal_sensor",
    node=NavGoalPointGoalSensorConfig,
)


# Task Measurements
cs.store(
    package="habitat.task.measurements.top_down_map",
    group="habitat/task/measurements",
    name="top_down_map",
    node=TopDownMapMeasurementConfig,
)
cs.store(
    package="habitat.task.measurements.distance_to_goal",
    group="habitat/task/measurements",
    name="distance_to_goal",
    node=DistanceToGoalMeasurementConfig,
)
cs.store(
    package="habitat.task.measurements.distance_to_goal_reward",
    group="habitat/task/measurements",
    name="distance_to_goal_reward",
    node=DistanceToGoalRewardMeasurementConfig,
)
cs.store(
    package="habitat.task.measurements.success",
    group="habitat/task/measurements",
    name="success",
    node=SuccessMeasurementConfig,
)
cs.store(
    package="habitat.task.measurements.spl",
    group="habitat/task/measurements",
    name="spl",
    node=SPLMeasurementConfig,
)
cs.store(
    package="habitat.task.measurements.soft_spl",
    group="habitat/task/measurements",
    name="soft_spl",
    node=SoftSPLMeasurementConfig,
)
cs.store(
    package="habitat.task.measurements.num_steps",
    group="habitat/task/measurements",
    name="num_steps",
    node=NumStepsMeasurementConfig,
)
cs.store(
    package="habitat.task.measurements.robot_force",
    group="habitat/task/measurements",
    name="robot_force",
    node=RobotForceMeasurementConfig,
)
cs.store(
    package="habitat.task.measurements.force_terminate",
    group="habitat/task/measurements",
    name="force_terminate",
    node=ForceTerminateMeasurementConfig,
)
cs.store(
    package="habitat.task.measurements.end_effector_to_object_distance",
    group="habitat/task/measurements",
    name="end_effector_to_object_distance",
    node=EndEffectorToObjectDistanceMeasurementConfig,
)
cs.store(
    package="habitat.task.measurements.end_effector_to_rest_distance",
    group="habitat/task/measurements",
    name="end_effector_to_rest_distance",
    node=EndEffectorToRestDistanceMeasurementConfig,
)
cs.store(
    package="habitat.task.measurements.end_effector_to_goal_distance",
    group="habitat/task/measurements",
    name="end_effector_to_goal_distance",
    node=EndEffectorToGoalDistanceMeasurementConfig,
)
cs.store(
    package="habitat.task.measurements.did_pick_object",
    group="habitat/task/measurements",
    name="did_pick_object",
    node=DidPickObjectMeasurementConfig,
)
cs.store(
    package="habitat.task.measurements.did_violate_hold_constraint",
    group="habitat/task/measurements",
    name="did_violate_hold_constraint",
    node=DidViolateHoldConstraintMeasurementConfig,
)
cs.store(
    package="habitat.task.measurements.pick_reward",
    group="habitat/task/measurements",
    name="pick_reward",
    node=RearrangePickRewardMeasurementConfig,
)
cs.store(
    package="habitat.task.measurements.pick_success",
    group="habitat/task/measurements",
    name="pick_success",
    node=RearrangePickSuccessMeasurementConfig,
)
cs.store(
    package="habitat.task.measurements.answer_accuracy",
    group="habitat/task/measurements",
    name="answer_accuracy",
    node=AnswerAccuracyMeasurementConfig,
)
cs.store(
    package="habitat.task.measurements.episode_info",
    group="habitat/task/measurements",
    name="episode_info",
    node=EpisodeInfoMeasurementConfig,
)
cs.store(
    package="habitat.task.measurements.collisions",
    group="habitat/task/measurements",
    name="collisions",
    node=CollisionsMeasurementConfig,
)
cs.store(
    package="habitat.task.measurements.robot_colls",
    group="habitat/task/measurements",
    name="robot_colls",
    node=RobotCollisionsMeasurementConfig,
)
cs.store(
    package="habitat.task.measurements.object_to_goal_distance",
    group="habitat/task/measurements",
    name="object_to_goal_distance",
    node=ObjectToGoalDistanceMeasurementConfig,
)
cs.store(
    package="habitat.task.measurements.obj_at_goal",
    group="habitat/task/measurements",
    name="obj_at_goal",
    node=ObjAtGoalMeasurementConfig,
)
cs.store(
    package="habitat.task.measurements.place_success",
    group="habitat/task/measurements",
    name="place_success",
    node=PlaceSuccessMeasurementConfig,
)
cs.store(
    package="habitat.task.measurements.place_reward",
    group="habitat/task/measurements",
    name="place_reward",
    node=PlaceRewardMeasurementConfig,
)
cs.store(
    package="habitat.task.measurements.move_objects_reward",
    group="habitat/task/measurements",
    name="move_objects_reward",
    node=MoveObjectsRewardMeasurementConfig,
)
cs.store(
    package="habitat.task.measurements.does_want_terminate",
    group="habitat/task/measurements",
    name="does_want_terminate",
    node=DoesWantTerminateMeasurementConfig,
)
cs.store(
    package="habitat.task.measurements.composite_success",
    group="habitat/task/measurements",
    name="composite_success",
    node=CompositeSuccessMeasurementConfig,
)
cs.store(
    package="habitat.task.measurements.gfx_replay_measure",
    group="habitat/task/measurements",
    name="gfx_replay_measure",
    node=GfxReplayMeasureMeasurementConfig,
)
cs.store(
    package="habitat.task.measurements.composite_stage_goals",
    group="habitat/task/measurements",
    name="composite_stage_goals",
    node=CompositeStageGoalsMeasurementConfig,
)
cs.store(
    package="habitat.task.measurements.ee_dist_to_marker",
    group="habitat/task/measurements",
    name="ee_dist_to_marker",
    node=EndEffectorDistToMarkerMeasurementConfig,
)
cs.store(
    package="habitat.task.measurements.art_obj_at_desired_state",
    group="habitat/task/measurements",
    name="art_obj_at_desired_state",
    node=ArtObjAtDesiredStateMeasurementConfig,
)
cs.store(
    package="habitat.task.measurements.art_obj_state",
    group="habitat/task/measurements",
    name="art_obj_state",
    node=ArtObjStateMeasurementConfig,
)
cs.store(
    package="habitat.task.measurements.art_obj_success",
    group="habitat/task/measurements",
    name="art_obj_success",
    node=ArtObjSuccessMeasurementConfig,
)
cs.store(
    package="habitat.task.measurements.art_obj_reward",
    group="habitat/task/measurements",
    name="art_obj_reward",
    node=ArtObjRewardMeasurementConfig,
)
cs.store(
    package="habitat.task.measurements.nav_to_pos_succ",
    group="habitat/task/measurements",
    name="nav_to_pos_succ",
    node=NavToPosSuccMeasurementConfig,
)
cs.store(
    package="habitat.task.measurements.rot_dist_to_goal",
    group="habitat/task/measurements",
    name="rot_dist_to_goal",
    node=RotDistToGoalMeasurementConfig,
)
cs.store(
    package="habitat.task.measurements.rearrange_nav_to_obj_success",
    group="habitat/task/measurements",
    name="rearrange_nav_to_obj_success",
    node=NavToObjSuccessMeasurementConfig,
)
cs.store(
    package="habitat.task.measurements.rearrange_nav_to_obj_reward",
    group="habitat/task/measurements",
    name="rearrange_nav_to_obj_reward",
    node=NavToObjRewardMeasurementConfig,
)
cs.store(
    package="habitat.task.measurements.bad_called_terminate",
    group="habitat/task/measurements",
    name="bad_called_terminate",
    node=BadCalledTerminateMeasurementConfig,
)
cs.store(
    package="habitat.task.measurements.dist_to_goal",
    group="habitat/task/measurements",
    name="dist_to_goal",
    node=DistToGoalMeasurementConfig,
)
cs.store(
    package="habitat.task.measurements.rearrange_reach_reward",
    group="habitat/task/measurements",
    name="rearrange_reach_reward",
    node=RearrangeReachRewardMeasurementConfig,
)
cs.store(
    package="habitat.task.measurements.rearrange_reach_success",
    group="habitat/task/measurements",
    name="rearrange_reach_success",
    node=RearrangeReachSuccessMeasurementConfig,
)


from hydra.core.config_search_path import ConfigSearchPath
from hydra.core.plugins import Plugins
from hydra.plugins.search_path_plugin import SearchPathPlugin


class HabitatConfigPlugin(SearchPathPlugin):
    def manipulate_search_path(self, search_path: ConfigSearchPath) -> None:
        search_path.append(
            provider="habitat",
            path="pkg://habitat/config/",
        )


def register_hydra_plugin(plugin) -> None:
    """Hydra users should call this function before invoking @hydra.main"""
    Plugins.instance().register(plugin)<|MERGE_RESOLUTION|>--- conflicted
+++ resolved
@@ -196,16 +196,11 @@
     type: str = "RearrangeStopAction"
 
 
-<<<<<<< HEAD
-@dataclass
+@attr.s(auto_attribs=True, slots=True)
 class PddlApplyActionConfig(ActionConfig):
     type: str = "PddlApplyAction"
 
-
-@dataclass
-=======
-@attr.s(auto_attribs=True, slots=True)
->>>>>>> 93efc7b9
+@attr.s(auto_attribs=True, slots=True)
 class OracleNavActionConfig(ActionConfig):
     """
     Oracle navigation action.
@@ -784,9 +779,6 @@
     must_call_stop: bool = True
 
 
-<<<<<<< HEAD
-@dataclass
-=======
 @attr.s(auto_attribs=True, slots=True)
 class CompositeRewardMeasurementConfig(MeasurementConfig):
     type: str = "CompositeReward"
@@ -795,7 +787,6 @@
 
 
 @attr.s(auto_attribs=True, slots=True)
->>>>>>> 93efc7b9
 class DoesWantTerminateMeasurementConfig(MeasurementConfig):
     type: str = "DoesWantTerminate"
 
