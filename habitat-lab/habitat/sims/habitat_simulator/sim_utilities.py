#!/usr/bin/env python3

# Copyright (c) Meta Platforms, Inc. and its affiliates.
# This source code is licensed under the MIT license found in the
# LICENSE file in the root directory of this source tree.

from collections import defaultdict
from typing import Any, Dict, List, Optional, Tuple, Union

import magnum as mn

import habitat_sim
from habitat.sims.habitat_simulator.debug_visualizer import DebugVisualizer


def register_custom_wireframe_box_template(
    sim: habitat_sim.Simulator,
    size: mn.Vector3,
    template_name: str = "custom_wireframe_box",
) -> str:
    """
    Generate and register a custom template for a wireframe box of given size.
    Return the new template's handle.
    """
    obj_attr_mgr = sim.get_object_template_manager()
    cube_template = obj_attr_mgr.get_template_by_handle(
        obj_attr_mgr.get_template_handles("cubeWireframe")[0]
    )
    cube_template.scale = size
    obj_attr_mgr.register_template(cube_template, template_name)
    return template_name


def add_wire_box(
    sim: habitat_sim.Simulator,
    size: mn.Vector3,
    center: mn.Vector3,
    attach_to: Optional[habitat_sim.scene.SceneNode] = None,
    orientation: Optional[mn.Quaternion] = None,
) -> habitat_sim.physics.ManagedRigidObject:
    """
    Generate a wire box object and optionally attach it to another existing object (automatically applies object scale).
    Returns the new object.
    """
    if orientation is None:
        orientation = mn.Quaternion()
    box_template_handle = register_custom_wireframe_box_template(sim, size)
    new_object = sim.get_rigid_object_manager().add_object_by_template_handle(
        box_template_handle, attach_to
    )
    new_object.motion_type = habitat_sim.physics.MotionType.KINEMATIC
    new_object.collidable = False
    # translate to local offset if attached or global offset if not
    new_object.translation = center
    new_object.rotation = orientation
    return new_object


def add_transformed_wire_box(
    sim: habitat_sim.Simulator,
    size: mn.Vector3,
    transform: Optional[mn.Matrix4] = None,
) -> habitat_sim.physics.ManagedRigidObject:
    """
    Generate a transformed wire box in world space.
    Returns the new object.
    """
    if transform is None:
        transform = mn.Matrix4()
    box_template_handle = register_custom_wireframe_box_template(sim, size)
    new_object = sim.get_rigid_object_manager().add_object_by_template_handle(
        box_template_handle
    )
    new_object.motion_type = habitat_sim.physics.MotionType.KINEMATIC
    new_object.collidable = False
    # translate to local offset if attached or global offset if not
    new_object.transformation = transform
    return new_object


def add_viz_sphere(
    sim: habitat_sim.Simulator, radius: float, pos: mn.Vector3
) -> habitat_sim.physics.ManagedRigidObject:
    """
    Add a visualization-only sphere to the world at a global position.
    Returns the new object.
    """
    obj_attr_mgr = sim.get_object_template_manager()
    sphere_template = obj_attr_mgr.get_template_by_handle(
        obj_attr_mgr.get_template_handles("icosphereWireframe")[0]
    )
    sphere_template.scale = mn.Vector3(radius)
    obj_attr_mgr.register_template(sphere_template, "viz_sphere")
    new_object = sim.get_rigid_object_manager().add_object_by_template_handle(
        "viz_sphere"
    )
    new_object.motion_type = habitat_sim.physics.MotionType.KINEMATIC
    new_object.collidable = False
    new_object.translation = pos
    return new_object


def get_bb_corners(range3d: mn.Range3D) -> List[mn.Vector3]:
    """
    Return a list of AABB (Range3D) corners in object local space.
    """
    return [
        range3d.back_bottom_left,
        range3d.back_bottom_right,
        range3d.back_top_right,
        range3d.back_top_left,
        range3d.front_top_left,
        range3d.front_top_right,
        range3d.front_bottom_right,
        range3d.front_bottom_left,
    ]


def get_ao_global_bb(
    obj: habitat_sim.physics.ManagedArticulatedObject,
) -> Optional[mn.Range3D]:
    """
    Compute the cumulative bounding box of an ArticulatedObject by merging all link bounding boxes.
    """

    cumulative_global_bb: mn.Range3D = None
    for link_ix in range(-1, obj.num_links):
        link_node = obj.get_link_scene_node(link_ix)
        bb = link_node.cumulative_bb
        global_bb = habitat_sim.geo.get_transformed_bb(
            bb, link_node.absolute_transformation()
        )
        if cumulative_global_bb is None:
            cumulative_global_bb = global_bb
        else:
            cumulative_global_bb = mn.math.join(
                cumulative_global_bb, global_bb
            )
    return cumulative_global_bb


def bb_ray_prescreen(
    sim: habitat_sim.Simulator,
    obj: habitat_sim.physics.ManagedRigidObject,
    support_obj_ids: Optional[List[int]] = None,
    check_all_corners: bool = False,
) -> Dict[str, Any]:
    """
    Pre-screen a potential placement by casting rays in the gravity direction from the object center of mass (and optionally each corner of its bounding box) checking for interferring objects below.

    :param sim: The Simulator instance.
    :param obj: The RigidObject instance.
    :param support_obj_ids: A list of object ids designated as valid support surfaces for object placement. Contact with other objects is a criteria for placement rejection.
    :param check_all_corners: Optionally cast rays from all bounding box corners instead of only casting a ray from the center of mass.
    """
    if support_obj_ids is None:
        # set default support surface to stage/ground mesh
        support_obj_ids = [-1]
    lowest_key_point: mn.Vector3 = None
    lowest_key_point_height = None
    highest_support_impact: Optional[mn.Vector3] = None
    highest_support_impact_height = None
    highest_support_impact_id = None
    raycast_results = []
    gravity_dir = sim.get_gravity().normalized()
    object_local_to_global = obj.transformation
    bb_corners = get_bb_corners(obj.root_scene_node.cumulative_bb)
    key_points = [mn.Vector3(0)] + bb_corners  # [COM, c0, c1 ...]
    support_impacts: Dict[int, mn.Vector3] = {}  # indexed by keypoints
    for ix, key_point in enumerate(key_points):
        world_point = object_local_to_global.transform_point(key_point)
        # NOTE: instead of explicit Y coordinate, we project onto any gravity vector
        world_point_height = world_point.projected_onto_normalized(
            -gravity_dir
        ).length()
        if (
            lowest_key_point is None
            or lowest_key_point_height > world_point_height
        ):
            lowest_key_point = world_point
            lowest_key_point_height = world_point_height
        # cast a ray in gravity direction
        if ix == 0 or check_all_corners:
            ray = habitat_sim.geo.Ray(world_point, gravity_dir)
            raycast_results.append(sim.cast_ray(ray))
            # classify any obstructions before hitting the support surface
            for hit in raycast_results[-1].hits:
                if hit.object_id == obj.object_id:
                    continue
                elif hit.object_id in support_obj_ids:
                    hit_point = hit.point
                    support_impacts[ix] = hit_point
                    support_impact_height = mn.math.dot(
                        hit_point, -gravity_dir
                    )

                    if (
                        highest_support_impact is None
                        or highest_support_impact_height
                        < support_impact_height
                    ):
                        highest_support_impact = hit_point
                        highest_support_impact_height = support_impact_height
                        highest_support_impact_id = hit.object_id

                # terminates at the first non-self ray hit
                break

    # compute the relative base height of the object from its lowest bb corner and COM
    base_rel_height = (
        lowest_key_point_height
        - obj.translation.projected_onto_normalized(-gravity_dir).length()
    )

    # account for the affects of stage mesh margin
    # Warning: Bullet raycast on stage triangle mesh does NOT consider the margin, so explicitly consider this here.
    margin_offset = 0
    if highest_support_impact_id is None:
        pass
    elif highest_support_impact_id == -1:
        margin_offset = sim.get_stage_initialization_template().margin

    surface_snap_point = (
        None
        if 0 not in support_impacts
        else highest_support_impact
        + gravity_dir * (base_rel_height - margin_offset)
    )

    # return list of relative base height, object position for surface snapped point, and ray results details
    return {
        "base_rel_height": base_rel_height,
        "surface_snap_point": surface_snap_point,
        "raycast_results": raycast_results,
    }


def snap_down(
    sim: habitat_sim.Simulator,
    obj: habitat_sim.physics.ManagedRigidObject,
    support_obj_ids: Optional[List[int]] = None,
    dbv: Optional[DebugVisualizer] = None,
) -> bool:
    """
    Attempt to project an object in the gravity direction onto the surface below it.

    :param sim: The Simulator instance.
    :param obj: The RigidObject instance.
    :param support_obj_ids: A list of object ids designated as valid support surfaces for object placement. Contact with other objects is a criteria for placement rejection. If none provided, default support surface is the stage/ground mesh (-1).
    :param dbv: Optionally provide a DebugVisualizer (dbv) to render debug images of each object's computed snap position before collision culling.

    Reject invalid placements by checking for penetration with other existing objects.
    Returns boolean success.
    If placement is successful, the object state is updated to the snapped location.
    If placement is rejected, object position is not modified and False is returned.

    To use this utility, generate an initial placement for any object above any of the designated support surfaces and call this function to attempt to snap it onto the nearest surface in the gravity direction.
    """
    cached_position = obj.translation

    if support_obj_ids is None:
        # set default support surface to stage/ground mesh
        support_obj_ids = [-1]

    bb_ray_prescreen_results = bb_ray_prescreen(
        sim, obj, support_obj_ids, check_all_corners=False
    )

    if bb_ray_prescreen_results["surface_snap_point"] is None:
        # no support under this object, return failure
        return False

    # finish up
    if bb_ray_prescreen_results["surface_snap_point"] is not None:
        # accept the final location if a valid location exists
        obj.translation = bb_ray_prescreen_results["surface_snap_point"]
        sim.perform_discrete_collision_detection()
        cps = sim.get_physics_contact_points()
        for cp in cps:
            if (
                cp.object_id_a == obj.object_id
                or cp.object_id_b == obj.object_id
            ) and (
                (cp.contact_distance < -0.01)
                or not (
                    cp.object_id_a in support_obj_ids
                    or cp.object_id_b in support_obj_ids
                )
            ):
                obj.translation = cached_position
                # print(
                #     f" Failure: contact in final position w/ distance = {cp.contact_distance}."
                # )
                # print(
                #     f" Failure: contact in final position with non support object {cp.object_id_a} or {cp.object_id_b}."
                # )
                return False
        return True
    else:
        # no valid position found, reset and return failure
        obj.translation = cached_position
        return False


def get_all_object_ids(sim: habitat_sim.Simulator) -> Dict[int, str]:
    """
    Generate a dict mapping all active object ids to a descriptive string containing the object instance handle and, for ArticulatedLinks, the link name.

    :param sim: The Simulator instance.

    :return: a dict mapping object ids to a descriptive string.
    """

    rom = sim.get_rigid_object_manager()
    aom = sim.get_articulated_object_manager()

    object_id_map = {}

    for _object_handle, rigid_object in rom.get_objects_by_handle_substring(
        ""
    ).items():
        object_id_map[rigid_object.object_id] = rigid_object.handle

    for _object_handle, ao in aom.get_objects_by_handle_substring("").items():
        object_id_map[ao.object_id] = ao.handle
        for object_id, link_ix in ao.link_object_ids.items():
            object_id_map[object_id] = (
                ao.handle + " -- " + ao.get_link_name(link_ix)
            )

    return object_id_map


def get_all_objects(
    sim: habitat_sim.Simulator,
) -> List[
    Union[
        habitat_sim.physics.ManagedRigidObject,
        habitat_sim.physics.ManagedArticulatedObject,
    ]
]:
    """
    Get a list of all ManagedRigidObjects and ManagedArticulatedObjects in the scene.
<<<<<<< HEAD
    """
=======

    :param sim: The Simulator instance.

    :return: a list of ManagedObject wrapper instances containing all objects currently instantiated in the scene.
    """

>>>>>>> a25a022f
    managers = [
        sim.get_rigid_object_manager(),
        sim.get_articulated_object_manager(),
    ]
    all_objects = []
    for mngr in managers:
        all_objects.extend(mngr.get_objects_by_handle_substring().values())
    return all_objects


<<<<<<< HEAD
def get_obj_size_along(
    sim: habitat_sim.Simulator,
    object_id: int,
    global_vec: mn.Vector3,
    ao_link_map: Dict[int, int] = None,
    ao_aabbs: Dict[int, mn.Range3D] = None,
) -> Tuple[float, mn.Vector3]:
    """
    Uses object bounding box as a heuristic to estimate object size in a particular global direction.

    :param sim: The Simulator instance.
    :param object_id: The integer id of the object or link.
    :param object_id: The integer id of the object or link.
    :param global_vec: Vector in global space indicating the direction to approximate object size.
    :param ao_link_map: A pre-computed map from link object ids to their parent ArticulatedObject's object id.
    :param ao_aabbs: A pre-computed map from ArticulatedObject object_ids to their local bounding boxes. If not provided, recomputed as necessary.

    :return: distance and center of bounding box from which distance was estimated.
    """
    obj_bb, transform = get_bb_for_object_id(
        sim, object_id, ao_link_map, ao_aabbs
    )
    center = transform.transform_point(obj_bb.center())
    local_scale = mn.Matrix4.scaling(obj_bb.size() / 2.0)
    local_vec = transform.inverted().transform_vector(global_vec)
    local_vec_size = local_scale.transform_vector(local_vec).length()
    return local_vec_size, center


def size_regularized_distance(
    sim: habitat_sim.Simulator,
    objectA,
    objectB,
    ao_link_map: Dict[int, int] = None,
    ao_aabbs: Dict[int, mn.Range3D] = None,
) -> float:
    """
    Get the distance between two objects regularized by their size.
    """
    obja_bb, transform_a = get_bb_for_object_id(
        sim, objectA.object_id, ao_link_map, ao_aabbs
    )
    objb_bb, transform_b = get_bb_for_object_id(
        sim, objectB.object_id, ao_link_map, ao_aabbs
    )

    a_center = transform_a.transform_point(obja_bb.center())
    b_center = transform_b.transform_point(objb_bb.center())

    disp = a_center - b_center
    dist = disp.length()
    disp_dir = disp / dist

    local_scale_a = mn.Matrix4.scaling(obja_bb.size() / 2.0)
    local_vec_a = transform_a.inverted().transform_vector(disp_dir)
    local_vec_size_a = local_scale_a.transform_vector(local_vec_a).length()

    local_scale_b = mn.Matrix4.scaling(objb_bb.size() / 2.0)
    local_vec_b = transform_b.inverted().transform_vector(disp_dir)
    local_vec_size_b = local_scale_b.transform_vector(local_vec_b).length()

    # if object bounding boxes are significantly overlapping then distance may be negative, clamp to 0
    return max(0, dist - local_vec_size_a - local_vec_size_b)


# ============================================================
# New Sim Query Utils
# ============================================================


def get_bb_for_object_id(
    sim: habitat_sim.Simulator,
    obj_id: int,
    ao_link_map: Dict[int, int] = None,
    ao_aabbs: Dict[int, mn.Range3D] = None,
) -> Tuple[mn.Range3D, mn.Matrix4]:
    """
    Wrapper to get a bb and global transform directly from an object id.
    Handles RigidObject and ArticulatedLink ids.
    TODO: Handle ArticulatedObject root bounding boxes

    :param sim: The Simulator instance.
    :param obj_id: The integer id of the object or link.
    :param ao_link_map: A pre-computed map from link object ids to their parent ArticulatedObject's object id.
    :param ao_aabbs: A pre-computed map from ArticulatedObject object_ids to their local bounding boxes. If not provided, recomputed as necessary.

    :return: tuple (local_aabb, global_transform)
    """

    if ao_link_map is None:
        # Note: better to pre-compute this and pass it around
        ao_link_map = get_ao_link_id_map(sim)

    # check for a link
    if obj_id in ao_link_map:
        ao = sim.get_articulated_object_manager().get_object_by_id(
            ao_link_map[obj_id]
        )
        if ao.object_id == obj_id:
            ao_aabb = None
            # This is the AO body
            if ao_aabbs is None:
                ao_aabb = get_ao_root_bb(ao)
            else:
                ao_aabb = ao_aabbs[obj_id]
            return (ao_aabb, ao.transformation)
        else:
            link_node = ao.get_link_scene_node(ao.link_object_ids[obj_id])
            link_transform = link_node.absolute_transformation()
            return (link_node.cumulative_bb, link_transform)
    rom = sim.get_rigid_object_manager()
    if rom.get_library_has_id(obj_id):
        ro = rom.get_object_by_id(obj_id)
        return (ro.root_scene_node.cumulative_bb, ro.transformation)
    raise AssertionError("obj_id not found, this is unexpected.")


=======
>>>>>>> a25a022f
def get_ao_root_bb(
    ao: habitat_sim.physics.ManagedArticulatedObject,
) -> mn.Range3D:
    """
    Get the local bounding box of all links of an articulated object in the root frame.

    :param ao: The ArticulatedObject instance.
    """

<<<<<<< HEAD
    ao_local_part_bb_corners = []
    # NOTE: this is empty because the links are not in the subtree of the root
    # ao.root_scene_node.compute_cumulative_bb()
    # print(f"ao {ao.handle} cumulative_bb = {ao.root_scene_node.cumulative_bb}")
    # print(f"ao {ao.handle} cumulative_bb should be = {ao.root_scene_node.compute_cumulative_bb()}")
    link_nodes = [ao.get_link_scene_node(ix) for ix in range(-1, ao.num_links)]
    for link_node in link_nodes:
        # print(f"    - link cumulative_bb = {link_node.cumulative_bb}")
=======
    # NOTE: we'd like to use SceneNode AABB, but this won't work because the links are not in the subtree of the root:
    # ao.root_scene_node.compute_cumulative_bb()

    ao_local_part_bb_corners = []

    link_nodes = [ao.get_link_scene_node(ix) for ix in range(-1, ao.num_links)]
    for link_node in link_nodes:
>>>>>>> a25a022f
        local_bb_corners = get_bb_corners(link_node.cumulative_bb)
        global_bb_corners = [
            link_node.absolute_transformation().transform_point(bb_corner)
            for bb_corner in local_bb_corners
        ]
        ao_local_bb_corners = [
            ao.transformation.inverted().transform_point(p)
            for p in global_bb_corners
        ]
        ao_local_part_bb_corners.extend(ao_local_bb_corners)

    # get min and max of each dimension
    # TODO: use numpy arrays for more elegance...
    max_vec = mn.Vector3(ao_local_part_bb_corners[0])
    min_vec = mn.Vector3(ao_local_part_bb_corners[0])
    for point in ao_local_part_bb_corners:
        for dim in range(3):
            max_vec[dim] = max(max_vec[dim], point[dim])
            min_vec[dim] = min(min_vec[dim], point[dim])
    return mn.Range3D(min_vec, max_vec)


def get_ao_root_bbs(
    sim: habitat_sim.Simulator,
) -> Dict[int, mn.Range3D]:
    """
    Computes a dictionary mapping AO handles to a global bounding box of parts.
    Must be updated when AO state changes to correctly bound the full set of links.

    :param sim: The Simulator instance.

    :return: dictionary mapping ArticulatedObjects' object_id to their bounding box in local space.
    """

    ao_local_bbs: Dict[
        habitat_sim.physics.ManagedBulletArticulatedObject, mn.Range3D
    ] = {}
    aom = sim.get_articulated_object_manager()
    for ao in aom.get_objects_by_handle_substring().values():
        ao_local_bbs[ao.object_id] = get_ao_root_bb(ao)
    return ao_local_bbs


<<<<<<< HEAD
# Prepositional Logic Functions:
def get_ao_link_id_map(sim: habitat_sim.Simulator) -> Dict[int, int]:
    """
    Construct a map of ao_link object ids to their parent ao's object id.
=======
def get_ao_link_id_map(sim: habitat_sim.Simulator) -> Dict[int, int]:
    """
    Construct a dict mapping ArticulatedLink object_id to parent ArticulatedObject object_id.
>>>>>>> a25a022f
    NOTE: also maps ao's root object id to itself for ease of use.

    :param sim: The Simulator instance.

<<<<<<< HEAD
    :return: dictionary mapping ArticulatedLink object ids to their parent's object id.
=======
    :return: dict mapping ArticulatedLink object ids to parent object ids.
>>>>>>> a25a022f
    """

    aom = sim.get_articulated_object_manager()
    ao_link_map: Dict[int, int] = {}
    for ao in aom.get_objects_by_handle_substring().values():
        # add the ao itself for ease of use
        ao_link_map[ao.object_id] = ao.object_id
        # add the links
        for link_id in ao.link_object_ids:
            ao_link_map[link_id] = ao.object_id

<<<<<<< HEAD
    # print(f"ao_link_map = {ao_link_map}")

    return ao_link_map


def get_global_keypoints_from_object_id(
    sim: habitat_sim.Simulator,
    object_id: int,
    ao_link_map: Optional[Dict[int, int]] = None,
    ao_aabbs: Dict[int, mn.Range3D] = None,
) -> List[mn.Vector3]:
    """
    Get a list of object keypoints in global space given an object id.
    0th point is the center of bb, others are bounding box corners.

    :param sim: The Simulator instance.
    :param objectA: The ManagedRigidObject from which to extract keypoints.
    :param ao_link_map: A pre-computed map from link object ids to their parent ArticulatedObject's object id.
    :param ao_aabbs: A pre-computed map from ArticulatedObject object_ids to their local bounding boxes. If not provided, recomputed as necessary.

    :return: A set of global 3D keypoints for the object.
    """

    obj = get_obj_from_id(sim, object_id, ao_link_map)

    if type(obj) == habitat_sim.physics.ManagedBulletRigidObject:
        return get_rigid_object_global_keypoints(obj)
    else:
        # AO
        return get_articulated_object_global_keypoints(obj, ao_aabbs)


def get_articulated_object_global_keypoints(
    objectA: habitat_sim.physics.ManagedArticulatedObject,
    ao_aabbs: Dict[int, mn.Range3D] = None,
) -> List[mn.Vector3]:
    """
    Get global bb keypoints for an ArticulatedObject.

    :param objectA: The ManagedRigidObject from which to extract keypoints.
    :param ao_aabbs: A pre-computed map from ArticulatedObject object_ids to their local bounding boxes. If not provided, recomputed as necessary.

    :return: A set of global 3D keypoints for the object.
    """

    ao_bb = None
    if ao_aabbs is None:
        ao_bb = get_ao_root_bb(objectA)
    else:
        ao_bb = ao_aabbs[objectA.object_id]

    local_keypoints = [ao_bb.center()]
    local_keypoints.extend(get_bb_corners(ao_bb))

    global_keypoints = [
        objectA.transformation.transform_point(key_point)
        for key_point in local_keypoints
    ]
    return global_keypoints


def get_rigid_object_global_keypoints(
    objectA: habitat_sim.physics.ManagedRigidObject,
) -> List[mn.Vector3]:
    """
    Get a list of rigid object keypoints in global space.
    0th point is the center of mass (CoM), others are bounding box corners.

    :param objectA: The ManagedRigidObject from which to extract keypoints.

    :return: A set of global 3D keypoints for the object.
    """

    local_keypoints = [mn.Vector3(0)]
    local_keypoints.extend(
        get_bb_corners(objectA.root_scene_node.cumulative_bb)
    )
    global_keypoints = [
        objectA.transformation.transform_point(key_point)
        for key_point in local_keypoints
    ]
    return global_keypoints


def object_keypoint_cast(
    sim: habitat_sim.Simulator,
    objectA: habitat_sim.physics.ManagedRigidObject,
    direction: mn.Vector3 = None,
) -> List[habitat_sim.physics.RaycastResults]:
    """
    Compute's object global keypoints, casts rays from each in the specified direction and returns the resulting RaycastResults.
    Index 0 in the list is the CoM, others are corners.

    :param sim: The Simulator instance.
    :param objectA: The ManagedRigidObject from which to extract keypoints and raycast.
    :param direction: Optionally provide a unit length global direction vector for the raycast. If None, default to -Y.

    :return: A list of RaycastResults, one from each object keypoint.
    """

    if direction is None:
        # default to downward raycast
        direction = mn.Vector3(0, -1, 0)

    global_keypoints = get_rigid_object_global_keypoints(objectA)
    return [
        sim.cast_ray(habitat_sim.geo.Ray(keypoint, direction))
        for keypoint in global_keypoints
    ]


=======
    return ao_link_map


>>>>>>> a25a022f
def get_obj_from_id(
    sim: habitat_sim.Simulator,
    obj_id: int,
    ao_link_map: Optional[Dict[int, int]] = None,
) -> Union[
    habitat_sim.physics.ManagedRigidObject,
    habitat_sim.physics.ManagedArticulatedObject,
]:
    """
    Get a ManagedRigidObject or ManagedArticulatedObject from an object_id.

    ArticulatedLink object_ids will return the ManagedArticulatedObject.
    If you want link id, use ManagedArticulatedObject.link_object_ids[obj_id].

    :param sim: The Simulator instance.
    :param obj_id: object id for which ManagedObject is desired.
    :param ao_link_map: A pre-computed map from link object ids to their parent ArticulatedObject's object id.

    :return: a ManagedObject or None
    """

    if ao_link_map is None:
        # Note: better to pre-compute this and pass it around
        ao_link_map = get_ao_link_id_map(sim)

    rom = sim.get_rigid_object_manager()
    if rom.get_library_has_id(obj_id):
        return rom.get_object_by_id(obj_id)
    aom = sim.get_articulated_object_manager()
    if obj_id in ao_link_map:
        return aom.get_object_by_id(ao_link_map[obj_id])

    return None


def get_obj_from_handle(
    sim: habitat_sim.Simulator, obj_handle: str
) -> Union[
    habitat_sim.physics.ManagedRigidObject,
    habitat_sim.physics.ManagedArticulatedObject,
]:
    """
<<<<<<< HEAD
    Get a ManagedRigidObject or ManagedArticulatedObject from its handle.
=======
    Get a ManagedRigidObject or ManagedArticulatedObject from its instance handle.
>>>>>>> a25a022f

    :param sim: The Simulator instance.
    :param obj_handle: object istance handle for which ManagedObject is desired.

    :return: a ManagedObject or None
    """

    rom = sim.get_rigid_object_manager()
    if rom.get_library_has_handle(obj_handle):
        return rom.get_object_by_handle(obj_handle)
    aom = sim.get_articulated_object_manager()
    if aom.get_library_has_handle(obj_handle):
        return aom.get_object_by_handle(obj_handle)

    return None


<<<<<<< HEAD
def get_object_set_from_id_set(
    sim: habitat_sim.Simulator,
    id_set: List[int],
    ao_link_map: Optional[Dict[int, int]] = None,
) -> List[
    Tuple[
        Union[
            habitat_sim.physics.ManagedRigidObject,
            habitat_sim.physics.ManagedArticulatedObject,
        ],
        Optional[int],
    ]
]:
    """
    Get the ManagedObjects from a set of object_ids.

    :param sim: The Simulator instance.
    :param id_set: The set of object ids for which ManagedObjects are desired.
    :param ao_link_map: A pre-computed map from link object ids to their parent ArticulatedObject's object id.

    :return: a list of tuples, first element is a ManagedObject, second is an optional link index.
    """

    if ao_link_map is None:
        # Note: better to pre-compute this and pass it around
        ao_link_map = get_ao_link_id_map(sim)

    rom = sim.get_rigid_object_manager()
    aom = sim.get_articulated_object_manager()
    rigids = [
        (rom.get_object_by_id(ro_id), None)
        for ro_id in id_set
        if rom.get_library_has_id(ro_id)
    ]

    aos = []
    for ao_id in id_set:
        if ao_id in ao_link_map:
            ao = aom.get_object_by_id(ao_link_map[ao_id])
            if ao_id not in ao.link_object_ids:
                continue
            link_index = ao.link_object_ids[ao_id]
            aos.append((ao, link_index))

    return rigids + aos


def get_obj_contact_pairs(
    sim: habitat_sim.Simulator,
    obj: Union[
        habitat_sim.physics.ManagedArticulatedObject,
        habitat_sim.physics.ManagedRigidObject,
    ],
    ao_link_map: Optional[Dict[int, int]] = None,
    do_collision_detection: bool = True,
) -> Dict[int, Dict[str, Any]]:
    """
    Search contact points for this object and list any objects contacting this one with some details.

    :param sim: The Simulator instance.
    :param obj: The ManagedObject instance.
    :param ao_link_map: A pre-computed map from link object ids to their parent ArticulatedObject's object id.
    :param do_collision_detection: Whether or not to run discrete collision detection before querying contact points. Should be True if called in isolation and False if called as part of a larger state investigation after a sim step or recent collision detection call.

    :return: A dict mapping contacting object ids to contact detail summary.
    """

    if ao_link_map is None:
        ao_link_map = get_ao_link_id_map(sim)
    my_obj_id = obj.object_id

    def fill_defaults():
        return {"object_handle": "", "deepest_dist": 99999, "num_points": 0}

    if do_collision_detection:
        sim.perform_discrete_collision_detection()

    contacting_object_details = {}
    for cp in sim.get_physics_contact_points():
        contacting_obj_id = None
        if cp.object_id_a == my_obj_id:
            contacting_obj_id = cp.object_id_b
        if cp.object_id_b == my_obj_id:
            contacting_obj_id = cp.object_id_a
        if contacting_obj_id is not None:
            contacting_obj = get_object_set_from_id_set(
                sim, id_set=[contacting_obj_id], ao_link_map=ao_link_map
            )[0][0]
            if contacting_obj_id not in contacting_object_details:
                contacting_object_details[contacting_obj_id] = fill_defaults()
            contacting_object_details[contacting_obj_id][
                "object_handle"
            ] = contacting_obj.handle
            contacting_object_details[contacting_obj_id]["deepest_dist"] = min(
                contacting_object_details[contacting_obj_id]["deepest_dist"],
                cp.contact_distance,
            )
            contacting_object_details[contacting_obj_id]["num_points"] += 1

    print(contacting_object_details)
    return contacting_object_details

    # from habitat.sims.habitat_simulator.sim_utilities import get_obj_contact_pairs
    # get_obj_contact_pairs(self.sim,new_objs[0][0])


def above(
    sim: habitat_sim.Simulator,
    objectA: Union[
        habitat_sim.physics.ManagedRigidObject,
        habitat_sim.physics.ManagedArticulatedObject,
    ],
    ao_link_map: Optional[Dict[int, int]] = None,
) -> List[
    Tuple[
        Union[
            habitat_sim.physics.ManagedRigidObject,
            habitat_sim.physics.ManagedArticulatedObject,
        ],
        Optional[int],
    ]
]:
    """
    Get a list of all objects that a particular objectA is 'above'.
    Concretely, 'above' is defined as: a downward raycast of any object keypoint hits the object below.

    :param sim: The Simulator instance.
    :param objectA: The ManagedRigidObject for which to query the 'above' set.
    :param ao_link_map: A pre-computed map from link object ids to their parent ArticulatedObject's object id.

    :return: a list of tuples, first element is a ManagedObject, second is an optional link index.
    """

    # get object ids of all objects below this one
    above_object_ids = [
        hit.object_id
        for keypoint_raycast_result in object_keypoint_cast(sim, objectA)
        for hit in keypoint_raycast_result.hits
    ]
    above_object_ids = list(set(above_object_ids))

    above_objects_links = get_object_set_from_id_set(
        sim, above_object_ids, ao_link_map
    )

    # attempt to remove self from the list if present
    above_objects_links = [
        obj_link
        for obj_link in above_objects_links
        if obj_link[0].object_id != objectA.object_id
    ]

    return above_objects_links


def below(
=======
def get_global_keypoints_from_bb(
    aabb: mn.Range3D, local_to_global: mn.Matrix4
) -> List[mn.Vector3]:
    """
    Get a list of bounding box keypoints in global space.
    0th point is the bounding box center, others are bounding box corners.

    :param aabb: The local bounding box.
    :param local_to_global: The local to global transformation matrix.

    :return: A set of global 3D keypoints for the bounding box.
    """
    local_keypoints = [aabb.center()]
    local_keypoints.extend(get_bb_corners(aabb))
    global_keypoints = [
        local_to_global.transform_point(key_point)
        for key_point in local_keypoints
    ]
    return global_keypoints


def get_rigid_object_global_keypoints(
    objectA: habitat_sim.physics.ManagedRigidObject,
) -> List[mn.Vector3]:
    """
    Get a list of rigid object keypoints in global space.
    0th point is the bounding box center, others are bounding box corners.

    :param objectA: The ManagedRigidObject from which to extract keypoints.

    :return: A set of global 3D keypoints for the object.
    """

    bb = objectA.root_scene_node.cumulative_bb
    return get_global_keypoints_from_bb(bb, objectA.transformation)


def get_articulated_object_global_keypoints(
    objectA: habitat_sim.physics.ManagedArticulatedObject,
    ao_aabbs: Dict[int, mn.Range3D] = None,
) -> List[mn.Vector3]:
    """
    Get global bb keypoints for an ArticulatedObject.

    :param objectA: The ManagedArticulatedObject from which to extract keypoints.
    :param ao_aabbs: A pre-computed map from ArticulatedObject object_ids to their local bounding boxes. If not provided, recomputed as necessary. Must contain the subjects of the query.

    :return: A set of global 3D keypoints for the object.
    """

    ao_bb = None
    if ao_aabbs is None:
        ao_bb = get_ao_root_bb(objectA)
    else:
        ao_bb = ao_aabbs[objectA.object_id]

    return get_global_keypoints_from_bb(ao_bb, objectA.transformation)


def get_articulated_link_global_keypoints(
    objectA: habitat_sim.physics.ManagedArticulatedObject, link_index: int
) -> List[mn.Vector3]:
    """
    Get global bb keypoints for an ArticulatedLink.

    :param objectA: The parent ManagedArticulatedObject for the link.
    :param link_index: The local index of the link within the parent ArticulatedObject. Not the object_id of the link.

    :return: A set of global 3D keypoints for the link.
    """
    link_node = objectA.get_link_scene_node(link_index)

    return get_global_keypoints_from_bb(
        link_node.cumulative_bb, link_node.absolute_transformation()
    )


def get_global_keypoints_from_object_id(
    sim: habitat_sim.Simulator,
    object_id: int,
    ao_link_map: Optional[Dict[int, int]] = None,
    ao_aabbs: Dict[int, mn.Range3D] = None,
) -> List[mn.Vector3]:
    """
    Get a list of object keypoints in global space given an object id.
    0th point is the center of bb, others are bounding box corners.

    :param sim: The Simulator instance.
    :param object_id: The integer id for the object from which to extract keypoints.
    :param ao_link_map: A pre-computed map from link object ids to their parent ArticulatedObject's object id. If not provided, recomputed as necessary.
    :param ao_aabbs: A pre-computed map from ArticulatedObject object_ids to their local bounding boxes. If not provided, recomputed as necessary.

    :return: A set of global 3D keypoints for the object.
    """

    obj = get_obj_from_id(sim, object_id, ao_link_map)

    if isinstance(obj, habitat_sim.physics.ManagedBulletRigidObject):
        return get_rigid_object_global_keypoints(obj)
    elif obj.object_id != object_id:
        # this is an ArticulatedLink
        return get_articulated_link_global_keypoints(
            obj, obj.link_object_ids[object_id]
        )
    else:
        # ArticulatedObject
        return get_articulated_object_global_keypoints(obj, ao_aabbs)


def object_keypoint_cast(
    sim: habitat_sim.Simulator,
    objectA: habitat_sim.physics.ManagedRigidObject,
    direction: mn.Vector3 = None,
) -> List[habitat_sim.physics.RaycastResults]:
    """
    Computes object global keypoints, casts rays from each in the specified direction and returns the resulting RaycastResults.

    :param sim: The Simulator instance.
    :param objectA: The ManagedRigidObject from which to extract keypoints and raycast.
    :param direction: Optionally provide a unit length global direction vector for the raycast. If None, default to -Y.

    :return: A list of RaycastResults, one from each object keypoint.
    """

    if direction is None:
        # default to downward raycast
        direction = mn.Vector3(0, -1, 0)

    global_keypoints = get_rigid_object_global_keypoints(objectA)
    return [
        sim.cast_ray(habitat_sim.geo.Ray(keypoint, direction))
        for keypoint in global_keypoints
    ]


# ============================================================
# Utilities for Querying Object Relationships
# ============================================================


def above(
>>>>>>> a25a022f
    sim: habitat_sim.Simulator,
    objectA: Union[
        habitat_sim.physics.ManagedRigidObject,
        habitat_sim.physics.ManagedArticulatedObject,
    ],
<<<<<<< HEAD
    ao_link_map: Optional[Dict[int, int]] = None,
) -> List[
    Tuple[
        Union[
            habitat_sim.physics.ManagedRigidObject,
            habitat_sim.physics.ManagedArticulatedObject,
        ],
        Optional[int],
    ]
]:
    """
    Get a list of all objects that a particular objectA is 'below'.
    Concretely, 'below' is defined as: an upward raycast of any object keypoint hits the object above.

    :param sim: The Simulator instance.
    :param objectA: The ManagedRigidObject for which to query the 'above' set.
    :param ao_link_map: A pre-computed map from link object ids to their parent ArticulatedObject's object id.

    :return: a list of tuples, first element is a ManagedObject, second is an optional link index.
    """

    # get object ids of all objects below this one
    below_object_ids = [
        hit.object_id
        for keypoint_raycast_result in object_keypoint_cast(
            sim, objectA, direction=mn.Vector3(0, 1, 0)
        )
        for hit in keypoint_raycast_result.hits
    ]
    below_object_ids = list(set(below_object_ids))

    below_objects_links = get_object_set_from_id_set(
        sim, below_object_ids, ao_link_map
    )

    # attempt to remove self from the list if present
    below_objects_links = [
        obj_link
        for obj_link in below_objects_links
        if obj_link[0].object_id != objectA.object_id
    ]

    return below_objects_links
=======
) -> List[int]:
    """
    Get a list of all objects that a particular objectA is 'above'.
    Concretely, 'above' is defined as: a downward raycast of any object keypoint hits the object below.

    :param sim: The Simulator instance.
    :param objectA: The ManagedRigidObject for which to query the 'above' set.

    :return: a list of object ids.
    """

    # get object ids of all objects below this one
    above_object_ids = [
        hit.object_id
        for keypoint_raycast_result in object_keypoint_cast(sim, objectA)
        for hit in keypoint_raycast_result.hits
    ]
    above_object_ids = list(set(above_object_ids))

    # remove self from the list if present
    if objectA.object_id in above_object_ids:
        above_object_ids.remove(objectA.object_id)

    return above_object_ids
>>>>>>> a25a022f


def within(
    sim: habitat_sim.Simulator,
    objectA: Union[
        habitat_sim.physics.ManagedRigidObject,
        habitat_sim.physics.ManagedArticulatedObject,
    ],
<<<<<<< HEAD
    ao_link_map: Optional[Dict[int, int]] = None,
) -> List[
    Tuple[
        Union[
            habitat_sim.physics.ManagedRigidObject,
            habitat_sim.physics.ManagedArticulatedObject,
        ],
        Optional[int],
    ]
]:
    """
    Get a list of all objects that a particular objectA is 'within'.
    Concretely, 'within' is defined as: a threshold number of opposing keypoing raycasts hit the same object.
=======
    max_distance: float = 1.0,
    keypoint_vote_threshold: int = 2,
    center_ensures_containment: bool = True,
) -> List[int]:
    """
    Get a list of all objects that a particular objectA is 'within'.
    Concretely, 'within' is defined as: a threshold number of opposing keypoint raycasts hit the same object.
>>>>>>> a25a022f
    This function computes raycasts along all global axes from all keypoints and checks opposing rays for collision with the same object.

    :param sim: The Simulator instance.
    :param objectA: The ManagedRigidObject for which to query the 'within' set.
<<<<<<< HEAD
    :param ao_link_map: A pre-computed map from link object ids to their parent ArticulatedObject's object id.

    :return: a list of tuples, first element is a ManagedObject, second is an optional link index.
=======
    :param max_distance: The maximum ray distance to check in each opposing direction (this is half the "wingspan" of the check). Makes the raycast more efficienct and realistically containing objects will have a limited size.
    :param keypoint_vote_threshold: The minimum number of keypoints which must indicate containment to qualify objectA as "within" another object.
    :param center_ensures_containment: If True, positive test of objectA's center keypoint alone qualifies objectA as "within" another object.

    :return: a list of object_id integers.
>>>>>>> a25a022f
    """

    global_keypoints = get_rigid_object_global_keypoints(objectA)

    # build axes vectors
    pos_axes = [mn.Vector3.x_axis(), mn.Vector3.y_axis(), mn.Vector3.z_axis()]
    neg_axes = [-1 * axis for axis in pos_axes]

    # raycast for each axis for each keypoint
    keypoint_intersect_set: List[List[int]] = [
        [] for _ in range(len(global_keypoints))
    ]
    for k_ix, keypoint in enumerate(global_keypoints):
        for a_ix in range(3):
<<<<<<< HEAD
            [
                hit.object_id
                for keypoint_raycast_result in object_keypoint_cast(
                    sim, objectA
                )
                for hit in keypoint_raycast_result.hits
            ]
=======
>>>>>>> a25a022f
            pos_ids = [
                hit.object_id
                for hit in sim.cast_ray(
                    habitat_sim.geo.Ray(keypoint, pos_axes[a_ix]),
<<<<<<< HEAD
                    max_distance=1.0,
=======
                    max_distance=max_distance,
>>>>>>> a25a022f
                ).hits
            ]
            neg_ids = [
                hit.object_id
                for hit in sim.cast_ray(
                    habitat_sim.geo.Ray(keypoint, neg_axes[a_ix]),
<<<<<<< HEAD
                    max_distance=1.0,
=======
                    max_distance=max_distance,
>>>>>>> a25a022f
                ).hits
            ]
            intersect_ids = [obj_id for obj_id in pos_ids if obj_id in neg_ids]
            keypoint_intersect_set[k_ix].extend(intersect_ids)
        keypoint_intersect_set[k_ix] = list(set(keypoint_intersect_set[k_ix]))

<<<<<<< HEAD
    # initialize the list from keypoint 0 (center of mass) which gaurantees containment
    containment_ids = list(keypoint_intersect_set[0])
    # "vote" for ids from other keypoints
    id_votes: defaultdict[int, int] = defaultdict(lambda: 0)
    for k_ix in range(1, len(global_keypoints)):
        for k_ix_2 in range(1, len(global_keypoints)):
            if k_ix < k_ix_2:
                for obj_id in keypoint_intersect_set[k_ix]:
                    if obj_id in keypoint_intersect_set[k_ix_2]:
                        id_votes[obj_id] += 1

    # count votes for other keypoints and de-duplicate
    containment_ids = containment_ids + [
        obj_id for obj_id in id_votes if id_votes[obj_id] > 2
    ]
    containment_ids = list(set(containment_ids))

    within_objects_links = get_object_set_from_id_set(
        sim, containment_ids, ao_link_map
    )

    # attempt to remove self from the list if present
    within_objects_links = [
        obj_link
        for obj_link in within_objects_links
        if obj_link[0] != objectA.object_id
    ]

    return within_objects_links


def ontop(
    sim: habitat_sim.Simulator,
    objectA: Union[
        habitat_sim.physics.ManagedRigidObject,
        habitat_sim.physics.ManagedArticulatedObject,
    ],
    ao_link_map: Optional[Dict[int, int]] = None,
    do_collision_detection: bool = True,
) -> List[
    Union[
        habitat_sim.physics.ManagedRigidObject,
        habitat_sim.physics.ManagedArticulatedObject,
    ]
]:
    """
    Get a list of all objects that are "ontop" of a particular objectA.
    Concretely, 'ontop' is defined as: contact points between objectA and objectB have vertical normals "upward" relative to objectA.
    This function uses collision points to determine which objects are resting on or contacting the surface of objectA.

    :param sim: The Simulator instance.
    :param objectA: The ManagedRigidObject for which to query the 'ontop' set.
    :param ao_link_map: A pre-computed map from link object ids to their parent ArticulatedObject's object id.
    :param do_collision_detection: If True, a fresh discrete collision detection is run before the contact point query. Pass False to skip if a recent sim step or pre-process has run a collision detection pass on the current state.

    :return: a list of tuples, first element is a ManagedObject, second is an optional link index.
    """

    if ao_link_map is None:
        ao_link_map = get_ao_link_id_map(sim)

    if do_collision_detection:
        sim.perform_discrete_collision_detection()

    yup = mn.Vector3(0.0, 1.0, 0.0)
    up_threshold = 0.75

    ontop_objects = []
    for cp in sim.get_physics_contact_points():
        contacting_obj_id = None
        obj_is_b = False
        if cp.object_id_a == objectA.object_id:
            contacting_obj_id = cp.object_id_b
        if cp.object_id_b == objectA.object_id:
            contacting_obj_id = cp.object_id_a
            obj_is_b = True
        if contacting_obj_id is not None:
            contact_dir_me = (
                cp.contact_normal_on_b_in_ws
                if obj_is_b
                else -cp.contact_normal_on_b_in_ws
            )
            if mn.math.dot(contact_dir_me, yup) > up_threshold:
                contacting_obj = get_obj_from_id(
                    sim, contacting_obj_id, ao_link_map
                )
                ontop_objects.append(contacting_obj)

    return ontop_objects


def nearby(
    sim: habitat_sim.Simulator,
    objectA: Union[
        habitat_sim.physics.ManagedRigidObject,
        habitat_sim.physics.ManagedArticulatedObject,
    ],
    distance: float = 1.0,
    size_regularized: bool = True,
    geodesic: bool = False,
    alt_pathfinder=None,
    island_id: int = -1,
    ao_link_map: Optional[Dict[int, int]] = None,
) -> List[
    Union[
        habitat_sim.physics.ManagedRigidObject,
        habitat_sim.physics.ManagedArticulatedObject,
    ]
]:
    """
    Get list of ManagedRigidObjects and ManagedArticulatedObjects which are "nearby" the target object.
    Nearby is defined by L2 or geodesic distance (if geodesic==True) between center of mass points within "distance" threshold.
    #TODO: should this be keypoints instead of CoM?

    :param sim: The Simulator instance.
    :param objectA: The ManagedRigidObject for which to query the 'ontop' set.
    :param distance: Target threshold distance for "nearby". How close do objects need to be?
    :param size_regularized: If True, regularize distance by object size. Use bounding box to determine regularization weight.
    :param geodesic: If True, use navmesh distance instead of L2 distance. Counts distance to navmesh + distance on navmesh.
    :param alt_pathfinder: If geodesic, optionally provide an alternative pathfinder instance. If not provided, uses sim.pathfinder.
    :param island_id: If geodesic, restrict the check to a particular navmesh. Should be largest_navmesh_island. -1 is all islands, distance checks could be NaN. NaN distance counts as not nearby.
    :param ao_link_map: A pre-computed map from link object ids to their parent ArticulatedObject's object id.
    """

    all_objs = get_all_objects(sim)
    # first get L2 distances

    all_l2_nearby_objs = [
        obj
        for obj in all_objs
        if (obj.translation - objectA.translation).length() <= distance
    ]

    # my_size_buffer = 0
    # if size_regularized:
    #     # TODO: my_bb = get_bb_for_object_id()
    #     pass

    # for obj in all_objs:
    #     obj_size_buffer = 0
    #     if size_regularized:
    #         # TODO:
    #         pass

    if geodesic:
        all_geo_nearby: List[
            Union[
                habitat_sim.physics.ManagedRigidObject,
                habitat_sim.physics.ManagedArticulatedObject,
            ]
        ] = []
        # first setup for geodesic
        if alt_pathfinder is None:
            alt_pathfinder = sim.pathfinder
        assert alt_pathfinder.is_loaded
        my_snap = alt_pathfinder.snap_point(
            objectA.translation, island_index=island_id
        )
        my_snap_dist = (my_snap - objectA.translation).length()
        shortest_path = habitat_sim.nav.ShortestPath()
        shortest_path.requested_start = my_snap
        if my_snap_dist >= distance:
            # too far from navmesh, empty return
            return all_geo_nearby
        # now filter by geodesic if necessary
        for obj in all_l2_nearby_objs:
            obj_snap = alt_pathfinder.snap_point(
                obj.translation, island_index=island_id
            )
            obj_snap_dist = (obj_snap - obj.translation).length()
            # threshold for allowed navmesh travel
            min_geo = distance - obj_snap_dist - my_snap_dist
            if min_geo >= distance:
                continue
            shortest_path.requested_end = obj_snap
            found_path = alt_pathfinder.find_path(shortest_path)
            if not found_path:
                continue
            geo_dist = shortest_path.geodesic_distance
            if geo_dist < min_geo:
                # we found a "nearby" point
                all_geo_nearby.append(obj)
        return all_geo_nearby
    return all_l2_nearby_objs


# ============================================================
# Debug Rendering Utils (move to debug_visualizer.py?)
# ============================================================


def debug_draw_bb(
    sim: habitat_sim.Simulator,
    bb: mn.Range3D,
    transform: mn.Matrix4 = None,
    color: Optional[mn.Color4] = None,
) -> None:
    """
    Render the AABB with DebugLineRender utility at the current frame.
    Must be called after each frame is rendered, before querying the image data.

    :param sim: The Simulator instance.
    :param bb: The bounding box to render.
    :param transform: An optional local to global transform for moving the bounding box.
    :param color: An optional wireframe render color. Default to magenta.
    """

    # draw the box
    if color is None:
        color = mn.Color4.magenta()
    if transform is None:
        transform = mn.Matrix4()
    dblr = sim.get_debug_line_render()
    dblr.push_transform(transform)
    dblr.draw_box(bb.min, bb.max, color)
    dblr.pop_transform()


def debug_draw_rigid_object_bb(
    sim: habitat_sim.Simulator,
    objectA: habitat_sim.physics.ManagedRigidObject,
    color: Optional[mn.Color4] = None,
) -> None:
    """
    Render the AABB of an object with DebugLineRender utility at the current frame.
    Must be called after each frame is rendered, before querying the image data.

    :param sim: The Simulator instance.
    :param objectA: The ManagedRigidObject for which to render the bounding box.
    :param color: An optional wireframe render color. Default to magenta.
    """

    debug_draw_bb(
        sim,
        objectA.root_scene_node.cumulative_bb,
        objectA.transformation,
        color,
    )


def debug_draw_selected_set(
    sim: habitat_sim.Simulator,
    selected_set: List[
        Tuple[
            Union[
                habitat_sim.physics.ManagedRigidObject,
                habitat_sim.physics.ManagedArticulatedObject,
            ],
            Optional[int],
        ]
    ],
    ao_aabbs: Dict[int, mn.Range3D] = None,
) -> None:
    """
    Render the selected set (e.g. "above" set) for the selected object and draw a debug visualization.

    :param sim: The Simulator instance.
    :param selected_set: The set of selected objects for which to render bounding boxes. Consists of a list of Tuples, each with a ManagedObject and optional link index.
    """

    if ao_aabbs is None:
        ao_aabbs = get_ao_root_bbs(sim)
    rendered_base = []
    for set_obj, link_id in selected_set:
        if type(set_obj) == habitat_sim.physics.ManagedBulletRigidObject:
            debug_draw_rigid_object_bb(sim, set_obj, color=mn.Color4.green())
        else:
            if set_obj.object_id not in rendered_base:
                rendered_base.append(set_obj.object_id)
                debug_draw_bb(
                    sim,
                    ao_aabbs[set_obj.object_id],
                    set_obj.transformation,
                    color=mn.Color4.blue(),
                )
            if link_id is not None:
                if link_id not in set_obj.get_link_ids():
                    raise AssertionError(
                        "Link id not found, should not get here."
                    )
                link_node = set_obj.get_link_scene_node(link_id)
                link_transform = link_node.absolute_transformation()
                debug_draw_bb(
                    sim,
                    link_node.cumulative_bb,
                    link_transform,
                    mn.Color4.cyan(),
                )


def on_floor(
    sim: habitat_sim.Simulator,
    objectA: habitat_sim.physics.ManagedRigidObject,
    distance_threshold: float = 0.04,
    alt_pathfinder: habitat_sim.nav.PathFinder = None,
    island_index: int = -1,
    ao_link_map: Dict[int, int] = None,
    ao_aabbs: Dict[int, mn.Range3D] = None,
) -> bool:
    """
    Gets whether or not the object is on the "floor" using the navmesh as an abstraction.
    NOTE: alt_pathfinder option can be used to provide an alternative navmesh sized for objects. This would allow objects to be, for example, under tables or in corners and still be considered on the navmesh.

    :param sim: The Simulator instance.
    :param objectA: The object instance.
    :param distance_threshold: Maximum allow-able displacement between current object position and navmesh snapped position.
    :param alt_pathfinder:Optionally provide an alternative PathFinder specifically configured for this check. Defaults to sim.pathfinder.
    :param island_index: Optionally limit allowed navmesh to a specific island. Default (-1) is full navmesh.
    :param ao_link_map: A pre-computed map from link object ids to their parent ArticulatedObject's object id.
    :param ao_aabbs: A pre-computed map from ArticulatedObject object_ids to their local bounding boxes. If not provided, recomputed as necessary.


    :return: Truth if object is considered "on the floor" given the configuration.
    """

    if alt_pathfinder is None:
        alt_pathfinder = sim.pathfinder

    assert alt_pathfinder.is_loaded

    # TODO: pass along the link map and aobbs
    obj_size, center = get_obj_size_along(
        sim,
        objectA.object_id,
        mn.Vector3(0.0, -1.0, 0.0),
        ao_link_map=ao_link_map,
        ao_aabbs=ao_aabbs,
    )

    obj_snap = alt_pathfinder.snap_point(center, island_index=island_index)

    # include navmesh cell height error in the distance threshold.
    navmesh_cell_height = alt_pathfinder.nav_mesh_settings.cell_height
    snap_disp = obj_snap - center
    snap_dist = snap_disp.length() - obj_size - (navmesh_cell_height / 2.0)

    if snap_dist > distance_threshold:
        # TODO: needs more precision?
        return False
    return True
=======
    containment_ids = []

    # used to toggle "center" keypoint as a voting or overriding check
    first_voting_keypoint = 0

    if center_ensures_containment:
        # initialize the list from keypoint 0 (center of bounding box) which gaurantees containment
        containment_ids = list(keypoint_intersect_set[0])
        first_voting_keypoint = 1

    # "vote" for ids from keypoints
    id_votes: defaultdict[int, int] = defaultdict(lambda: 0)
    for k_ix in range(first_voting_keypoint, len(global_keypoints)):
        for obj_id in keypoint_intersect_set[k_ix]:
            id_votes[obj_id] += 1

    # count votes and de-duplicate
    containment_ids = containment_ids + [
        obj_id
        for obj_id in id_votes
        if id_votes[obj_id] > keypoint_vote_threshold
    ]
    containment_ids = list(set(containment_ids))

    # remove self from the list if present
    if objectA.object_id in containment_ids:
        containment_ids.remove(objectA.object_id)

    return containment_ids
>>>>>>> a25a022f


def object_in_region(
    sim: habitat_sim.Simulator,
    objectA: Union[
        habitat_sim.physics.ManagedRigidObject,
        habitat_sim.physics.ManagedArticulatedObject,
    ],
    region: habitat_sim.scene.SemanticRegion,
    containment_threshold=0.25,
    center_only=False,
    ao_link_map: Dict[int, int] = None,
    ao_aabbs: Dict[int, mn.Range3D] = None,
) -> Tuple[bool, float]:
    """
    Check if an object is within a region by checking region containment of keypoints.

    :param sim: The Simulator instance.
    :param objectA: The object instance.
    :param region: The SemanticRegion to check.
    :param containment_threshold: threshold ratio of keypoints which need to be in a region to count as containment.
    :param center_only: If True, only use the BB center keypoint, all or nothing.
    :param ao_link_map: A pre-computed map from link object ids to their parent ArticulatedObject's object id.
    :param ao_aabbs: A pre-computed map from ArticulatedObject object_ids to their local bounding boxes. If not provided, recomputed as necessary.


    :return: boolean containment and the ratio of keypoints which are inside the region.
    """

    key_points = get_global_keypoints_from_object_id(
        sim,
        object_id=objectA.object_id,
        ao_link_map=ao_link_map,
        ao_aabbs=ao_aabbs,
    )

    if center_only:
<<<<<<< HEAD
        key_points = key_points[0]
=======
        key_points = [key_points[0]]
>>>>>>> a25a022f

    contained_points = [p for p in key_points if region.contains(p)]
    ratio = len(contained_points) / float(len(key_points))

    return ratio >= containment_threshold, ratio


def get_object_regions(
    sim: habitat_sim.Simulator,
    objectA: Union[
        habitat_sim.physics.ManagedRigidObject,
        habitat_sim.physics.ManagedArticulatedObject,
    ],
    ao_link_map: Dict[int, int] = None,
    ao_aabbs: Dict[int, mn.Range3D] = None,
) -> List[Tuple[int, float]]:
    """
    Get a sorted list of regions containing an object using bounding box keypoints.

    :param sim: The Simulator instance.
    :param objectA: The object instance.
    :param ao_link_map: A pre-computed map from link object ids to their parent ArticulatedObject's object id.
    :param ao_aabbs: A pre-computed map from ArticulatedObject object_ids to their local bounding boxes. If not provided, recomputed as necessary.

    :return: A sorted list of region index, ratio pairs. First item in the list the primary containing region.
    """

    key_points = get_global_keypoints_from_object_id(
        sim,
        object_id=objectA.object_id,
        ao_link_map=ao_link_map,
        ao_aabbs=ao_aabbs,
    )

    return sim.semantic_scene.get_regions_for_points(key_points)<|MERGE_RESOLUTION|>--- conflicted
+++ resolved
@@ -341,16 +341,12 @@
 ]:
     """
     Get a list of all ManagedRigidObjects and ManagedArticulatedObjects in the scene.
-<<<<<<< HEAD
-    """
-=======
 
     :param sim: The Simulator instance.
 
     :return: a list of ManagedObject wrapper instances containing all objects currently instantiated in the scene.
     """
 
->>>>>>> a25a022f
     managers = [
         sim.get_rigid_object_manager(),
         sim.get_articulated_object_manager(),
@@ -361,7 +357,6 @@
     return all_objects
 
 
-<<<<<<< HEAD
 def get_obj_size_along(
     sim: habitat_sim.Simulator,
     object_id: int,
@@ -479,8 +474,6 @@
     raise AssertionError("obj_id not found, this is unexpected.")
 
 
-=======
->>>>>>> a25a022f
 def get_ao_root_bb(
     ao: habitat_sim.physics.ManagedArticulatedObject,
 ) -> mn.Range3D:
@@ -490,24 +483,13 @@
     :param ao: The ArticulatedObject instance.
     """
 
-<<<<<<< HEAD
+    # NOTE: we'd like to use SceneNode AABB, but this won't work because the links are not in the subtree of the root:
+    # ao.root_scene_node.compute_cumulative_bb()
+
     ao_local_part_bb_corners = []
-    # NOTE: this is empty because the links are not in the subtree of the root
-    # ao.root_scene_node.compute_cumulative_bb()
-    # print(f"ao {ao.handle} cumulative_bb = {ao.root_scene_node.cumulative_bb}")
-    # print(f"ao {ao.handle} cumulative_bb should be = {ao.root_scene_node.compute_cumulative_bb()}")
+
     link_nodes = [ao.get_link_scene_node(ix) for ix in range(-1, ao.num_links)]
     for link_node in link_nodes:
-        # print(f"    - link cumulative_bb = {link_node.cumulative_bb}")
-=======
-    # NOTE: we'd like to use SceneNode AABB, but this won't work because the links are not in the subtree of the root:
-    # ao.root_scene_node.compute_cumulative_bb()
-
-    ao_local_part_bb_corners = []
-
-    link_nodes = [ao.get_link_scene_node(ix) for ix in range(-1, ao.num_links)]
-    for link_node in link_nodes:
->>>>>>> a25a022f
         local_bb_corners = get_bb_corners(link_node.cumulative_bb)
         global_bb_corners = [
             link_node.absolute_transformation().transform_point(bb_corner)
@@ -551,25 +533,14 @@
     return ao_local_bbs
 
 
-<<<<<<< HEAD
-# Prepositional Logic Functions:
 def get_ao_link_id_map(sim: habitat_sim.Simulator) -> Dict[int, int]:
     """
-    Construct a map of ao_link object ids to their parent ao's object id.
-=======
-def get_ao_link_id_map(sim: habitat_sim.Simulator) -> Dict[int, int]:
-    """
     Construct a dict mapping ArticulatedLink object_id to parent ArticulatedObject object_id.
->>>>>>> a25a022f
     NOTE: also maps ao's root object id to itself for ease of use.
 
     :param sim: The Simulator instance.
 
-<<<<<<< HEAD
-    :return: dictionary mapping ArticulatedLink object ids to their parent's object id.
-=======
     :return: dict mapping ArticulatedLink object ids to parent object ids.
->>>>>>> a25a022f
     """
 
     aom = sim.get_articulated_object_manager()
@@ -581,123 +552,9 @@
         for link_id in ao.link_object_ids:
             ao_link_map[link_id] = ao.object_id
 
-<<<<<<< HEAD
-    # print(f"ao_link_map = {ao_link_map}")
-
     return ao_link_map
 
 
-def get_global_keypoints_from_object_id(
-    sim: habitat_sim.Simulator,
-    object_id: int,
-    ao_link_map: Optional[Dict[int, int]] = None,
-    ao_aabbs: Dict[int, mn.Range3D] = None,
-) -> List[mn.Vector3]:
-    """
-    Get a list of object keypoints in global space given an object id.
-    0th point is the center of bb, others are bounding box corners.
-
-    :param sim: The Simulator instance.
-    :param objectA: The ManagedRigidObject from which to extract keypoints.
-    :param ao_link_map: A pre-computed map from link object ids to their parent ArticulatedObject's object id.
-    :param ao_aabbs: A pre-computed map from ArticulatedObject object_ids to their local bounding boxes. If not provided, recomputed as necessary.
-
-    :return: A set of global 3D keypoints for the object.
-    """
-
-    obj = get_obj_from_id(sim, object_id, ao_link_map)
-
-    if type(obj) == habitat_sim.physics.ManagedBulletRigidObject:
-        return get_rigid_object_global_keypoints(obj)
-    else:
-        # AO
-        return get_articulated_object_global_keypoints(obj, ao_aabbs)
-
-
-def get_articulated_object_global_keypoints(
-    objectA: habitat_sim.physics.ManagedArticulatedObject,
-    ao_aabbs: Dict[int, mn.Range3D] = None,
-) -> List[mn.Vector3]:
-    """
-    Get global bb keypoints for an ArticulatedObject.
-
-    :param objectA: The ManagedRigidObject from which to extract keypoints.
-    :param ao_aabbs: A pre-computed map from ArticulatedObject object_ids to their local bounding boxes. If not provided, recomputed as necessary.
-
-    :return: A set of global 3D keypoints for the object.
-    """
-
-    ao_bb = None
-    if ao_aabbs is None:
-        ao_bb = get_ao_root_bb(objectA)
-    else:
-        ao_bb = ao_aabbs[objectA.object_id]
-
-    local_keypoints = [ao_bb.center()]
-    local_keypoints.extend(get_bb_corners(ao_bb))
-
-    global_keypoints = [
-        objectA.transformation.transform_point(key_point)
-        for key_point in local_keypoints
-    ]
-    return global_keypoints
-
-
-def get_rigid_object_global_keypoints(
-    objectA: habitat_sim.physics.ManagedRigidObject,
-) -> List[mn.Vector3]:
-    """
-    Get a list of rigid object keypoints in global space.
-    0th point is the center of mass (CoM), others are bounding box corners.
-
-    :param objectA: The ManagedRigidObject from which to extract keypoints.
-
-    :return: A set of global 3D keypoints for the object.
-    """
-
-    local_keypoints = [mn.Vector3(0)]
-    local_keypoints.extend(
-        get_bb_corners(objectA.root_scene_node.cumulative_bb)
-    )
-    global_keypoints = [
-        objectA.transformation.transform_point(key_point)
-        for key_point in local_keypoints
-    ]
-    return global_keypoints
-
-
-def object_keypoint_cast(
-    sim: habitat_sim.Simulator,
-    objectA: habitat_sim.physics.ManagedRigidObject,
-    direction: mn.Vector3 = None,
-) -> List[habitat_sim.physics.RaycastResults]:
-    """
-    Compute's object global keypoints, casts rays from each in the specified direction and returns the resulting RaycastResults.
-    Index 0 in the list is the CoM, others are corners.
-
-    :param sim: The Simulator instance.
-    :param objectA: The ManagedRigidObject from which to extract keypoints and raycast.
-    :param direction: Optionally provide a unit length global direction vector for the raycast. If None, default to -Y.
-
-    :return: A list of RaycastResults, one from each object keypoint.
-    """
-
-    if direction is None:
-        # default to downward raycast
-        direction = mn.Vector3(0, -1, 0)
-
-    global_keypoints = get_rigid_object_global_keypoints(objectA)
-    return [
-        sim.cast_ray(habitat_sim.geo.Ray(keypoint, direction))
-        for keypoint in global_keypoints
-    ]
-
-
-=======
-    return ao_link_map
-
-
->>>>>>> a25a022f
 def get_obj_from_id(
     sim: habitat_sim.Simulator,
     obj_id: int,
@@ -740,11 +597,7 @@
     habitat_sim.physics.ManagedArticulatedObject,
 ]:
     """
-<<<<<<< HEAD
-    Get a ManagedRigidObject or ManagedArticulatedObject from its handle.
-=======
     Get a ManagedRigidObject or ManagedArticulatedObject from its instance handle.
->>>>>>> a25a022f
 
     :param sim: The Simulator instance.
     :param obj_handle: object istance handle for which ManagedObject is desired.
@@ -762,7 +615,6 @@
     return None
 
 
-<<<<<<< HEAD
 def get_object_set_from_id_set(
     sim: habitat_sim.Simulator,
     id_set: List[int],
@@ -869,57 +721,6 @@
     # get_obj_contact_pairs(self.sim,new_objs[0][0])
 
 
-def above(
-    sim: habitat_sim.Simulator,
-    objectA: Union[
-        habitat_sim.physics.ManagedRigidObject,
-        habitat_sim.physics.ManagedArticulatedObject,
-    ],
-    ao_link_map: Optional[Dict[int, int]] = None,
-) -> List[
-    Tuple[
-        Union[
-            habitat_sim.physics.ManagedRigidObject,
-            habitat_sim.physics.ManagedArticulatedObject,
-        ],
-        Optional[int],
-    ]
-]:
-    """
-    Get a list of all objects that a particular objectA is 'above'.
-    Concretely, 'above' is defined as: a downward raycast of any object keypoint hits the object below.
-
-    :param sim: The Simulator instance.
-    :param objectA: The ManagedRigidObject for which to query the 'above' set.
-    :param ao_link_map: A pre-computed map from link object ids to their parent ArticulatedObject's object id.
-
-    :return: a list of tuples, first element is a ManagedObject, second is an optional link index.
-    """
-
-    # get object ids of all objects below this one
-    above_object_ids = [
-        hit.object_id
-        for keypoint_raycast_result in object_keypoint_cast(sim, objectA)
-        for hit in keypoint_raycast_result.hits
-    ]
-    above_object_ids = list(set(above_object_ids))
-
-    above_objects_links = get_object_set_from_id_set(
-        sim, above_object_ids, ao_link_map
-    )
-
-    # attempt to remove self from the list if present
-    above_objects_links = [
-        obj_link
-        for obj_link in above_objects_links
-        if obj_link[0].object_id != objectA.object_id
-    ]
-
-    return above_objects_links
-
-
-def below(
-=======
 def get_global_keypoints_from_bb(
     aabb: mn.Range3D, local_to_global: mn.Matrix4
 ) -> List[mn.Vector3]:
@@ -1061,57 +862,11 @@
 
 
 def above(
->>>>>>> a25a022f
     sim: habitat_sim.Simulator,
     objectA: Union[
         habitat_sim.physics.ManagedRigidObject,
         habitat_sim.physics.ManagedArticulatedObject,
     ],
-<<<<<<< HEAD
-    ao_link_map: Optional[Dict[int, int]] = None,
-) -> List[
-    Tuple[
-        Union[
-            habitat_sim.physics.ManagedRigidObject,
-            habitat_sim.physics.ManagedArticulatedObject,
-        ],
-        Optional[int],
-    ]
-]:
-    """
-    Get a list of all objects that a particular objectA is 'below'.
-    Concretely, 'below' is defined as: an upward raycast of any object keypoint hits the object above.
-
-    :param sim: The Simulator instance.
-    :param objectA: The ManagedRigidObject for which to query the 'above' set.
-    :param ao_link_map: A pre-computed map from link object ids to their parent ArticulatedObject's object id.
-
-    :return: a list of tuples, first element is a ManagedObject, second is an optional link index.
-    """
-
-    # get object ids of all objects below this one
-    below_object_ids = [
-        hit.object_id
-        for keypoint_raycast_result in object_keypoint_cast(
-            sim, objectA, direction=mn.Vector3(0, 1, 0)
-        )
-        for hit in keypoint_raycast_result.hits
-    ]
-    below_object_ids = list(set(below_object_ids))
-
-    below_objects_links = get_object_set_from_id_set(
-        sim, below_object_ids, ao_link_map
-    )
-
-    # attempt to remove self from the list if present
-    below_objects_links = [
-        obj_link
-        for obj_link in below_objects_links
-        if obj_link[0].object_id != objectA.object_id
-    ]
-
-    return below_objects_links
-=======
 ) -> List[int]:
     """
     Get a list of all objects that a particular objectA is 'above'.
@@ -1136,7 +891,6 @@
         above_object_ids.remove(objectA.object_id)
 
     return above_object_ids
->>>>>>> a25a022f
 
 
 def within(
@@ -1145,21 +899,6 @@
         habitat_sim.physics.ManagedRigidObject,
         habitat_sim.physics.ManagedArticulatedObject,
     ],
-<<<<<<< HEAD
-    ao_link_map: Optional[Dict[int, int]] = None,
-) -> List[
-    Tuple[
-        Union[
-            habitat_sim.physics.ManagedRigidObject,
-            habitat_sim.physics.ManagedArticulatedObject,
-        ],
-        Optional[int],
-    ]
-]:
-    """
-    Get a list of all objects that a particular objectA is 'within'.
-    Concretely, 'within' is defined as: a threshold number of opposing keypoing raycasts hit the same object.
-=======
     max_distance: float = 1.0,
     keypoint_vote_threshold: int = 2,
     center_ensures_containment: bool = True,
@@ -1167,22 +906,15 @@
     """
     Get a list of all objects that a particular objectA is 'within'.
     Concretely, 'within' is defined as: a threshold number of opposing keypoint raycasts hit the same object.
->>>>>>> a25a022f
     This function computes raycasts along all global axes from all keypoints and checks opposing rays for collision with the same object.
 
     :param sim: The Simulator instance.
     :param objectA: The ManagedRigidObject for which to query the 'within' set.
-<<<<<<< HEAD
-    :param ao_link_map: A pre-computed map from link object ids to their parent ArticulatedObject's object id.
-
-    :return: a list of tuples, first element is a ManagedObject, second is an optional link index.
-=======
     :param max_distance: The maximum ray distance to check in each opposing direction (this is half the "wingspan" of the check). Makes the raycast more efficienct and realistically containing objects will have a limited size.
     :param keypoint_vote_threshold: The minimum number of keypoints which must indicate containment to qualify objectA as "within" another object.
     :param center_ensures_containment: If True, positive test of objectA's center keypoint alone qualifies objectA as "within" another object.
 
     :return: a list of object_id integers.
->>>>>>> a25a022f
     """
 
     global_keypoints = get_rigid_object_global_keypoints(objectA)
@@ -1197,72 +929,53 @@
     ]
     for k_ix, keypoint in enumerate(global_keypoints):
         for a_ix in range(3):
-<<<<<<< HEAD
-            [
-                hit.object_id
-                for keypoint_raycast_result in object_keypoint_cast(
-                    sim, objectA
-                )
-                for hit in keypoint_raycast_result.hits
-            ]
-=======
->>>>>>> a25a022f
             pos_ids = [
                 hit.object_id
                 for hit in sim.cast_ray(
                     habitat_sim.geo.Ray(keypoint, pos_axes[a_ix]),
-<<<<<<< HEAD
-                    max_distance=1.0,
-=======
                     max_distance=max_distance,
->>>>>>> a25a022f
                 ).hits
             ]
             neg_ids = [
                 hit.object_id
                 for hit in sim.cast_ray(
                     habitat_sim.geo.Ray(keypoint, neg_axes[a_ix]),
-<<<<<<< HEAD
-                    max_distance=1.0,
-=======
                     max_distance=max_distance,
->>>>>>> a25a022f
                 ).hits
             ]
             intersect_ids = [obj_id for obj_id in pos_ids if obj_id in neg_ids]
             keypoint_intersect_set[k_ix].extend(intersect_ids)
         keypoint_intersect_set[k_ix] = list(set(keypoint_intersect_set[k_ix]))
 
-<<<<<<< HEAD
-    # initialize the list from keypoint 0 (center of mass) which gaurantees containment
-    containment_ids = list(keypoint_intersect_set[0])
-    # "vote" for ids from other keypoints
+    containment_ids = []
+
+    # used to toggle "center" keypoint as a voting or overriding check
+    first_voting_keypoint = 0
+
+    if center_ensures_containment:
+        # initialize the list from keypoint 0 (center of bounding box) which gaurantees containment
+        containment_ids = list(keypoint_intersect_set[0])
+        first_voting_keypoint = 1
+
+    # "vote" for ids from keypoints
     id_votes: defaultdict[int, int] = defaultdict(lambda: 0)
-    for k_ix in range(1, len(global_keypoints)):
-        for k_ix_2 in range(1, len(global_keypoints)):
-            if k_ix < k_ix_2:
-                for obj_id in keypoint_intersect_set[k_ix]:
-                    if obj_id in keypoint_intersect_set[k_ix_2]:
-                        id_votes[obj_id] += 1
-
-    # count votes for other keypoints and de-duplicate
+    for k_ix in range(first_voting_keypoint, len(global_keypoints)):
+        for obj_id in keypoint_intersect_set[k_ix]:
+            id_votes[obj_id] += 1
+
+    # count votes and de-duplicate
     containment_ids = containment_ids + [
-        obj_id for obj_id in id_votes if id_votes[obj_id] > 2
+        obj_id
+        for obj_id in id_votes
+        if id_votes[obj_id] > keypoint_vote_threshold
     ]
     containment_ids = list(set(containment_ids))
 
-    within_objects_links = get_object_set_from_id_set(
-        sim, containment_ids, ao_link_map
-    )
-
-    # attempt to remove self from the list if present
-    within_objects_links = [
-        obj_link
-        for obj_link in within_objects_links
-        if obj_link[0] != objectA.object_id
-    ]
-
-    return within_objects_links
+    # remove self from the list if present
+    if objectA.object_id in containment_ids:
+        containment_ids.remove(objectA.object_id)
+
+    return containment_ids
 
 
 def ontop(
@@ -1574,37 +1287,6 @@
         # TODO: needs more precision?
         return False
     return True
-=======
-    containment_ids = []
-
-    # used to toggle "center" keypoint as a voting or overriding check
-    first_voting_keypoint = 0
-
-    if center_ensures_containment:
-        # initialize the list from keypoint 0 (center of bounding box) which gaurantees containment
-        containment_ids = list(keypoint_intersect_set[0])
-        first_voting_keypoint = 1
-
-    # "vote" for ids from keypoints
-    id_votes: defaultdict[int, int] = defaultdict(lambda: 0)
-    for k_ix in range(first_voting_keypoint, len(global_keypoints)):
-        for obj_id in keypoint_intersect_set[k_ix]:
-            id_votes[obj_id] += 1
-
-    # count votes and de-duplicate
-    containment_ids = containment_ids + [
-        obj_id
-        for obj_id in id_votes
-        if id_votes[obj_id] > keypoint_vote_threshold
-    ]
-    containment_ids = list(set(containment_ids))
-
-    # remove self from the list if present
-    if objectA.object_id in containment_ids:
-        containment_ids.remove(objectA.object_id)
-
-    return containment_ids
->>>>>>> a25a022f
 
 
 def object_in_region(
@@ -1642,11 +1324,7 @@
     )
 
     if center_only:
-<<<<<<< HEAD
-        key_points = key_points[0]
-=======
         key_points = [key_points[0]]
->>>>>>> a25a022f
 
     contained_points = [p for p in key_points if region.contains(p)]
     ratio = len(contained_points) / float(len(key_points))
