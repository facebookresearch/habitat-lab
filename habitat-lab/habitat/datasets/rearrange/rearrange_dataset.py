--- conflicted
+++ resolved
@@ -167,17 +167,10 @@
         super().__init__(config)
         if config is not None:
             self.viewpoints_matrix = np.load(
-<<<<<<< HEAD
-                self.config.viewpoints_matrix_path
-            )
-            self.transformations_matrix = np.load(
-                self.config.transformations_matrix_path
-=======
                 self.config.viewpoints_matrix_path.format(split=self.config.split)
             )
             self.transformations_matrix = np.load(
                 self.config.transformations_matrix_path.format(split=self.config.split)
->>>>>>> 6ed2682a
             )
 
     def get_episode_iterator(
