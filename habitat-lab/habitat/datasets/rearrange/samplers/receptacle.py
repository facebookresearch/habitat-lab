--- conflicted
+++ resolved
@@ -4,12 +4,9 @@
 # This source code is licensed under the MIT license found in the
 # LICENSE file in the root directory of this source tree.
 
-<<<<<<< HEAD
 import os
 import random
-=======
 import re
->>>>>>> 923f1eba
 from abc import ABC, abstractmethod
 from copy import deepcopy
 from dataclasses import dataclass
@@ -301,6 +298,7 @@
         parent_object_handle: str = None,
         parent_link: Optional[int] = None,
         up: Optional[mn.Vector3] = None,
+        category: Optional[str] = None,
     ) -> None:
         """
         :param name: The name of the Receptacle. Should be unique and descriptive for any one object.
@@ -308,7 +306,7 @@
         :param parent_object_handle: The rigid or articulated object instance handle for the parent object to which the Receptacle is attached. None for globally defined stage Receptacles.
         :param parent_link: Index of the link to which the Receptacle is attached if the parent is an ArticulatedObject. -1 denotes the base link. None for rigid objects and stage Receptables.
         """
-        super().__init__(name, parent_object_handle, parent_link, up)
+        super().__init__(name, parent_object_handle, parent_link, up, category)
         self.mesh_data = mesh_data
         self.area_weighted_accumulator = (
             []
@@ -590,7 +588,18 @@
             )
             receptacle_scale = ao_uniform_scaling * sub_config.get("scale")
 
-<<<<<<< HEAD
+            category = None
+            if sub_config.has_value("category"):
+                category = sub_config.get("category")
+            elif parent_object_handle is not None:
+                category = re.sub(
+                    r"_[0-9]+",
+                    "",
+                    parent_object_handle.split(":")[0][:-1].replace(
+                        "frl_apartment_", ""
+                    ),
+                )
+
             if aabb_receptacle_id_string in sub_config_key:
                 receptacles.append(
                     AABBReceptacle(
@@ -603,6 +612,7 @@
                         up=up,
                         parent_object_handle=parent_object_handle,
                         parent_link=parent_link_ix,
+                        category=category,
                     )
                 )
             elif mesh_receptacle_id_string in sub_config_key:
@@ -622,38 +632,12 @@
                         up=up,
                         parent_object_handle=parent_object_handle,
                         parent_link=parent_link_ix,
+                        category=category,
                     )
                 )
             else:
                 raise AssertionError(
                     f"Receptacle detected without a subtype specifier: '{mesh_receptacle_id_string}'"
-=======
-            category = None
-            if sub_config.has_value("category"):
-                category = sub_config.get("category")
-            elif parent_object_handle is not None:
-                category = re.sub(
-                    r"_[0-9]+",
-                    "",
-                    parent_object_handle.split(":")[0][:-1].replace(
-                        "frl_apartment_", ""
-                    ),
-                )
-
-            # TODO: adding more receptacle types will require additional logic here
-            receptacles.append(
-                AABBReceptacle(
-                    name=receptacle_name,
-                    bounds=mn.Range3D.from_center(
-                        receptacle_position,
-                        receptacle_scale,
-                    ),
-                    rotation=rotation,
-                    up=up,
-                    parent_object_handle=parent_object_handle,
-                    parent_link=parent_link_ix,
-                    category=category,
->>>>>>> 923f1eba
                 )
 
     return receptacles
