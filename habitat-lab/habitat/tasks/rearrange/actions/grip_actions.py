--- conflicted
+++ resolved
@@ -6,15 +6,14 @@
 
 from typing import Optional, Union
 
-import cv2
 import magnum as mn
 import numpy as np
 from gym import spaces
 
+import habitat_sim
+from habitat.core.registry import registry
 from habitat.robots.spot_robot import SpotRobot
 from habitat.robots.stretch_robot import StretchRobot
-import habitat_sim
-from habitat.core.registry import registry
 from habitat.tasks.rearrange.actions.robot_action import RobotAction
 from habitat.tasks.rearrange.rearrange_sim import RearrangeSim
 from habitat.tasks.rearrange.utils import (
@@ -42,10 +41,7 @@
         self._sim: RearrangeSim = sim
         self._grasp_thresh_dist = config.grasp_thresh_dist
         self._grasp_threshold = config.grasp_threshold
-<<<<<<< HEAD
-=======
-
->>>>>>> aa474741
+
     @property
     def action_space(self):
         return spaces.Box(shape=(1,), high=1.0, low=-1.0)
@@ -102,12 +98,6 @@
     def step(self, grip_action, should_step=True, *args, **kwargs):
         if grip_action is None:
             return
-<<<<<<< HEAD
-        # TODO: This may not be ideal for training gaze, instead try to initialize the corresponding gaussian distribution
-        if grip_action >= self._grasp_threshold and not self.cur_grasp_mgr.is_grasped:
-            self._grasp()
-        elif grip_action < self._grasp_threshold and self.cur_grasp_mgr.is_grasped:
-=======
         if (
             grip_action >= self._grasp_threshold
             and not self.cur_grasp_mgr.is_grasped
@@ -117,7 +107,6 @@
             grip_action < self._grasp_threshold
             and self.cur_grasp_mgr.is_grasped
         ):
->>>>>>> aa474741
             self._ungrasp()
 
 
@@ -380,11 +369,6 @@
     def step(self, grip_action, should_step=True, *args, **kwargs):
         if grip_action is None:
             return
-<<<<<<< HEAD
-        if grip_action >= self._grasp_threshold and not self.cur_grasp_mgr.is_grasped:
-            self._grasp()
-        elif grip_action < self._grasp_threshold and self.cur_grasp_mgr.is_grasped:
-=======
         if (
             grip_action >= self._grasp_threshold
             and not self.cur_grasp_mgr.is_grasped
@@ -394,5 +378,4 @@
             grip_action < self._grasp_threshold
             and self.cur_grasp_mgr.is_grasped
         ):
->>>>>>> aa474741
             self._ungrasp()