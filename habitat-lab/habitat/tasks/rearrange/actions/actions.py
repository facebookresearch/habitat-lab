#!/usr/bin/env python3

# Copyright (c) Meta Platforms, Inc. and its affiliates.
# This source code is licensed under the MIT license found in the
# LICENSE file in the root directory of this source tree.

from typing import Optional

import magnum as mn
import numpy as np
from gym import spaces

import habitat_sim
from habitat.core.embodied_task import SimulatorTaskAction
from habitat.core.registry import registry
from habitat.robots.stretch_robot import StretchJointStates, StretchRobot
from habitat.sims.habitat_simulator.actions import HabitatSimActions
from habitat.tasks.rearrange.actions.articulated_agent_action import (
    ArticulatedAgentAction,
)

# flake8: noqa
# These actions need to be imported since there is a Python evaluation
# statement which dynamically creates the desired grip controller.
from habitat.tasks.rearrange.actions.grip_actions import (
    GazeGraspAction,
    GripSimulatorTaskAction,
    MagicGraspAction,
    SuctionGraspAction,
)
from habitat.tasks.rearrange.rearrange_sim import RearrangeSim
from habitat.tasks.rearrange.utils import rearrange_collision, rearrange_logger


@registry.register_task_action
class EmptyAction(ArticulatedAgentAction):
    """A No-op action useful for testing and in some controllers where we want
    to wait before the next operation.
    """

    @property
    def action_space(self):
        return spaces.Dict(
            {
                "empty_action": spaces.Box(
                    shape=(1,),
                    low=-1,
                    high=1,
                    dtype=np.float32,
                )
            }
        )

    def step(self, *args, **kwargs):
        pass


@registry.register_task_action
class RearrangeStopAction(SimulatorTaskAction):
    def reset(self, *args, **kwargs):
        super().reset(*args, **kwargs)
        self.does_want_terminate = False

    def step(self, task, *args, **kwargs):
        should_stop = kwargs.get("rearrange_stop", [1.0])
        if should_stop[0] > 0.0:
            self.does_want_terminate = True


@registry.register_task_action
class ArmAction(ArticulatedAgentAction):
    """An arm control and grip control into one action space."""

    def __init__(self, *args, config, sim: RearrangeSim, **kwargs):
        super().__init__(*args, config=config, sim=sim, **kwargs)
        arm_controller_cls = eval(self._config.arm_controller)
        self._sim: RearrangeSim = sim
        self.arm_ctrlr = arm_controller_cls(
            *args, config=config, sim=sim, **kwargs
        )

        if self._config.grip_controller is not None:
            grip_controller_cls = eval(self._config.grip_controller)
            self.grip_ctrlr: Optional[
                GripSimulatorTaskAction
            ] = grip_controller_cls(*args, config=config, sim=sim, **kwargs)
        else:
            self.grip_ctrlr = None

        self.disable_grip = False
        if "disable_grip" in config:
            self.disable_grip = config["disable_grip"]

    def reset(self, *args, **kwargs):
        self.arm_ctrlr.reset(*args, **kwargs)
        if self.grip_ctrlr is not None:
            self.grip_ctrlr.reset(*args, **kwargs)

    @property
    def action_space(self):
        action_spaces = {
            self._action_arg_prefix
            + "arm_action": self.arm_ctrlr.action_space,
        }
        if self.grip_ctrlr is not None and self.grip_ctrlr.requires_action:
            action_spaces[
                self._action_arg_prefix + "grip_action"
            ] = self.grip_ctrlr.action_space
        return spaces.Dict(action_spaces)

    def step(self, *args, **kwargs):
        arm_action = kwargs[self._action_arg_prefix + "arm_action"]
        self.arm_ctrlr.step(arm_action)
        if self.grip_ctrlr is not None and not self.disable_grip:
            grip_action = kwargs[self._action_arg_prefix + "grip_action"]
            self.grip_ctrlr.step(grip_action)


@registry.register_task_action
class ArmRelPosAction(ArticulatedAgentAction):
<<<<<<< HEAD
=======
    """
    The arm motor targets are offset by the delta joint values specified by the
    action
    """

    def __init__(self, *args, config, sim: RearrangeSim, **kwargs):
        super().__init__(*args, config=config, sim=sim, **kwargs)
        self._delta_pos_limit = self._config.delta_pos_limit

    @property
    def action_space(self):
        return spaces.Box(
            shape=(self._config.arm_joint_dimensionality,),
            low=-1,
            high=1,
            dtype=np.float32,
        )

    def step(self, delta_pos, should_step=True, *args, **kwargs):
        # clip from -1 to 1
        delta_pos = np.clip(delta_pos, -1, 1)
        delta_pos *= self._delta_pos_limit

        # The actual joint positions
        self._sim: RearrangeSim
        self.cur_articulated_agent.arm_motor_pos = (
            delta_pos + self.cur_articulated_agent.arm_motor_pos
        )


@registry.register_task_action
class ArmRelPosMaskAction(ArticulatedAgentAction):
>>>>>>> 79ef7157
    """
    The arm motor targets are offset by the delta joint values specified by the
    action
    """

    def __init__(self, *args, config, sim: RearrangeSim, **kwargs):
        super().__init__(*args, config=config, sim=sim, **kwargs)
<<<<<<< HEAD
        self._max_delta_pos = self._config.delta_pos_limit
=======
        self._delta_pos_limit = self._config.delta_pos_limit
        self._arm_joint_mask = self._config.arm_joint_mask
>>>>>>> 79ef7157

    @property
    def action_space(self):
        return spaces.Box(
            shape=(self._config.arm_joint_dimensionality,),
            low=-1,
            high=1,
            dtype=np.float32,
        )

    def step(self, delta_pos, should_step=True, *args, **kwargs):
        # clip from -1 to 1
        delta_pos = np.clip(delta_pos, -1, 1)
<<<<<<< HEAD
        delta_pos *= self._max_delta_pos

        # The actual joint positions
        self._sim: RearrangeSim
        self.cur_articulated_agent.arm_motor_pos = (
            delta_pos + self.cur_articulated_agent.arm_motor_pos
        )


@registry.register_task_action
class ArmRelPosMaskAction(ArticulatedAgentAction):
=======
        delta_pos *= self._delta_pos_limit

        mask_delta_pos = np.zeros(len(self._arm_joint_mask))
        src_idx = 0
        tgt_idx = 0
        for mask in self._arm_joint_mask:
            if mask == 0:
                tgt_idx += 1
                src_idx += 1
                continue
            mask_delta_pos[tgt_idx] = delta_pos[src_idx]
            tgt_idx += 1
            src_idx += 1

        # Although habitat_sim will prevent the motor from exceeding limits,
        # clip the motor joints first here to prevent the arm from being unstable.
        min_limit, max_limit = self.cur_articulated_agent.arm_joint_limits
        target_arm_pos = (
            mask_delta_pos + self.cur_articulated_agent.arm_motor_pos
        )
        set_arm_pos = np.clip(target_arm_pos, min_limit, max_limit)

        # The actual joint positions
        self._sim: RearrangeSim
        self.cur_articulated_agent.arm_motor_pos = set_arm_pos


@registry.register_task_action
class ArmRelPosKinematicAction(ArticulatedAgentAction):
>>>>>>> 79ef7157
    """
    The arm motor targets are offset by the delta joint values specified by the
    action
    """

    def __init__(self, *args, config, sim: RearrangeSim, **kwargs):
        super().__init__(*args, config=config, sim=sim, **kwargs)
<<<<<<< HEAD
        self._max_delta_pos = self._config.max_delta_pos
        self._min_delta_pos = self._config.min_delta_pos
        self._arm_joint_mask = self._config.arm_joint_mask

    @property
    def action_space(self):
        return spaces.Box(
            shape=(self._config.arm_joint_dimensionality,),
            low=-1,
            high=1,
            dtype=np.float32,
        )

    def step(self, delta_pos, should_step=True, *args, **kwargs):
        # clip from -1 to 1
        delta_pos = np.clip(delta_pos, -1, 1)
        delta_pos *= self._max_delta_pos
        delta_pos[np.abs(delta_pos) < self._min_delta_pos] = 0

        mask_delta_pos = np.zeros(len(self._arm_joint_mask))
        src_idx = 0
        tgt_idx = 0
        for mask in self._arm_joint_mask:
            if mask == 0:
                tgt_idx += 1
                src_idx += 1
                continue
            mask_delta_pos[tgt_idx] = delta_pos[src_idx]
            tgt_idx += 1
            src_idx += 1

        # Although habitat_sim will prevent the motor from exceeding limits,
        # clip the motor joints first here to prevent the arm from being unstable.
        min_limit, max_limit = self.cur_articulated_agent.arm_joint_limits
        target_arm_pos = (
            mask_delta_pos + self.cur_articulated_agent.arm_motor_pos
        )
        set_arm_pos = np.clip(target_arm_pos, min_limit, max_limit)

        # The actual joint positions
        self._sim: RearrangeSim
        self.cur_articulated_agent.arm_motor_pos = set_arm_pos


@registry.register_task_action
class ArmRelPosKinematicAction(ArticulatedAgentAction):
    """
    The arm motor targets are offset by the delta joint values specified by the
    action
    """

    def __init__(self, *args, config, sim: RearrangeSim, **kwargs):
        super().__init__(*args, config=config, sim=sim, **kwargs)
        self._max_delta_pos = self._config.max_delta_pos
        self._min_delta_pos = self._config.min_delta_pos
=======
        self._delta_pos_limit = self._config.delta_pos_limit
>>>>>>> 79ef7157
        self._should_clip = self._config.get("should_clip", True)

    @property
    def action_space(self):
        return spaces.Box(
            shape=(self._config.arm_joint_dimensionality,),
            low=0,
            high=1,
            dtype=np.float32,
        )

    def step(self, delta_pos, *args, **kwargs):
        if self._should_clip:
            # clip from -1 to 1
            delta_pos = np.clip(delta_pos, -1, 1)
<<<<<<< HEAD
        delta_pos *= self._max_delta_pos
        delta_pos[np.abs(delta_pos) < self._min_delta_pos] = 0
=======
        delta_pos *= self._delta_pos_limit
>>>>>>> 79ef7157
        self._sim: RearrangeSim

        set_arm_pos = delta_pos + self.cur_articulated_agent.arm_joint_pos
        self.cur_articulated_agent.arm_joint_pos = set_arm_pos
        self.cur_articulated_agent.fix_joint_values = set_arm_pos


@registry.register_task_action
class ArmAbsPosAction(ArticulatedAgentAction):
    """
    The arm motor targets are directly set to the joint configuration specified
    by the action.
    """

    @property
    def action_space(self):
        return spaces.Box(
            shape=(self._config.arm_joint_dimensionality,),
            low=0,
            high=1,
            dtype=np.float32,
        )

    def step(self, set_pos, *args, **kwargs):
        # No clipping because the arm is being set to exactly where it needs to
        # go.
        self._sim: RearrangeSim
        self.cur_articulated_agent.arm_motor_pos = set_pos


@registry.register_task_action
class ArmAbsPosKinematicAction(ArticulatedAgentAction):
    """
    The arm is kinematically directly set to the joint configuration specified
    by the action.
    """

    @property
    def action_space(self):
        return spaces.Box(
            shape=(self._config.arm_joint_dimensionality,),
            low=0,
            high=1,
            dtype=np.float32,
        )

    def step(self, set_pos, *args, **kwargs):
        # No clipping because the arm is being set to exactly where it needs to
        # go.
        self._sim: RearrangeSim
        self.cur_articulated_agent.arm_joint_pos = set_pos


@registry.register_task_action
class ArmRelPosKinematicReducedActionStretch(ArticulatedAgentAction):
    """
    The arm motor targets are offset by the delta joint values specified by the
    action and the mask. This function is used for Stretch.
    """

    def __init__(self, *args, config, sim: RearrangeSim, **kwargs):
        super().__init__(*args, config=config, sim=sim, **kwargs)
        self.last_arm_action = None
<<<<<<< HEAD
        self._max_delta_pos = self._config.max_delta_pos
        self._min_delta_pos = self._config.min_delta_pos
=======
        self._delta_pos_limit = self._config.delta_pos_limit
>>>>>>> 79ef7157
        self._should_clip = self._config.get("should_clip", True)
        self._arm_joint_mask = self._config.arm_joint_mask

    def reset(self, *args, **kwargs):
        super().reset(*args, **kwargs)
        self.last_arm_action = None

    @property
    def action_space(self):
        self.step_c = 0
        return spaces.Box(
            shape=(self._config.arm_joint_dimensionality,),
            low=-1,
            high=1,
            dtype=np.float32,
        )

    def step(self, delta_pos, *args, **kwargs):
        if self._should_clip:
            # clip from -1 to 1
            delta_pos = np.clip(delta_pos, -1, 1)
<<<<<<< HEAD
        delta_pos *= self._max_delta_pos
        delta_pos[np.abs(delta_pos) < self._min_delta_pos] = 0
=======
        delta_pos *= self._delta_pos_limit
>>>>>>> 79ef7157
        self._sim: RearrangeSim

        # Expand delta_pos based on mask
        expanded_delta_pos = np.zeros(len(self._arm_joint_mask))
        src_idx = 0
        tgt_idx = 0
        for mask in self._arm_joint_mask:
            if mask == 0:
                tgt_idx += 1
                continue
            expanded_delta_pos[tgt_idx] = delta_pos[src_idx]
            tgt_idx += 1
            src_idx += 1

        min_limit, max_limit = self.cur_articulated_agent.arm_joint_limits
        set_arm_pos = (
            expanded_delta_pos + self.cur_articulated_agent.arm_motor_pos
        )
        # Perform roll over to the joints so that the user cannot control
        # the motor 2, 3, 4 for the arm.
        if expanded_delta_pos[0] >= 0:
            for i in range(3):
                if set_arm_pos[i] > max_limit[i]:
                    set_arm_pos[i + 1] += set_arm_pos[i] - max_limit[i]
                    set_arm_pos[i] = max_limit[i]
        else:
            for i in range(3):
                if set_arm_pos[i] < min_limit[i]:
                    set_arm_pos[i + 1] -= min_limit[i] - set_arm_pos[i]
                    set_arm_pos[i] = min_limit[i]
        set_arm_pos = np.clip(set_arm_pos, min_limit, max_limit)

        self.cur_articulated_agent.arm_motor_pos = set_arm_pos
<<<<<<< HEAD
        self.cur_articulated_agent.arm_joint_pos = set_arm_pos
        if self.cur_grasp_mgr.snap_idx is not None:
            # Holding onto an object, also kinematically update the object.
            self.cur_grasp_mgr.update_object_to_grasp()
=======
>>>>>>> 79ef7157


@registry.register_task_action
class BaseVelAction(ArticulatedAgentAction):
    """
    The articulated agent base motion is constrained to the NavMesh and controlled with velocity commands integrated with the VelocityControl interface.

    Optionally cull states with active collisions if config parameter `allow_dyn_slide` is True
    """

    def __init__(self, *args, config, sim: RearrangeSim, **kwargs):
        super().__init__(*args, config=config, sim=sim, **kwargs)
        self._sim: RearrangeSim = sim
        self.base_vel_ctrl = habitat_sim.physics.VelocityControl()
        self.base_vel_ctrl.controlling_lin_vel = True
        self.base_vel_ctrl.lin_vel_is_local = True
        self.base_vel_ctrl.controlling_ang_vel = True
        self.base_vel_ctrl.ang_vel_is_local = True
        self._allow_dyn_slide = self._config.get("allow_dyn_slide", True)
        self._lin_speed = self._config.lin_speed
        self._ang_speed = self._config.ang_speed
        self._allow_back = self._config.allow_back

    @property
    def action_space(self):
        lim = 20
        return spaces.Dict(
            {
                self._action_arg_prefix
                + "base_vel": spaces.Box(
                    shape=(2,), low=-lim, high=lim, dtype=np.float32
                )
            }
        )

    def _capture_articulated_agent_state(self):
        return {
            "forces": self.cur_articulated_agent.sim_obj.joint_forces,
            "vel": self.cur_articulated_agent.sim_obj.joint_velocities,
            "pos": self.cur_articulated_agent.sim_obj.joint_positions,
        }

    def _set_articulated_agent_state(self, set_dat):
        self.cur_articulated_agent.sim_obj.joint_positions = set_dat["forces"]
        self.cur_articulated_agent.sim_obj.joint_velocities = set_dat["vel"]
        self.cur_articulated_agent.sim_obj.joint_forces = set_dat["pos"]

    def update_base(self):
        ctrl_freq = self._sim.ctrl_freq

        before_trans_state = self._capture_articulated_agent_state()

        trans = self.cur_articulated_agent.sim_obj.transformation
        rigid_state = habitat_sim.RigidState(
            mn.Quaternion.from_matrix(trans.rotation()), trans.translation
        )

        target_rigid_state = self.base_vel_ctrl.integrate_transform(
            1 / ctrl_freq, rigid_state
        )
        end_pos = self._sim.step_filter(
            rigid_state.translation, target_rigid_state.translation
        )

        # Offset the base
        end_pos -= self.cur_articulated_agent.params.base_offset

        target_trans = mn.Matrix4.from_(
            target_rigid_state.rotation.to_matrix(), end_pos
        )
        self.cur_articulated_agent.sim_obj.transformation = target_trans

        if not self._allow_dyn_slide:
            # Check if in the new articulated_agent state the arm collides with anything.
            # If so we have to revert back to the previous transform
            self._sim.internal_step(-1)
            colls = self._sim.get_collisions()
            did_coll, _ = rearrange_collision(
                colls, self._sim.snapped_obj_id, False
            )
            if did_coll:
                # Don't allow the step, revert back.
                self._set_articulated_agent_state(before_trans_state)
                self.cur_articulated_agent.sim_obj.transformation = trans
        if self.cur_grasp_mgr.snap_idx is not None:
            # Holding onto an object, also kinematically update the object.
            # object.
            self.cur_grasp_mgr.update_object_to_grasp()

        if self.cur_articulated_agent._base_type == "leg":
            # Fix the leg joints
            self.cur_articulated_agent.leg_joint_pos = (
                self.cur_articulated_agent.params.leg_init_params
            )

    def step(self, *args, **kwargs):
        lin_vel, ang_vel = kwargs[self._action_arg_prefix + "base_vel"]
        lin_vel = np.clip(lin_vel, -1, 1) * self._lin_speed
        ang_vel = np.clip(ang_vel, -1, 1) * self._ang_speed
        if not self._allow_back:
            lin_vel = np.maximum(lin_vel, 0)

        self.base_vel_ctrl.linear_velocity = mn.Vector3(lin_vel, 0, 0)
        self.base_vel_ctrl.angular_velocity = mn.Vector3(0, ang_vel, 0)

        if lin_vel != 0.0 or ang_vel != 0.0:
            self.update_base()


@registry.register_task_action
class BaseVelNonCylinderAction(ArticulatedAgentAction):
    """
    The articulated agent base motion is constrained to the NavMesh and controlled with velocity commands integrated with the VelocityControl interface.

    Optionally cull states with active collisions if config parameter `allow_dyn_slide` is True
    """

    def __init__(self, *args, config, sim: RearrangeSim, **kwargs):
        super().__init__(*args, config=config, sim=sim, **kwargs)
        self._sim: RearrangeSim = sim
        self.base_vel_ctrl = habitat_sim.physics.VelocityControl()
        self.base_vel_ctrl.controlling_lin_vel = True
        self.base_vel_ctrl.lin_vel_is_local = True
        self.base_vel_ctrl.controlling_ang_vel = True
        self.base_vel_ctrl.ang_vel_is_local = True
        self._allow_dyn_slide = self._config.get("allow_dyn_slide", True)
        self._allow_back = self._config.allow_back
        self._collision_threshold = self._config.collision_threshold
        self._longitudinal_lin_speed = self._config.longitudinal_lin_speed
        self._lateral_lin_speed = self._config.lateral_lin_speed
        self._ang_speed = self._config.ang_speed
        self._navmesh_offset = self._config.navmesh_offset
        self._enable_lateral_move = self._config.enable_lateral_move

    @property
    def action_space(self):
        lim = 20
        if self._enable_lateral_move:
            return spaces.Dict(
                {
                    self._action_arg_prefix
                    + "base_vel": spaces.Box(
                        shape=(3,), low=-lim, high=lim, dtype=np.float32
                    )
                }
            )
        else:
            return spaces.Dict(
                {
                    self._action_arg_prefix
                    + "base_vel": spaces.Box(
                        shape=(2,), low=-lim, high=lim, dtype=np.float32
                    )
                }
            )

    def collision_check(
        self, trans, target_trans, target_rigid_state, compute_sliding
    ):
        """
        trans: the transformation of the current location of the robot
        target_trans: the transformation of the target location of the robot given the center original Navmesh
        target_rigid_state: the target state of the robot given the center original Navmesh
        compute_sliding: if we want to compute sliding or not
        """
        # Get the offset positions
        num_check_cylinder = len(self._navmesh_offset)
        nav_pos_3d = [
            np.array([xz[0], 0.0, xz[1]]) for xz in self._navmesh_offset
        ]
        cur_pos = [trans.transform_point(xyz) for xyz in nav_pos_3d]
        goal_pos = [target_trans.transform_point(xyz) for xyz in nav_pos_3d]

        # For step filter of offset positions
        end_pos = []
        for i in range(num_check_cylinder):
            pos = self._sim.step_filter(cur_pos[i], goal_pos[i])
            # Sanitize the height
            pos[1] = 0.0
            cur_pos[i][1] = 0.0
            goal_pos[i][1] = 0.0
            end_pos.append(pos)

        # Planar move distance clamped by NavMesh
        move = []
        for i in range(num_check_cylinder):
            move.append((end_pos[i] - goal_pos[i]).length())

        # For detection of linear or angualr velocities
        # There is a collision if the difference between the clamped NavMesh position and target position is too great for any point.
        diff = len([v for v in move if v > self._collision_threshold])

        if diff > 0:
            # Wrap the move direction if we use sliding
            # Find the largest diff moving direction, which means that there is a collision in that cylinder
            if compute_sliding:
                max_idx = np.argmax(move)
                move_vec = end_pos[max_idx] - cur_pos[max_idx]
                new_end_pos = trans.translation + move_vec
                return True, mn.Matrix4.from_(
                    target_rigid_state.rotation.to_matrix(), new_end_pos
                )
            return True, trans
        else:
            return False, target_trans

    def update_base(self, if_rotation):
        """
        Update the base of the robot
        if_rotation: if the robot is rotating or not
        """
        # Get the control frequency
        ctrl_freq = self._sim.ctrl_freq
        # Get the current transformation
        trans = self.cur_articulated_agent.sim_obj.transformation
        # Get the current rigid state
        rigid_state = habitat_sim.RigidState(
            mn.Quaternion.from_matrix(trans.rotation()), trans.translation
        )
        # Integrate to get target rigid state
        target_rigid_state = self.base_vel_ctrl.integrate_transform(
            1 / ctrl_freq, rigid_state
        )
        # Get the traget transformation based on the target rigid state
        target_trans = mn.Matrix4.from_(
            target_rigid_state.rotation.to_matrix(),
            target_rigid_state.translation,
        )
        # We do sliding only if we allow the robot to do sliding and current
        # robot is not rotating
        compute_sliding = self._allow_dyn_slide and not if_rotation
        # Check if there is a collision
        did_coll, new_target_trans = self.collision_check(
            trans, target_trans, target_rigid_state, compute_sliding
        )
        # Update the base
        self.cur_articulated_agent.sim_obj.transformation = new_target_trans

        if self.cur_grasp_mgr.snap_idx is not None:
            # Holding onto an object, also kinematically update the object.
            # object.
            self.cur_grasp_mgr.update_object_to_grasp()

        if self.cur_articulated_agent._base_type == "leg":
            # Fix the leg joints
            self.cur_articulated_agent.leg_joint_pos = (
                self.cur_articulated_agent.params.leg_init_params
            )

    def step(self, *args, **kwargs):
        lateral_lin_vel = 0.0
        if self._enable_lateral_move:
            longitudinal_lin_vel, lateral_lin_vel, ang_vel = kwargs[
                self._action_arg_prefix + "base_vel"
            ]
        else:
            longitudinal_lin_vel, ang_vel = kwargs[
                self._action_arg_prefix + "base_vel"
            ]

        longitudinal_lin_vel = (
            np.clip(longitudinal_lin_vel, -1, 1) * self._longitudinal_lin_speed
        )
        lateral_lin_vel = (
            np.clip(lateral_lin_vel, -1, 1) * self._lateral_lin_speed
        )
        ang_vel = np.clip(ang_vel, -1, 1) * self._ang_speed
        if not self._allow_back:
            longitudinal_lin_vel = np.maximum(longitudinal_lin_vel, 0)

        self.base_vel_ctrl.linear_velocity = mn.Vector3(
            longitudinal_lin_vel, 0, -lateral_lin_vel
        )
        self.base_vel_ctrl.angular_velocity = mn.Vector3(0, ang_vel, 0)

        if (
            longitudinal_lin_vel != 0.0
            or lateral_lin_vel != 0.0
            or ang_vel != 0.0
        ):
            self.update_base(ang_vel != 0.0)


@registry.register_task_action
class ArmEEAction(ArticulatedAgentAction):
    """Uses inverse kinematics (requires pybullet) to apply end-effector position control for the articulated_agent's arm."""

    def __init__(self, *args, sim: RearrangeSim, **kwargs):
        self.ee_target: Optional[np.ndarray] = None
        self.ee_index: Optional[int] = 0
        super().__init__(*args, sim=sim, **kwargs)
        self._sim: RearrangeSim = sim
        self._render_ee_target = self._config.get("render_ee_target", False)
        self._ee_ctrl_lim = self._config.ee_ctrl_lim

    def reset(self, *args, **kwargs):
        super().reset()
        cur_ee = self._ik_helper.calc_fk(
            np.array(self._sim.articulated_agent.arm_joint_pos)
        )

        self.ee_target = cur_ee

    @property
    def action_space(self):
        return spaces.Box(shape=(3,), low=-1, high=1, dtype=np.float32)

    def apply_ee_constraints(self):
        self.ee_target = np.clip(
            self.ee_target,
            self._sim.articulated_agent.params.ee_constraint[
                self.ee_index, :, 0
            ],
            self._sim.articulated_agent.params.ee_constraint[
                self.ee_index, :, 1
            ],
        )

    def set_desired_ee_pos(self, ee_pos: np.ndarray) -> None:
        self.ee_target += np.array(ee_pos)

        self.apply_ee_constraints()

        joint_pos = np.array(self._sim.articulated_agent.arm_joint_pos)
        joint_vel = np.zeros(joint_pos.shape)

        self._ik_helper.set_arm_state(joint_pos, joint_vel)

        des_joint_pos = self._ik_helper.calc_ik(self.ee_target)
        des_joint_pos = list(des_joint_pos)
        self._sim.articulated_agent.arm_motor_pos = des_joint_pos

    def step(self, ee_pos, **kwargs):
        ee_pos = np.clip(ee_pos, -1, 1)
        ee_pos *= self._ee_ctrl_lim
        self.set_desired_ee_pos(ee_pos)

        if self._render_ee_target:
            global_pos = self._sim.articulated_agent.base_transformation.transform_point(
                self.ee_target
            )
            self._sim.viz_ids["ee_target"] = self._sim.visualize_position(
                global_pos, self._sim.viz_ids["ee_target"]
            )


@registry.register_task_action
<<<<<<< HEAD
class ManipulationModeAction(RobotAction):
    """
    The robot joints and base is changed for performing manipulation. In the case of Stretch, the head is turned to face the arm and the base is rotated left by 90 degrees
    """

    def __init__(self, *args, config, **kwargs):
        self._threshold = config.threshold
        super().__init__(self, *args, config=config, **kwargs)

    def step(self, task, *args, is_last_action, **kwargs):
        manip_mode = kwargs.get("manipulation_mode", [-1.0])
        if manip_mode[0] > self._threshold and not task._in_manip_mode:
            if isinstance(self._sim.articulated_agent, StretchRobot):
                # Turn the head to face the arm
                task._in_manip_mode = True
                self._sim.articulated_agent.arm_motor_pos = (
                    StretchJointStates.PRE_GRASP
                )
                self._sim.articulated_agent.arm_joint_pos = (
                    StretchJointStates.PRE_GRASP
                )
                # now turn the robot's base left by 90 degrees
                obj_trans = self.cur_articulated_agent.sim_obj.transformation
                turn_angle = np.pi / 2  # Turn left by 90 degrees
                rot_quat = mn.Quaternion(
                    mn.Vector3(0, np.sin(turn_angle / 2), 0),
                    np.cos(turn_angle / 2),
                )
                # Get the target rotation
                target_rot = rot_quat.to_matrix() @ obj_trans.rotation()
                target_trans = mn.Matrix4.from_(
                    target_rot,
                    obj_trans.translation,
                )
                self.cur_articulated_agent.sim_obj.transformation = (
                    target_trans
                )
                if self.cur_grasp_mgr.snap_idx is not None:
                    # Holding onto an object, also kinematically update the object.
                    self.cur_grasp_mgr.update_object_to_grasp()

        if is_last_action:
            return self._sim.step(HabitatSimActions.manipulation_mode)
        else:
            return {}


@registry.register_task_action
class BaseWaypointTeleportAction(RobotAction):
    """
    The robot is teleported to the target waypoints while being constrained to the navmesh. In one step, The robot can only move forward or turn.
    """

    def __init__(self, *args, config, sim: RearrangeSim, **kwargs):
        super().__init__(*args, config=config, sim=sim, **kwargs)
        self._sim: RearrangeSim = sim
        self._allow_back = config.allow_back
        self._collision_threshold = config.collision_threshold
        self._navmesh_offset = config.navmesh_offset
        self._min_displacement = (
            config.min_displacement
        )  # minimum displacement
        self._max_displacement_along_axis = config.max_displacement_along_axis
        self._max_turn_radians = (
            config.max_turn_degrees * np.pi / 180
        )  # maximum turn waypoint
        self._min_turn_radians = (
            config.min_turn_degrees * np.pi / 180
        )  # minimum turn waypoint
        self._allow_lateral_movement = config.allow_lateral_movement
        self._allow_simultaneous_turn = config.allow_simultaneous_turn
        self._discrete_movement = config.discrete_movement
        self._constraint_base_in_manip_mode = (
            config.constraint_base_in_manip_mode
        )

    def collision_check(self, trans, target_trans):
        """
        trans: the transformation of the current location of the robot
        target_trans: the transformation of the target location of the robot given the center original Navmesh
        """
        # Get the offset positions
        num_check_cylinder = len(self._navmesh_offset)
        nav_pos_3d = [
            np.array([xz[0], xz[1], 0.0]) for xz in self._navmesh_offset
        ]
        cur_pos = [trans.transform_point(xyz) for xyz in nav_pos_3d]
        goal_pos = [target_trans.transform_point(xyz) for xyz in nav_pos_3d]

        # For step filter of offset positions
        end_pos = []
        # Planar move distance clamped by NavMesh
        move = []
        for i in range(num_check_cylinder):
            pos = self._sim.step_filter(cur_pos[i], goal_pos[i])
            # Ignore any height differences that may pop up
            pos[1] = 0.0
            cur_pos[i][1] = 0.0
            goal_pos[i][1] = 0.0
            end_pos.append(pos)
            move.append((end_pos[i] - goal_pos[i]).length())

        # There is a collision if the distance between the clamped navmesh position and target position is greater than the self._collision_threshold.
        diff = len([v for v in move if v > self._collision_threshold])

        if diff > 0:
            return True, trans
        else:
            return False, target_trans

    @property
    def action_space(self):
        lim = 1
        action_space_shape = 2  # for turning and moving forward
        if self._allow_lateral_movement:
            action_space_shape += 1  # for lateral movement
        if not self._allow_simultaneous_turn:
            action_space_shape += (
                1  # for determining whether to turn or move forward
            )
        return spaces.Dict(
            {
                self._action_arg_prefix
                + "base_vel": spaces.Box(
                    shape=(action_space_shape,),
                    low=-lim,
                    high=lim,
                    dtype=np.float32,
                )
            }
        )

    def _capture_robot_state(self):
        return {
            "forces": self.cur_articulated_agent.sim_obj.joint_forces,
            "vel": self.cur_articulated_agent.sim_obj.joint_velocities,
            "pos": self.cur_articulated_agent.sim_obj.joint_positions,
        }

    def _set_robot_state(self, set_dat):
        """
        Keep track of robot's basic info
        """
        self.cur_articulated_agent.sim_obj.joint_positions = set_dat["forces"]
        self.cur_articulated_agent.sim_obj.joint_velocities = set_dat["vel"]
        self.cur_articulated_agent.sim_obj.joint_forces = set_dat["pos"]

    def update_base(self, target_rigid_state):
        """
        Update the robot base
        """

        trans = self.cur_articulated_agent.sim_obj.transformation

        target_trans = mn.Matrix4.from_(
            target_rigid_state.rotation.to_matrix(),
            target_rigid_state.translation,
        )
        self.cur_articulated_agent.sim_obj.transformation = target_trans
        # Check if there is a collision
        navmesh_violation, new_target_trans = self.collision_check(
            trans, target_trans
        )
        # Update the base
        self.cur_articulated_agent.sim_obj.transformation = new_target_trans
        if self.cur_grasp_mgr.snap_idx is not None:
            # Holding onto an object, also kinematically update the object.
            self.cur_grasp_mgr.update_object_to_grasp()
        return navmesh_violation

    def step(self, *args, task, is_last_action, **kwargs):
        base_action = kwargs[self._action_arg_prefix + "base_vel"]
        lin_pos_x = base_action[0]
        turn_offset = 1
        lin_pos_z = 0.0
        if self._allow_lateral_movement:
            lin_pos_z = base_action[1]
            turn_offset += 1
        turn = base_action[turn_offset]
        if not self._allow_simultaneous_turn:
            # Select between translation and turn
            sel = base_action[-1]
            if sel > 0:
                turn = 0
            else:
                lin_pos_x = 0
                lin_pos_z = 0

        if self._discrete_movement:
            # Either move/rotate in one direction by fixed amount or do not move at all
            lin_pos_x = np.sign(lin_pos_x) if lin_pos_x != 0 else 0
            lin_pos_z = np.sign(lin_pos_z) if lin_pos_z != 0 else 0
            turn = np.sign(turn) if turn != 0 else 0

        lin_pos_x = (
            np.clip(lin_pos_x, -1, 1) * self._max_displacement_along_axis
        )
        lin_pos_z = (
            np.clip(lin_pos_z, -1, 1) * self._max_displacement_along_axis
        )
        ang_pos = np.clip(turn, -1, 1) * self._max_turn_radians

        # Do not allow small movements
        if np.abs(ang_pos) < self._min_turn_radians:
            ang_pos = 0
        if np.linalg.norm([lin_pos_x, lin_pos_z]) < self._min_displacement:
            lin_pos_x = 0
            lin_pos_z = 0

        if not self._allow_back:
            lin_pos_x = np.maximum(lin_pos_x, 0)

        # Get the transformation of the robot
        base_trans = self._sim.articulated_agent.base_transformation
        obj_trans = self.cur_articulated_agent.sim_obj.transformation
        # Get the global pos from the local target waypoints
        target_pos = base_trans.transform_point(
            mn.Vector3([lin_pos_x, lin_pos_z, 0])
        )
        target_rot = obj_trans.rotation()
        rot_quat = mn.Quaternion(
            mn.Vector3(0, np.sin(ang_pos / 2), 0), np.cos(ang_pos / 2)
        )
        # Get the target rotation
        target_rot = rot_quat.to_matrix() @ obj_trans.rotation()

        # combine target translation and rotation to get target rigid state
        target_rigid_state = habitat_sim.RigidState(
            mn.Quaternion.from_matrix(target_rot), target_pos
        )

        if self._constraint_base_in_manip_mode and task._in_manip_mode:
            lin_pos_x = 0.0
            lin_pos_z = 0.0
            ang_pos = 0.0

        if lin_pos_x != 0.0 or lin_pos_z != 0.0 or ang_pos != 0.0:
            task._is_navmesh_violated = self.update_base(target_rigid_state)
        else:
            # no violation if no movement was required in the first place
            task._is_navmesh_violated = False
        if is_last_action:
            return self._sim.step(HabitatSimActions.base_velocity)
        else:
            return {}


=======
>>>>>>> 79ef7157
class HumanoidJointAction(ArticulatedAgentAction):
    def __init__(self, *args, sim: RearrangeSim, **kwargs):
        super().__init__(*args, sim=sim, **kwargs)
        self._sim: RearrangeSim = sim
        self.num_joints = self._config.num_joints

    def reset(self, *args, **kwargs):
        super().reset()

    @property
    def action_space(self):
        num_joints = self.num_joints
        num_dim_transform = 16
        # The action space is the number of joints plus 16 for a 4x4 transformtion matrix for the base
        return spaces.Dict(
            {
                "human_joints_trans": spaces.Box(
                    shape=(4 * num_joints + num_dim_transform,),
                    low=-1,
                    high=1,
                    dtype=np.float32,
                )
            }
        )

    def step(self, *args, **kwargs):
        r"""
        Updates the joint rotations and root transformation of the humanoid.
        :param self._action_arg_prefix+human_joints_trans: Array of size
            (num_joints*4)+32. The last 32 dimensions define two 4x4 root
            transformation matrices, a base transform that controls the base
            of the character, and an offset transform, that controls
            a transformation offset that comes from the MOCAP pose.
            The first elements correspond to a flattened list of quaternions for each joint.
            When the array is all 0 it keeps the previous joint rotation and transform.
        """
        human_joints_trans = kwargs[
            self._action_arg_prefix + "human_joints_trans"
        ]
        new_joints = human_joints_trans[:-16]
        new_pos_transform_base = human_joints_trans[-16:]
        new_pos_transform_offset = human_joints_trans[-32:-16]

        # When the array is all 0, this indicates we are not setting
        # the human joint
        if np.array(new_pos_transform_offset).sum() != 0:
            vecs_base = [
                mn.Vector4(new_pos_transform_base[i * 4 : (i + 1) * 4])
                for i in range(4)
            ]
            vecs_offset = [
                mn.Vector4(new_pos_transform_offset[i * 4 : (i + 1) * 4])
                for i in range(4)
            ]
            new_transform_offset = mn.Matrix4(*vecs_offset)
            new_transform_base = mn.Matrix4(*vecs_base)
            if (
                new_transform_offset.is_rigid_transformation()
                and new_transform_base.is_rigid_transformation()
            ):
                # TODO: this will cause many sampled actions to be invalid
                # Maybe we should update the sampling mechanism
                self.cur_articulated_agent.set_joint_transform(
                    new_joints, new_transform_offset, new_transform_base
                )<|MERGE_RESOLUTION|>--- conflicted
+++ resolved
@@ -118,8 +118,6 @@
 
 @registry.register_task_action
 class ArmRelPosAction(ArticulatedAgentAction):
-<<<<<<< HEAD
-=======
     """
     The arm motor targets are offset by the delta joint values specified by the
     action
@@ -127,7 +125,6 @@
 
     def __init__(self, *args, config, sim: RearrangeSim, **kwargs):
         super().__init__(*args, config=config, sim=sim, **kwargs)
-        self._delta_pos_limit = self._config.delta_pos_limit
 
     @property
     def action_space(self):
@@ -141,7 +138,7 @@
     def step(self, delta_pos, should_step=True, *args, **kwargs):
         # clip from -1 to 1
         delta_pos = np.clip(delta_pos, -1, 1)
-        delta_pos *= self._delta_pos_limit
+        delta_pos *= self._max_delta_pos
 
         # The actual joint positions
         self._sim: RearrangeSim
@@ -152,7 +149,6 @@
 
 @registry.register_task_action
 class ArmRelPosMaskAction(ArticulatedAgentAction):
->>>>>>> 79ef7157
     """
     The arm motor targets are offset by the delta joint values specified by the
     action
@@ -160,12 +156,9 @@
 
     def __init__(self, *args, config, sim: RearrangeSim, **kwargs):
         super().__init__(*args, config=config, sim=sim, **kwargs)
-<<<<<<< HEAD
-        self._max_delta_pos = self._config.delta_pos_limit
-=======
-        self._delta_pos_limit = self._config.delta_pos_limit
+        self._max_delta_pos = self._config.max_delta_pos
+        self._min_delta_pos = self._config.min_delta_pos
         self._arm_joint_mask = self._config.arm_joint_mask
->>>>>>> 79ef7157
 
     @property
     def action_space(self):
@@ -179,20 +172,8 @@
     def step(self, delta_pos, should_step=True, *args, **kwargs):
         # clip from -1 to 1
         delta_pos = np.clip(delta_pos, -1, 1)
-<<<<<<< HEAD
         delta_pos *= self._max_delta_pos
-
-        # The actual joint positions
-        self._sim: RearrangeSim
-        self.cur_articulated_agent.arm_motor_pos = (
-            delta_pos + self.cur_articulated_agent.arm_motor_pos
-        )
-
-
-@registry.register_task_action
-class ArmRelPosMaskAction(ArticulatedAgentAction):
-=======
-        delta_pos *= self._delta_pos_limit
+        delta_pos[np.abs(delta_pos) < self._min_delta_pos] = 0
 
         mask_delta_pos = np.zeros(len(self._arm_joint_mask))
         src_idx = 0
@@ -221,61 +202,6 @@
 
 @registry.register_task_action
 class ArmRelPosKinematicAction(ArticulatedAgentAction):
->>>>>>> 79ef7157
-    """
-    The arm motor targets are offset by the delta joint values specified by the
-    action
-    """
-
-    def __init__(self, *args, config, sim: RearrangeSim, **kwargs):
-        super().__init__(*args, config=config, sim=sim, **kwargs)
-<<<<<<< HEAD
-        self._max_delta_pos = self._config.max_delta_pos
-        self._min_delta_pos = self._config.min_delta_pos
-        self._arm_joint_mask = self._config.arm_joint_mask
-
-    @property
-    def action_space(self):
-        return spaces.Box(
-            shape=(self._config.arm_joint_dimensionality,),
-            low=-1,
-            high=1,
-            dtype=np.float32,
-        )
-
-    def step(self, delta_pos, should_step=True, *args, **kwargs):
-        # clip from -1 to 1
-        delta_pos = np.clip(delta_pos, -1, 1)
-        delta_pos *= self._max_delta_pos
-        delta_pos[np.abs(delta_pos) < self._min_delta_pos] = 0
-
-        mask_delta_pos = np.zeros(len(self._arm_joint_mask))
-        src_idx = 0
-        tgt_idx = 0
-        for mask in self._arm_joint_mask:
-            if mask == 0:
-                tgt_idx += 1
-                src_idx += 1
-                continue
-            mask_delta_pos[tgt_idx] = delta_pos[src_idx]
-            tgt_idx += 1
-            src_idx += 1
-
-        # Although habitat_sim will prevent the motor from exceeding limits,
-        # clip the motor joints first here to prevent the arm from being unstable.
-        min_limit, max_limit = self.cur_articulated_agent.arm_joint_limits
-        target_arm_pos = (
-            mask_delta_pos + self.cur_articulated_agent.arm_motor_pos
-        )
-        set_arm_pos = np.clip(target_arm_pos, min_limit, max_limit)
-
-        # The actual joint positions
-        self._sim: RearrangeSim
-        self.cur_articulated_agent.arm_motor_pos = set_arm_pos
-
-
-@registry.register_task_action
-class ArmRelPosKinematicAction(ArticulatedAgentAction):
     """
     The arm motor targets are offset by the delta joint values specified by the
     action
@@ -285,9 +211,6 @@
         super().__init__(*args, config=config, sim=sim, **kwargs)
         self._max_delta_pos = self._config.max_delta_pos
         self._min_delta_pos = self._config.min_delta_pos
-=======
-        self._delta_pos_limit = self._config.delta_pos_limit
->>>>>>> 79ef7157
         self._should_clip = self._config.get("should_clip", True)
 
     @property
@@ -303,12 +226,8 @@
         if self._should_clip:
             # clip from -1 to 1
             delta_pos = np.clip(delta_pos, -1, 1)
-<<<<<<< HEAD
         delta_pos *= self._max_delta_pos
         delta_pos[np.abs(delta_pos) < self._min_delta_pos] = 0
-=======
-        delta_pos *= self._delta_pos_limit
->>>>>>> 79ef7157
         self._sim: RearrangeSim
 
         set_arm_pos = delta_pos + self.cur_articulated_agent.arm_joint_pos
@@ -372,12 +291,8 @@
     def __init__(self, *args, config, sim: RearrangeSim, **kwargs):
         super().__init__(*args, config=config, sim=sim, **kwargs)
         self.last_arm_action = None
-<<<<<<< HEAD
         self._max_delta_pos = self._config.max_delta_pos
         self._min_delta_pos = self._config.min_delta_pos
-=======
-        self._delta_pos_limit = self._config.delta_pos_limit
->>>>>>> 79ef7157
         self._should_clip = self._config.get("should_clip", True)
         self._arm_joint_mask = self._config.arm_joint_mask
 
@@ -399,12 +314,8 @@
         if self._should_clip:
             # clip from -1 to 1
             delta_pos = np.clip(delta_pos, -1, 1)
-<<<<<<< HEAD
         delta_pos *= self._max_delta_pos
         delta_pos[np.abs(delta_pos) < self._min_delta_pos] = 0
-=======
-        delta_pos *= self._delta_pos_limit
->>>>>>> 79ef7157
         self._sim: RearrangeSim
 
         # Expand delta_pos based on mask
@@ -438,13 +349,10 @@
         set_arm_pos = np.clip(set_arm_pos, min_limit, max_limit)
 
         self.cur_articulated_agent.arm_motor_pos = set_arm_pos
-<<<<<<< HEAD
         self.cur_articulated_agent.arm_joint_pos = set_arm_pos
         if self.cur_grasp_mgr.snap_idx is not None:
             # Holding onto an object, also kinematically update the object.
             self.cur_grasp_mgr.update_object_to_grasp()
-=======
->>>>>>> 79ef7157
 
 
 @registry.register_task_action
@@ -792,7 +700,6 @@
 
 
 @registry.register_task_action
-<<<<<<< HEAD
 class ManipulationModeAction(RobotAction):
     """
     The robot joints and base is changed for performing manipulation. In the case of Stretch, the head is turned to face the arm and the base is rotated left by 90 degrees
@@ -1040,8 +947,6 @@
             return {}
 
 
-=======
->>>>>>> 79ef7157
 class HumanoidJointAction(ArticulatedAgentAction):
     def __init__(self, *args, sim: RearrangeSim, **kwargs):
         super().__init__(*args, sim=sim, **kwargs)
