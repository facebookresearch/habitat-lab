#!/usr/bin/env python3

# Copyright (c) Meta Platforms, Inc. and its affiliates.
# This source code is licensed under the MIT license found in the
# LICENSE file in the root directory of this source tree.

import os.path as osp
import time
from collections import defaultdict
from typing import (
    TYPE_CHECKING,
    Any,
    Callable,
    Dict,
    List,
    Optional,
    Tuple,
    Union,
    cast,
)

import magnum as mn
import numpy as np
import numpy.typing as npt

import habitat_sim

# flake8: noqa
from habitat.articulated_agents.robots import FetchRobot, FetchRobotNoWheels
from habitat.config import read_write
from habitat.core.registry import registry
from habitat.core.simulator import AgentState, Observations
from habitat.datasets.rearrange.rearrange_dataset import RearrangeEpisode
from habitat.datasets.rearrange.samplers.receptacle import (
    AABBReceptacle,
    find_receptacles,
)
from habitat.sims.habitat_simulator.habitat_simulator import HabitatSim
from habitat.tasks.rearrange.articulated_agent_manager import (
    ArticulatedAgentData,
    ArticulatedAgentManager,
)
from habitat.tasks.rearrange.marker_info import MarkerInfo
from habitat.tasks.rearrange.rearrange_grasp_manager import (
    RearrangeGraspManager,
)
from habitat.tasks.rearrange.utils import (
    add_perf_timing_func,
    get_aabb,
    make_render_only,
    rearrange_collision,
    rearrange_logger,
)
from habitat_sim.nav import NavMeshSettings
from habitat_sim.physics import CollisionGroups, JointMotorSettings, MotionType
from habitat_sim.sim import SimulatorBackend
from habitat_sim.utils.common import quat_from_magnum

if TYPE_CHECKING:
    from omegaconf import DictConfig


@registry.register_simulator(name="RearrangeSim-v0")
class RearrangeSim(HabitatSim):
    def __init__(self, config: "DictConfig"):
        if len(config.agents) > 1:
            with read_write(config):
                for agent_name, agent_cfg in config.agents.items():
                    # using list to create a copy of the sim_sensors keys since we will be
                    # editing the sim_sensors config
                    sensor_keys = list(agent_cfg.sim_sensors.keys())
                    for sensor_key in sensor_keys:
                        sensor_config = agent_cfg.sim_sensors.pop(sensor_key)
                        sensor_config.uuid = (
                            f"{agent_name}_{sensor_config.uuid}"
                        )
                        agent_cfg.sim_sensors[
                            f"{agent_name}_{sensor_key}"
                        ] = sensor_config

        super().__init__(config)

        self.first_setup = True
        self.ep_info: Optional[RearrangeEpisode] = None
        self.prev_loaded_navmesh = None
        self.prev_scene_id: Optional[str] = None

        # Number of physics updates per action
        self.ac_freq_ratio = self.habitat_config.ac_freq_ratio
        # The physics update time step.
        self.ctrl_freq = self.habitat_config.ctrl_freq
        # Effective control speed is (ctrl_freq/ac_freq_ratio)

        self.art_objs: List[habitat_sim.physics.ManagedArticulatedObject] = []
        self._start_art_states: Dict[
            habitat_sim.physics.ManagedArticulatedObject, List[float]
        ] = {}
        self._prev_obj_names: Optional[List[str]] = None
        self._scene_obj_ids: List[int] = []
        # The receptacle information cached between all scenes.
        self._receptacles_cache: Dict[str, Dict[str, mn.Range3D]] = {}
        # The per episode receptacle information.
        self._receptacles: Dict[str, mn.Range3D] = {}
        # Used to get data from the RL environment class to sensors.
        self._goal_pos = None
        self.viz_ids: Dict[Any, Any] = defaultdict(lambda: None)
        self._handle_to_object_id: Dict[str, int] = {}
        self._markers: Dict[str, MarkerInfo] = {}

        self._viz_templates: Dict[str, Any] = {}
        self._viz_handle_to_template: Dict[str, float] = {}
        self._viz_objs: Dict[str, Any] = {}
        self._draw_bb_objs: List[int] = []

        self.agents_mgr = ArticulatedAgentManager(self.habitat_config, self)

        # Setup config options.
        self._debug_render_articulated_agent = (
            self.habitat_config.debug_render_articulated_agent
        )
        self._debug_render_goal = self.habitat_config.debug_render_goal
        self._debug_render = self.habitat_config.debug_render
        self._concur_render = self.habitat_config.concur_render
        self._batch_render = config.renderer.enable_batch_renderer
        self._enable_gfx_replay_save = (
            self.habitat_config.habitat_sim_v0.enable_gfx_replay_save
        )
        self._needs_markers = self.habitat_config.needs_markers
        self._update_articulated_agent = (
            self.habitat_config.update_articulated_agent
        )
        self._step_physics = self.habitat_config.step_physics
        self._auto_sleep = self.habitat_config.auto_sleep
        self._load_objs = self.habitat_config.load_objs
        self._additional_object_paths = (
            self.habitat_config.additional_object_paths
        )
        self._kinematic_mode = self.habitat_config.kinematic_mode

        self._extra_runtime_perf_stats: Dict[str, float] = defaultdict(float)
        self._perf_logging_enabled = False
        self.cur_runtime_perf_scope: List[str] = []
        self._should_setup_semantic_ids = (
            self.habitat_config.should_setup_semantic_ids
        )

    def enable_perf_logging(self):
        """
        Will turn on the performance logging (by default this is off).
        """
        self._perf_logging_enabled = True

    @property
    def receptacles(self) -> Dict[str, AABBReceptacle]:
        return self._receptacles

    @property
    def handle_to_object_id(self) -> Dict[str, int]:
        """
        Maps a handle name to the relative position of an object in `self._scene_obj_ids`.
        """
        return self._handle_to_object_id

    @property
    def draw_bb_objs(self) -> List[int]:
        """
        Simulator object indices of objects to draw bounding boxes around if
        debug render is enabled. By default, this is populated with all target
        objects.
        """
        return self._draw_bb_objs

    @property
    def scene_obj_ids(self) -> List[int]:
        """
        The simulator rigid body IDs of all objects in the scene.
        """
        return self._scene_obj_ids

    @property
    def articulated_agent(self):
        if len(self.agents_mgr) > 1:
            raise ValueError(
                f"Cannot access `sim.articulated_agent` with multiple articulated agents"
            )
        return self.agents_mgr[0].articulated_agent

    @property
    def grasp_mgr(self):
        if len(self.agents_mgr) > 1:
            raise ValueError(
                f"Cannot access `sim.grasp_mgr` with multiple articulated_agents"
            )
        return self.agents_mgr[0].grasp_mgr

    @property
    def grasp_mgrs(self):
        if len(self.agents_mgr) > 1:
            raise ValueError(
                f"Cannot access `sim.grasp_mgr` with multiple articulated_agents"
            )
        return self.agents_mgr[0].grasp_mgrs

    def _get_target_trans(self):
        """
        This is how the target transforms should be accessed since
        multiprocessing does not allow pickling.
        """
        # Preprocess the ep_info making necessary datatype conversions.
        target_trans = []
        rom = self.get_rigid_object_manager()
        for target_handle, trans in self._targets.items():
            targ_idx = self._scene_obj_ids.index(
                rom.get_object_by_handle(target_handle).object_id
            )
            target_trans.append((targ_idx, trans))
        return target_trans

    @add_perf_timing_func()
    def _try_acquire_context(self):
        if self.renderer and self._concur_render:
            self.renderer.acquire_gl_context()

    @add_perf_timing_func()
    def _sleep_all_objects(self):
        """
        De-activate (sleep) all rigid objects in the scene, assuming they are already in a dynamically stable state.
        """
        rom = self.get_rigid_object_manager()
        for _, ro in rom.get_objects_by_handle_substring().items():
            ro.awake = False

        aom = self.get_articulated_object_manager()
        for _, ao in aom.get_objects_by_handle_substring().items():
            ao.awake = False

    def _add_markers(self, ep_info: RearrangeEpisode):
        self._markers = {}
        aom = self.get_articulated_object_manager()
        for marker in ep_info.markers:
            p = marker["params"]
            ao = aom.get_object_by_handle(p["object"])
            name_to_link = {}
            name_to_link_id = {}
            for i in range(ao.num_links):
                name = ao.get_link_name(i)
                link = ao.get_link_scene_node(i)
                name_to_link[name] = link
                name_to_link_id[name] = i

            self._markers[marker["name"]] = MarkerInfo(
                p["offset"],
                name_to_link[p["link"]],
                ao,
                name_to_link_id[p["link"]],
            )

    def get_marker(self, name: str) -> MarkerInfo:
        return self._markers[name]

    def get_all_markers(self):
        return self._markers

    def _update_markers(self) -> None:
        for m in self._markers.values():
            m.update()

    @add_perf_timing_func()
    def reset(self):
        SimulatorBackend.reset(self)
        for i in range(len(self.agents)):
            self.reset_agent(i)
        return None

    @add_perf_timing_func()
    def reconfigure(self, config: "DictConfig", ep_info: RearrangeEpisode):
        self._handle_to_goal_name = ep_info.info["object_labels"]

        self.ep_info = ep_info
        new_scene = self.prev_scene_id != ep_info.scene_id
        if new_scene:
            self._prev_obj_names = None

<<<<<<< HEAD
        # Only remove and re-add objects if we have a new set of objects.
        ep_info.rigid_objs = sorted(ep_info.rigid_objs, key=lambda x: x[0])
=======
>>>>>>> 17ec6b3c
        obj_names = [x[0] for x in ep_info.rigid_objs]
        # Only remove and re-add objects if we have a new set of objects.
        should_add_objects = self._prev_obj_names != obj_names
        self._prev_obj_names = obj_names

        self.agents_mgr.pre_obj_clear()
        self._clear_objects(should_add_objects, new_scene)

        is_hard_reset = new_scene or should_add_objects

        if is_hard_reset:
            with read_write(config):
                config["scene"] = ep_info.scene_id
            t_start = time.time()
            super().reconfigure(config, should_close_on_new_scene=False)
            self.add_perf_timing("super_reconfigure", t_start)

        if new_scene:
            self.agents_mgr.on_new_scene()

        self.prev_scene_id = ep_info.scene_id
        self._viz_templates = {}
        self._viz_handle_to_template = {}

        # Set the default articulated object joint state.
        for ao, set_joint_state in self._start_art_states.items():
            ao.clear_joint_states()
            ao.joint_positions = set_joint_state

        # Load specified articulated object states from episode config
        self._set_ao_states_from_ep(ep_info)

        self.agents_mgr.post_obj_load_reconfigure()

        # add episode clutter objects additional to base scene objects
        if self._load_objs:
            self._add_objs(ep_info, should_add_objects, new_scene)
        self._setup_targets(ep_info)

        self._add_markers(ep_info)

        # auto-sleep rigid objects as optimization
        if self._auto_sleep:
            self._sleep_all_objects()

        rom = self.get_rigid_object_manager()
        self._obj_orig_motion_types = {
            handle: ro.motion_type
            for handle, ro in rom.get_objects_by_handle_substring().items()
        }

        if new_scene:
            self._load_navmesh(ep_info)

        # Get the starting positions of the target objects.
        scene_pos = self.get_scene_pos()
        self.target_start_pos = np.array(
            [
                scene_pos[
                    self._scene_obj_ids.index(
                        rom.get_object_by_handle(t_handle).object_id
                    )
                ]
                for t_handle, _ in self._targets.items()
            ]
        )

        self._draw_bb_objs = [
            rom.get_object_by_handle(obj_handle).object_id
            for obj_handle in self._targets
        ]

        if self.first_setup:
            self.first_setup = False
            self.agents_mgr.first_setup()
            # Capture the starting art states
            self._start_art_states = {
                ao: ao.joint_positions for ao in self.art_objs
            }

        if self._should_setup_semantic_ids:
            self._setup_semantic_ids()

    @add_perf_timing_func()
    def _setup_semantic_ids(self):
        # Add the rigid object id for the semantic map
        rom = self.get_rigid_object_manager()
        for i, handle in enumerate(rom.get_object_handles()):
            obj = rom.get_object_by_handle(handle)
            for node in obj.visual_scene_nodes:
                node.semantic_id = (
                    obj.object_id + self.habitat_config.object_ids_start
                )

    def get_agent_data(self, agent_idx: Optional[int]) -> ArticulatedAgentData:
        if agent_idx is None:
            return self.agents_mgr[0]
        else:
            return self.agents_mgr[agent_idx]

    @property
    def num_articulated_agents(self):
        return len(self.agents_mgr)

    def set_articulated_agent_base_to_random_point(
        self,
        max_attempts: int = 50,
        agent_idx: Optional[int] = None,
        filter_func: Optional[Callable[[np.ndarray, float], bool]] = None,
    ) -> Tuple[np.ndarray, float]:
        """
        :returns: The set base position and rotation
        """
        articulated_agent = self.get_agent_data(agent_idx).articulated_agent

        for attempt_i in range(max_attempts):
            start_pos = self.pathfinder.get_random_navigable_point()

            start_pos = self.safe_snap_point(start_pos)
            start_rot = np.random.uniform(0, 2 * np.pi)

            if filter_func is not None and not filter_func(
                start_pos, start_rot
            ):
                continue

            articulated_agent.base_pos = start_pos
            articulated_agent.base_rot = start_rot
            self.perform_discrete_collision_detection()
            did_collide, _ = rearrange_collision(
                self, True, ignore_base=False, agent_idx=agent_idx
            )
            if not did_collide:
                break
        if attempt_i == max_attempts - 1:
            rearrange_logger.warning(
                f"Could not find a collision free start for {self.ep_info.episode_id}"
            )
        return start_pos, start_rot

    def _setup_targets(self, ep_info):
        self._targets = {}
        for target_handle, transform in ep_info.targets.items():
            self._targets[target_handle] = mn.Matrix4(
                [[transform[j][i] for j in range(4)] for i in range(4)]
            )

    @add_perf_timing_func()
    def _load_navmesh(self, ep_info):
        scene_name = ep_info.scene_id.split("/")[-1].split(".")[0]
        base_dir = osp.join(*ep_info.scene_id.split("/")[:2])

        navmesh_path = osp.join(base_dir, "navmeshes", scene_name + ".navmesh")
        self.pathfinder.load_nav_mesh(navmesh_path)

        self._navmesh_vertices = np.stack(
            self.pathfinder.build_navmesh_vertices(), axis=0
        )
        self._island_sizes = [
            self.pathfinder.island_radius(p) for p in self._navmesh_vertices
        ]
        self._max_island_size = max(self._island_sizes)
        self._largest_island_idx = self.pathfinder.get_island(
            self._navmesh_vertices[np.argmax(self._island_sizes)]
        )

    @property
    def largest_island_idx(self) -> int:
        """
        The path finder index of the island that has the largest area.
        """
        return self._largest_island_idx

    @add_perf_timing_func()
    def _clear_objects(
        self, should_add_objects: bool, new_scene: bool
    ) -> None:
        rom = self.get_rigid_object_manager()

        # Clear all the rigid objects.
        if should_add_objects:
            for scene_obj_id in self._scene_obj_ids:
                if not rom.get_library_has_id(scene_obj_id):
                    continue
                rom.remove_object_by_id(scene_obj_id)
            self._scene_obj_ids = []

        # Reset all marker visualization points
        for obj_id in self.viz_ids.values():
            if rom.get_library_has_id(obj_id):
                rom.remove_object_by_id(obj_id)
        self.viz_ids = defaultdict(lambda: None)

        # Remove all object mesh visualizations.
        for viz_obj in self._viz_objs.values():
            if rom.get_library_has_id(viz_obj.object_id):
                rom.remove_object_by_id(viz_obj.object_id)
        self._viz_objs = {}

        if new_scene:
            # Do not remove the articulated objects from the scene, these are
            # managed by the underlying sim.
            self.art_objs = []

    @add_perf_timing_func()
    def _set_ao_states_from_ep(self, ep_info: RearrangeEpisode) -> None:
        """
        Sets the ArticulatedObject states for the episode which are differ from base scene state.
        """
        aom = self.get_articulated_object_manager()
        for aoi_handle, joint_states in ep_info.ao_states.items():
            ao = aom.get_object_by_handle(aoi_handle)
            ao_pose = ao.joint_positions
            for link_ix, joint_state in joint_states.items():
                joint_position_index = ao.get_link_joint_pos_offset(
                    int(link_ix)
                )
                ao_pose[joint_position_index] = joint_state
            ao.joint_positions = ao_pose

    def is_point_within_bounds(self, pos):
        lower_bound, upper_bound = self.pathfinder.get_bounds()
        return all(lower_bound <= pos) and all(upper_bound >= pos)

    def safe_snap_point(self, pos: np.ndarray) -> np.ndarray:
        """
        snap_point can return nan which produces hard to catch errors.
        """
        new_pos = self.pathfinder.snap_point(pos)
        island_radius = self.pathfinder.island_radius(new_pos)

        if np.isnan(new_pos[0]) or island_radius != self._max_island_size:
            # The point is not valid or not in a different island. Find a
            # different point nearby that is on a different island and is
            # valid.
            new_pos = self.pathfinder.get_random_navigable_point_near(
                pos, 1.5, 1000
            )
            island_radius = self.pathfinder.island_radius(new_pos)

        if np.isnan(new_pos[0]) or island_radius != self._max_island_size:
            # This is a last resort, take a navmesh vertex that is closest
            use_verts = [
                x
                for s, x in zip(self._island_sizes, self._navmesh_vertices)
                if s == self._max_island_size
            ]
            distances = np.linalg.norm(
                np.array(pos).reshape(1, 3) - use_verts, axis=-1
            )
            closest_idx = np.argmin(distances)
            new_pos = self._navmesh_vertices[closest_idx]

        return new_pos

    @add_perf_timing_func()
    def _add_objs(
        self,
        ep_info: RearrangeEpisode,
        should_add_objects: bool,
        new_scene: bool,
    ) -> None:
        # Load clutter objects:
        rom = self.get_rigid_object_manager()
        obj_counts: Dict[str, int] = defaultdict(int)

        self._handle_to_object_id = {}
        if should_add_objects:
            self._scene_obj_ids = []

        for i, (obj_handle, transform) in enumerate(ep_info.rigid_objs):
            t_start = time.time()
            if should_add_objects:
                template = None
                for obj_path in self._additional_object_paths:
                    template = osp.join(obj_path, obj_handle)
                    if osp.isfile(template):
                        break
                assert (
                    template is not None
                ), f"Could not find config file for object {obj_handle}"

                ro = rom.add_object_by_template_handle(template)
            else:
                ro = rom.get_object_by_id(self._scene_obj_ids[i])
            self.add_perf_timing("create_asset", t_start)

            # The saved matrices need to be flipped when reloading.
            ro.transformation = mn.Matrix4(
                [[transform[j][i] for j in range(4)] for i in range(4)]
            )
            ro.angular_velocity = mn.Vector3.zero_init()
            ro.linear_velocity = mn.Vector3.zero_init()

            other_obj_handle = (
                obj_handle.split(".")[0] + f"_:{obj_counts[obj_handle]:04d}"
            )
            if self._kinematic_mode:
                ro.motion_type = habitat_sim.physics.MotionType.KINEMATIC
                ro.collidable = False

            if should_add_objects:
                self._scene_obj_ids.append(ro.object_id)
            rel_idx = self._scene_obj_ids.index(ro.object_id)
            self._handle_to_object_id[other_obj_handle] = rel_idx

            if other_obj_handle in self._handle_to_goal_name:
                ref_handle = self._handle_to_goal_name[other_obj_handle]
                self._handle_to_object_id[ref_handle] = rel_idx

            obj_counts[obj_handle] += 1

        if new_scene:
            self._receptacles = self._create_recep_info(
                ep_info.scene_id, list(self._handle_to_object_id.keys())
            )

            ao_mgr = self.get_articulated_object_manager()
            # Make all articulated objects (including the robots) kinematic
            for aoi_handle in ao_mgr.get_object_handles():
                ao = ao_mgr.get_object_by_handle(aoi_handle)
                if self._kinematic_mode:
                    ao.motion_type = habitat_sim.physics.MotionType.KINEMATIC
                self.art_objs.append(ao)

    def _create_recep_info(
        self, scene_id: str, ignore_handles: List[str]
    ) -> Dict[str, mn.Range3D]:
        if scene_id not in self._receptacles_cache:
            receps = {}
            all_receps = find_receptacles(
                self,
                ignore_handles=ignore_handles,
            )
            for recep in all_receps:
                recep = cast(AABBReceptacle, recep)
                local_bounds = recep.bounds
                global_T = recep.get_global_transform(self)
                # Some coordinates may be flipped by the global transformation,
                # mixing the minimum and maximum bound coordinates.
                bounds = np.stack(
                    [
                        global_T.transform_point(local_bounds.min),
                        global_T.transform_point(local_bounds.max),
                    ],
                    axis=0,
                )
                receps[recep.name] = mn.Range3D(
                    np.min(bounds, axis=0), np.max(bounds, axis=0)
                )
            self._receptacles_cache[scene_id] = receps
        return self._receptacles_cache[scene_id]

    def _create_obj_viz(self):
        """
        Adds a visualization of the goal for each of the target objects in the
        scene. This is the same as the target object, but is a render only
        object. This also places dots around the bounding box of the object to
        further distinguish the goal from the target object.
        """
        for marker_name, m in self._markers.items():
            m_T = m.get_current_transform()
            self.viz_ids[marker_name] = self.visualize_position(
                m_T.translation, self.viz_ids[marker_name]
            )

        rom = self.get_rigid_object_manager()
        obj_attr_mgr = self.get_object_template_manager()

        # Enable BB render for the debug render call.
        for obj_id in self._draw_bb_objs:
            self.set_object_bb_draw(True, obj_id)

        if self._debug_render_goal:
            for target_handle, transform in self._targets.items():
                # Visualize the goal of the object
                new_target_handle = (
                    target_handle.split("_:")[0] + ".object_config.json"
                )
                matching_templates = (
                    obj_attr_mgr.get_templates_by_handle_substring(
                        new_target_handle
                    )
                )
                ro = rom.add_object_by_template_handle(
                    list(matching_templates.keys())[0]
                )
                self.set_object_bb_draw(True, ro.object_id)
                ro.transformation = transform
                make_render_only(ro, self)
                bb = get_aabb(ro.object_id, self, True)
                bb_viz_name1 = target_handle + "_bb1"
                bb_viz_name2 = target_handle + "_bb2"
                viz_r = 0.01
                self.viz_ids[bb_viz_name1] = self.visualize_position(
                    bb.front_bottom_right, self.viz_ids[bb_viz_name1], viz_r
                )
                self.viz_ids[bb_viz_name2] = self.visualize_position(
                    bb.back_top_left, self.viz_ids[bb_viz_name2], viz_r
                )

                self._viz_objs[target_handle] = ro

    def capture_state(self, with_articulated_agent_js=False) -> Dict[str, Any]:
        """
        Record and return a dict of state info.

        :param with_articulated_agent_js: If true, state dict includes articulated_agent joint positions in addition.

        State info dict includes:
         - Robot transform
         - a list of ArticulatedObject transforms
         - a list of RigidObject transforms
         - a list of ArticulatedObject joint states
         - the object id of currently grasped object (or None)
         - (optionally) the articulated_agent's joint positions
        """
        # Don't need to capture any velocity information because this will
        # automatically be set to 0 in `set_state`.
        articulated_agent_T = [
            articulated_agent.sim_obj.transformation
            for articulated_agent in self.agents_mgr.articulated_agents_iter
        ]
        art_T = [ao.transformation for ao in self.art_objs]
        rom = self.get_rigid_object_manager()
        static_T = [
            rom.get_object_by_id(i).transformation for i in self._scene_obj_ids
        ]
        art_pos = [ao.joint_positions for ao in self.art_objs]

        articulated_agent_js = [
            articulated_agent.sim_obj.joint_positions
            for articulated_agent in self.agents_mgr.articulated_agents_iter
        ]

        ret = {
            "articulated_agent_T": articulated_agent_T,
            "art_T": art_T,
            "static_T": static_T,
            "art_pos": art_pos,
            "obj_hold": [
                grasp_mgr.snap_idx for grasp_mgr in self.agents_mgr.grasp_iter
            ],
        }
        if with_articulated_agent_js:
            ret["articulated_agent_js"] = articulated_agent_js
        return ret

    def set_state(self, state: Dict[str, Any], set_hold=False) -> None:
        """
        Sets the simulation state from a cached state info dict. See capture_state().

          :param set_hold: If true this will set the snapped object from the `state`.

          TODO: This should probably be True by default, but I am not sure the effect
          it will have.
        """
        rom = self.get_rigid_object_manager()

        if state["articulated_agent_T"] is not None:
            for articulated_agent_T, robot in zip(
                state["articulated_agent_T"],
                self.agents_mgr.articulated_agents_iter,
            ):
                robot.sim_obj.transformation = articulated_agent_T
                n_dof = len(robot.sim_obj.joint_forces)
                robot.sim_obj.joint_forces = np.zeros(n_dof)
                robot.sim_obj.joint_velocities = np.zeros(n_dof)

        if "articulated_agent_js" in state:
            for articulated_agent_js, robot in zip(
                state["articulated_agent_js"],
                self.agents_mgr.articulated_agents_iter,
            ):
                robot.sim_obj.joint_positions = articulated_agent_js

        for T, ao in zip(state["art_T"], self.art_objs):
            ao.transformation = T

        for T, i in zip(state["static_T"], self._scene_obj_ids):
            # reset object transform
            obj = rom.get_object_by_id(i)
            obj.transformation = T
            obj.linear_velocity = mn.Vector3()
            obj.angular_velocity = mn.Vector3()

        for p, ao in zip(state["art_pos"], self.art_objs):
            ao.joint_positions = p

        if set_hold:
            if state["obj_hold"] is not None:
                for obj_hold_state, grasp_mgr in zip(
                    state["obj_hold"], self.agents_mgr.grasp_iter
                ):
                    self.internal_step(-1)
                    grasp_mgr.snap_to_obj(obj_hold_state)
            else:
                for grasp_mgr in self.agents_mgr.grasp_iter:
                    grasp_mgr.desnap(True)

    def get_agent_state(self, agent_id: int = 0) -> habitat_sim.AgentState:
        articulated_agent = self.get_agent_data(agent_id).articulated_agent
        rotation = mn.Quaternion.rotation(
            mn.Rad(articulated_agent.base_rot) - mn.Rad(0 * np.pi / 2),
            mn.Vector3(0, 1, 0),
        )
        rot_offset = mn.Quaternion.rotation(
            mn.Rad(-np.pi / 2), mn.Vector3(0, 1, 0)
        )
        return AgentState(
            articulated_agent.base_pos,
            quat_from_magnum(articulated_agent.sim_obj.rotation * rot_offset),
        )

    @add_perf_timing_func()
    def step(self, action: Union[str, int]) -> Observations:
        rom = self.get_rigid_object_manager()

        if self._debug_render:
            if self._debug_render_articulated_agent:
                self.agents_mgr.update_debug()
            rom = self.get_rigid_object_manager()
            self._try_acquire_context()

            # Disable BB drawing for observation render
            for obj_id in self._draw_bb_objs:
                self.set_object_bb_draw(False, obj_id)

            # Remove viz objects
            for obj in self._viz_objs.values():
                if obj is not None and rom.get_library_has_id(obj.object_id):
                    rom.remove_object_by_id(obj.object_id)
            self._viz_objs = {}

            # Remove all visualized positions
            add_back_viz_objs = {}
            for name, viz_id in self.viz_ids.items():
                if viz_id is None:
                    continue
                viz_obj = rom.get_object_by_id(viz_id)
                before_pos = viz_obj.translation
                rom.remove_object_by_id(viz_id)
                r = self._viz_handle_to_template[viz_id]
                add_back_viz_objs[name] = (before_pos, r)
            self.viz_ids = defaultdict(lambda: None)

        self.maybe_update_articulated_agent()

        if self._batch_render:
            for _ in range(self.ac_freq_ratio):
                self.internal_step(-1, update_articulated_agent=False)

            obs = self.get_sensor_observations()
            self.add_keyframe_to_observations(obs)
        elif self._concur_render:
            self.start_async_render()

            for _ in range(self.ac_freq_ratio):
                self.internal_step(-1, update_articulated_agent=False)

            t_start = time.time()
            obs = self._sensor_suite.get_observations(
                self.get_sensor_observations_async_finish()
            )
            self.add_perf_timing("get_sensor_observations", t_start)
        else:
            for _ in range(self.ac_freq_ratio):
                self.internal_step(-1, update_articulated_agent=False)

            t_start = time.time()
            obs = self._sensor_suite.get_observations(
                self.get_sensor_observations()
            )
            self.add_perf_timing("get_sensor_observations", t_start)

        # TODO: Support recording while batch rendering
        if self._enable_gfx_replay_save and not self._batch_render:
            self.gfx_replay_manager.save_keyframe()

        if self._needs_markers:
            self._update_markers()

        # TODO: Make debug cameras more flexible
        if "third_rgb" in obs and self._debug_render:
            self._try_acquire_context()
            for k, (pos, r) in add_back_viz_objs.items():
                viz_id = self.viz_ids[k]

                self.viz_ids[k] = self.visualize_position(
                    pos, self.viz_ids[k], r=r
                )

            # Also render debug information
            self._create_obj_viz()

            debug_obs = self.get_sensor_observations()
            obs["third_rgb"] = debug_obs["third_rgb"][:, :, :3]

        return obs

    def maybe_update_articulated_agent(self):
        """
        Calls the update agents method on the articulated agent manager if the
        `update_articulated_agent` configuration is set to True. Among other
        things, this will set the articulated agent's sensors' positions to their new
        positions.
        """
        if self._update_articulated_agent:
            self.agents_mgr.update_agents()

    def visualize_position(
        self,
        position: np.ndarray,
        viz_id: Optional[int] = None,
        r: float = 0.05,
    ) -> int:
        """Adds the sphere object to the specified position for visualization purpose."""

        template_mgr = self.get_object_template_manager()
        rom = self.get_rigid_object_manager()
        viz_obj = None
        if viz_id is None:
            if r not in self._viz_templates:
                template = template_mgr.get_template_by_handle(
                    template_mgr.get_template_handles("sphere")[0]
                )
                template.scale = mn.Vector3(r, r, r)
                self._viz_templates[str(r)] = template_mgr.register_template(
                    template, "ball_new_viz_" + str(r)
                )
            viz_obj = rom.add_object_by_template_id(
                self._viz_templates[str(r)]
            )
            make_render_only(viz_obj, self)
            self._viz_handle_to_template[viz_obj.object_id] = r
        else:
            viz_obj = rom.get_object_by_id(viz_id)

        viz_obj.translation = mn.Vector3(*position)
        return viz_obj.object_id

    @add_perf_timing_func()
    def internal_step(
        self, dt: Union[int, float], update_articulated_agent: bool = True
    ) -> None:
        """Step the world and update the articulated_agent.

        :param dt: Timestep by which to advance the world. Multiple physics substeps can be executed within a single timestep. -1 indicates a single physics substep.

        Never call sim.step_world directly or miss updating the articulated_agent.
        """
        # Optionally step physics and update the articulated_agent for benchmarking purposes
        if self._step_physics:
            self.step_world(dt)

    def get_targets(self) -> Tuple[np.ndarray, np.ndarray]:
        """Get a mapping of object ids to goal positions for rearrange targets.

        :return: ([idx: int], [goal_pos: list]) The index of the target object
          in self._scene_obj_ids and the 3D goal position, rotation is IGNORED.
          Note that goal_pos is the desired position of the object, not the
          starting position.
        """
        target_trans = self._get_target_trans()
        if len(target_trans) == 0:
            return np.array([]), np.array([])
        targ_idx, targ_trans = list(zip(*self._get_target_trans()))

        a, b = np.array(targ_idx), [
            np.array(x.translation) for x in targ_trans
        ]
        return a, np.array(b)

    def get_n_targets(self) -> int:
        """Get the number of rearrange targets."""
        return len(self.ep_info.targets)

    def get_target_objs_start(self) -> np.ndarray:
        """Get the initial positions of all objects targeted for rearrangement as a numpy array."""
        return self.target_start_pos

    def get_scene_pos(self) -> np.ndarray:
        """Get the positions of all clutter RigidObjects in the scene as a numpy array."""
        rom = self.get_rigid_object_manager()
        return np.array(
            [
                rom.get_object_by_id(idx).translation
                for idx in self._scene_obj_ids
            ]
        )

    def add_perf_timing(self, desc: str, t_start: float) -> None:
        """
        Records a duration since `t_start` into the perf stats. Note that this
        is additive, so times between successive calls accumulate, not reset.
        Also note that this will only log if `self._perf_logging_enabled=True`.
        """
        if not self._perf_logging_enabled:
            return

        name = ".".join(self.cur_runtime_perf_scope)
        if desc != "":
            name += "." + desc
        self._extra_runtime_perf_stats[name] += time.time() - t_start

    def get_runtime_perf_stats(self) -> Dict[str, float]:
        stats_dict = {}
        for name, value in self._extra_runtime_perf_stats.items():
            stats_dict[name] = value
        # clear this dict so we don't accidentally collect these twice
        self._extra_runtime_perf_stats = defaultdict(float)

        return stats_dict<|MERGE_RESOLUTION|>--- conflicted
+++ resolved
@@ -281,11 +281,8 @@
         if new_scene:
             self._prev_obj_names = None
 
-<<<<<<< HEAD
         # Only remove and re-add objects if we have a new set of objects.
         ep_info.rigid_objs = sorted(ep_info.rigid_objs, key=lambda x: x[0])
-=======
->>>>>>> 17ec6b3c
         obj_names = [x[0] for x in ep_info.rigid_objs]
         # Only remove and re-add objects if we have a new set of objects.
         should_add_objects = self._prev_obj_names != obj_names
