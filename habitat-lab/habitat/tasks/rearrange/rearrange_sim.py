--- conflicted
+++ resolved
@@ -299,10 +299,6 @@
             start_pos = self.safe_snap_point(start_pos)
             start_rot = np.random.uniform(0, 2 * np.pi)
 
-<<<<<<< HEAD
-
-=======
->>>>>>> 628063d3
             if filter_func is not None and not filter_func(
                 start_pos, start_rot
             ):
