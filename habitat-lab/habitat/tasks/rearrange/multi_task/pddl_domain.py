--- conflicted
+++ resolved
@@ -20,15 +20,20 @@
 )
 
 import yaml  # type: ignore[import]
+
 from habitat.config.default import get_full_habitat_config_path
 from habitat.core.dataset import Episode
 from habitat.datasets.rearrange.rearrange_dataset import RearrangeDatasetV0
-from habitat.tasks.rearrange.multi_task.pddl_action import (ActionTaskInfo,
-                                                            PddlAction)
+from habitat.tasks.rearrange.multi_task.pddl_action import (
+    ActionTaskInfo,
+    PddlAction,
+)
 from habitat.tasks.rearrange.multi_task.pddl_logical_expr import (
-    LogicalExpr, LogicalExprType, LogicalQuantifierType)
+    LogicalExpr,
+    LogicalExprType,
+    LogicalQuantifierType,
+)
 from habitat.tasks.rearrange.multi_task.pddl_predicate import Predicate
-<<<<<<< HEAD
 from habitat.tasks.rearrange.multi_task.pddl_sim_state import (
     ArtSampler,
     PddlRobotState,
@@ -41,15 +46,6 @@
     SimulatorObjectType,
     parse_func,
 )
-=======
-from habitat.tasks.rearrange.multi_task.pddl_sim_state import (ArtSampler,
-                                                               PddlRobotState,
-                                                               PddlSimState)
-from habitat.tasks.rearrange.multi_task.rearrange_pddl import (ExprType,
-                                                               PddlEntity,
-                                                               PddlSimInfo,
-                                                               parse_func)
->>>>>>> 06a6eb7f
 from habitat.tasks.rearrange.rearrange_sim import RearrangeSim
 from habitat.tasks.rearrange.rearrange_task import RearrangeTask
 
@@ -93,7 +89,9 @@
 
         if not osp.isabs(domain_file_path):
             parent_dir = osp.dirname(__file__)
-            domain_file_path = osp.join(parent_dir, "domain_configs", domain_file_path)
+            domain_file_path = osp.join(
+                parent_dir, "domain_configs", domain_file_path
+            )
 
         if "." not in domain_file_path.split("/")[-1]:
             domain_file_path += ".yaml"
@@ -338,7 +336,8 @@
 
         inputs = load_d.get("inputs", [])
         inputs = [
-            PddlEntity(x["name"], self.expr_types[x["expr_type"]]) for x in inputs
+            PddlEntity(x["name"], self.expr_types[x["expr_type"]])
+            for x in inputs
         ]
 
         sub_exprs = [
@@ -383,17 +382,14 @@
             expr_types=self.expr_types,
             obj_ids=sim.handle_to_object_id,
             target_ids={
-                f"TARGET_{id_to_name[idx]}": idx for idx in sim.get_targets()[0]
+                f"TARGET_{id_to_name[idx]}": idx
+                for idx in sim.get_targets()[0]
             },
             art_handles={k.handle: i for i, k in enumerate(sim.art_objs)},
             marker_handles=sim.get_all_markers(),
             robot_ids={
-<<<<<<< HEAD
                 f"robot_{agent_id}": agent_id
                 for agent_id in range(sim.num_articulated_agents)
-=======
-                f"robot_{robot_id}": robot_id for robot_id in range(sim.num_robots)
->>>>>>> 06a6eb7f
             },
             all_entities=self.all_entities,
             predicates=self.predicates,
@@ -456,15 +452,10 @@
         all_entities = self.all_entities.values()
         true_preds: List[Predicate] = []
         for pred in self.predicates.values():
-<<<<<<< HEAD
             for entity_input in itertools.permutations(
                 all_entities, pred.n_args
             ):
                 if not pred.are_args_compatible(list(entity_input)):
-=======
-            for entity_input in itertools.combinations(all_entities, pred.n_args):
-                if not pred.are_args_compatible(entity_input):
->>>>>>> 06a6eb7f
                     continue
 
                 use_pred = pred.clone()
@@ -484,7 +475,9 @@
         all_entities = self.all_entities.values()
         poss_preds: List[Predicate] = []
         for pred in self.predicates.values():
-            for entity_input in itertools.combinations(all_entities, pred.n_args):
+            for entity_input in itertools.combinations(
+                all_entities, pred.n_args
+            ):
                 if not pred.are_args_compatible(entity_input):
                     continue
 
@@ -525,10 +518,13 @@
             if action.name in restricted_action_names:
                 continue
 
-            for entity_input in itertools.combinations(all_entities, action.n_args):
+            for entity_input in itertools.combinations(
+                all_entities, action.n_args
+            ):
                 # Check that all the filter_entities are in entity_input
                 matches_filter = all(
-                    filter_entity in entity_input for filter_entity in filter_entities
+                    filter_entity in entity_input
+                    for filter_entity in filter_entities
                 )
                 if not matches_filter:
                     continue
@@ -551,14 +547,10 @@
 
     def get_ordered_actions(self) -> List[PddlAction]:
         """
-<<<<<<< HEAD
         Gets an ordered list of all possible PDDL actions in the environment
         based on the entities in the environment. Note that this is different
         from the agent actions. These are the PDDL actions as defined in the
         domain file.
-=======
-        Gets an ordered list of PDDL actions.
->>>>>>> 06a6eb7f
         """
         return sorted(
             self.actions.values(),
@@ -572,17 +564,6 @@
 
         return self.all_entities[k]
 
-<<<<<<< HEAD
-    def find_entities(self, entity_type: ExprType) -> Iterable[PddlEntity]:
-        """
-        Returns all the entities that match the condition.
-        """
-        for entity in self.all_entities.values():
-            if entity.expr_type.is_subtype_of(entity_type):
-                yield entity
-
-=======
->>>>>>> 06a6eb7f
     def get_ordered_entities_list(self) -> List[PddlEntity]:
         """
         Gets all entities sorted alphabetically by name.
@@ -679,7 +660,8 @@
         }
 
         self.init = [
-            self.parse_predicate(p, self._objects) for p in problem_def.get("init", [])
+            self.parse_predicate(p, self._objects)
+            for p in problem_def.get("init", [])
         ]
         try:
             self.goal = self.parse_only_logical_expr(
@@ -687,7 +669,9 @@
             )
             self.goal, _ = self.expand_quantifiers(self.goal)
         except Exception as e:
-            raise ValueError(f"Could not parse goal cond {problem_def['goal']}") from e
+            raise ValueError(
+                f"Could not parse goal cond {problem_def['goal']}"
+            ) from e
         self.stage_goals = {}
         for stage_name, cond in problem_def["stage_goals"].items():
             expr = self.parse_only_logical_expr(cond, self.all_entities)
@@ -731,9 +715,6 @@
 
     @property
     def all_entities(self) -> Dict[str, PddlEntity]:
-<<<<<<< HEAD
-        return {**self._objects, **super().all_entities}
-=======
         return {**self._objects, **self._constants}
 
     def expand_quantifiers(self, expr: LogicalExpr) -> LogicalExpr:
@@ -779,5 +760,4 @@
             expanded_exprs.append(expr.clone().sub_in(sub_dict))
 
         inputs: List[PddlEntity] = []
-        return LogicalExpr(combine_type, expanded_exprs, inputs, None)
->>>>>>> 06a6eb7f
+        return LogicalExpr(combine_type, expanded_exprs, inputs, None)