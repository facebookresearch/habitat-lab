--- conflicted
+++ resolved
@@ -54,7 +54,6 @@
             and random.random() < self._object_in_hand_sample_prob
         ):
             start_hold_obj_idx = self._generate_snap_to_obj()
-<<<<<<< HEAD
         print("start_hold_obj_idx: ", start_hold_obj_idx)
         # if start_hold_obj_idx is None:
         #     # Select an object at random and navigate to that object.
@@ -79,27 +78,11 @@
             )
         
         
-=======
-
-        if start_hold_obj_idx is None:
-            # Select an object at random and navigate to that object.
-            all_pos = self._sim.get_target_objs_start()
-            if force_idx is None:
-                nav_to_pos = all_pos[np.random.randint(0, len(all_pos))]
-            else:
-                nav_to_pos = all_pos[force_idx]
-        else:
-            # Select a goal at random and navigate to that goal.
-            _, all_pos = self._sim.get_targets()
-            nav_to_pos = all_pos[np.random.randint(0, len(all_pos))]
-        print("Inside social nav task getting start and goal ", nav_to_pos)
->>>>>>> de1280b8
         def filter_func(start_pos, _):
             return (
                 np.linalg.norm(start_pos - nav_to_pos)
                 > self._min_start_distance
             )
-<<<<<<< HEAD
         
         # (
         #     articulated_agent_pos,
@@ -118,19 +101,6 @@
             nav_to_pos = np.array(episode.info["human_goal"])
         print("Articulated_agent pos & angle: ", articulated_agent_pos, articulated_agent_angle)
         
-=======
-
-        (
-            articulated_agent_pos,
-            articulated_agent_angle,
-        ) = self._sim.set_articulated_agent_base_to_random_point(
-            filter_func=filter_func,
-        )
-        articulated_agent_angle = 0.0
-        print(articulated_agent_angle)
-        print(articulated_agent_pos)
-
->>>>>>> de1280b8
         return NavToInfo(
             nav_goal_pos=nav_to_pos, #KL
             articulated_agent_start_pos=articulated_agent_pos,
