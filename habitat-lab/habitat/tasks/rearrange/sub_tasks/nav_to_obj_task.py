--- conflicted
+++ resolved
@@ -129,12 +129,12 @@
         )
 
     def reset(self, episode: Episode):
+        sim = self._sim
         super().reset(episode, fetch_observations=False)
 
         self._nav_to_info = self._generate_nav_start_goal(
             episode, force_idx=self.force_obj_to_idx
         )
-<<<<<<< HEAD
         sim.robot.base_pos = self._nav_to_info.robot_start_pos
         sim.robot.base_rot = self._nav_to_info.robot_start_angle
         self.start_position = sim.robot.sim_obj.translation
@@ -147,12 +147,6 @@
                 start_quat.scalar,
             ]
         )
-=======
-
-        self._sim.robot.base_pos = self._nav_to_info.robot_start_pos
-        self._sim.robot.base_rot = self._nav_to_info.robot_start_angle
-
->>>>>>> f2e7982a
         if self._nav_to_info.start_hold_obj_idx is not None:
             if self._sim.grasp_mgr.is_grasped:
                 raise ValueError(
