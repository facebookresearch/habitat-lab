--- conflicted
+++ resolved
@@ -243,11 +243,6 @@
                 start_quat.scalar,
             ]
         )
-<<<<<<< HEAD
-        
-=======
-
->>>>>>> 469166b1
         if self._nav_to_info.start_hold_obj_idx is not None:
             if self._sim.grasp_mgr.is_grasped:
                 raise ValueError(
