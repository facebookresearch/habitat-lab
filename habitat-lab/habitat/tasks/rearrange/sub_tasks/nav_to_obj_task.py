--- conflicted
+++ resolved
@@ -116,14 +116,7 @@
             else:
                 goals = nav_to_pos
             distance = self._sim.geodesic_distance(start_pos, goals, episode)
-<<<<<<< HEAD
-            return (
-                distance != np.inf
-                and distance > self._min_start_distance
-            )
-=======
             return distance != np.inf and distance > self._min_start_distance
->>>>>>> 401df5f4
 
         robot_pos, robot_angle = self._sim.set_robot_base_to_random_point(
             filter_func=filter_func
@@ -143,17 +136,10 @@
         # in the case of Stretch, force the agent to look down and retract arm with the gripper pointing downwards
         if isinstance(sim.robot, StretchRobot):
             sim.robot.arm_motor_pos = np.array(
-<<<<<<< HEAD
-                [0.0] * 4 + [0.775, 0.0, -1.57000005, 0.0, -1.7375, -0.7125]
-            )
-            sim.robot.arm_joint_pos = np.array(
-                [0.0] * 4 + [0.775, 0.0, -1.57000005, 0.0, -1.7375, -0.7125]
-=======
                 [0.0] * 4 + [0.775, 0.0, -1.57000005, 0.0, 0.0, -0.7125]
             )
             sim.robot.arm_joint_pos = np.array(
                 [0.0] * 4 + [0.775, 0.0, -1.57000005, 0.0, 0.0, -0.7125]
->>>>>>> 401df5f4
             )
 
         self._nav_to_info = self._generate_nav_start_goal(
