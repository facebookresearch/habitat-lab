#!/usr/bin/env python3

# Copyright (c) Meta Platforms, Inc. and its affiliates.
# This source code is licensed under the MIT license found in the
# LICENSE file in the root directory of this source tree.


from habitat.core.embodied_task import Measure
from habitat.core.registry import registry
from habitat.tasks.rearrange.rearrange_sensors import (
    EndEffectorToGoalDistance,
    EndEffectorToRestDistance,
    ForceTerminate,
    ObjAtGoal,
    ObjectToGoalDistance,
    RearrangeReward,
    RobotForce,
)
from habitat.tasks.rearrange.utils import rearrange_logger


@registry.register_measure
<<<<<<< HEAD
class ObjAnywhereOnGoal(Measure):
    cls_uuid: str = "obj_anywhere_on_goal"

    def __init__(self, sim, config, *args, **kwargs):
        self._config = config
        self._sim = sim
        super().__init__(**kwargs)

    @staticmethod
    def _get_uuid(*args, **kwargs):
        return ObjAnywhereOnGoal.cls_uuid

    def reset_metric(self, *args, episode, task, observations, **kwargs):
        self.update_metric(
            *args,
            episode=episode,
            task=task,
            observations=observations,
            **kwargs
        )

    def update_metric(self, *args, episode, task, observations, **kwargs):
        self._sim.perform_discrete_collision_detection()
        cps = self._sim.get_physics_contact_points()
        MAX_FLOOR_HEIGHT = 0.05
        self._metric = False
        # Use the picked object if it exists, otherwise use the target object from geogoal episodes
        picked_idx = task._picked_object_idx if task._picked_object_idx is not None else task.abs_targ_idx
        abs_obj_id = self._sim.scene_obj_ids[picked_idx]
        for cp in cps:
            if cp.object_id_a == abs_obj_id or cp.object_id_b == abs_obj_id:
                if cp.contact_distance < -0.01:
                    self._metric = False
                else:
                    other_obj_id = cp.object_id_a + cp.object_id_b - abs_obj_id
                    # Get the contact point on the other object
                    contact_point = (
                        cp.position_on_a_in_ws
                        if other_obj_id == cp.object_id_a
                        else cp.position_on_b_in_ws
                    )
                    # Check if the other object has an id that is acceptable
                    self._metric = (
                        other_obj_id in self._sim.valid_goal_rec_obj_ids
                        and contact_point[1] >= MAX_FLOOR_HEIGHT # ensure that the object is not on the floor
                    )
                    # Additional check for receptacles that are not on a separate object
                    if self._metric and other_obj_id == -1:

                        for n, r in self._sim.receptacles.items():
                            if r.check_if_point_on_surface(
                                self._sim, contact_point
                            ):
                                self._metric = (
                                    n in self._sim.valid_goal_rec_names
                                )
                                break
                    if self._metric:
                        return


@registry.register_measure
=======
>>>>>>> aa474741
class PlaceReward(RearrangeReward):
    cls_uuid: str = "place_reward"

    def __init__(self, *args, sim, config, task, **kwargs):
        self._prev_dist = -1.0
        self._prev_dropped = False
        self._metric = None
        self._use_ee_dist = config.use_ee_dist
        self._min_dist_to_goal = config.min_dist_to_goal
        self._place_reward = config.place_reward
        self._drop_pen = config.drop_pen
        self._wrong_drop_should_end = config.wrong_drop_should_end
        self._use_diff = config.use_diff
        self._dist_reward = config.dist_reward
        self._sparse_reward = config.sparse_reward
<<<<<<< HEAD
        self._place_anywhere = config.place_anywhere
        self._drop_pen_type = getattr(config, 'drop_pen_type', 'constant')
        self._curr_step = 0
=======
        self._drop_pen_type = getattr(config, "drop_pen_type", "constant")
        self._stability_reward = config.stability_reward
        self._curr_step = 0
        self._ee_resting_success_threshold = (
            config.ee_resting_success_threshold
        )
>>>>>>> aa474741
        super().__init__(*args, sim=sim, config=config, task=task, **kwargs)

    @staticmethod
    def _get_uuid(*args, **kwargs):
        return PlaceReward.cls_uuid

    @property
    def _ee_to_goal_dist_cls_uuid(self):
        return EndEffectorToGoalDistance.cls_uuid

    @property
    def _obj_to_goal_dist_cls_uuid(self):
        return ObjectToGoalDistance.cls_uuid

    @property
    def _obj_on_goal_cls_uuid(self):
        return ObjAtGoal.cls_uuid

    def reset_metric(self, *args, episode, task, observations, **kwargs):
        task.measurements.check_measure_dependencies(
            self.uuid,
            [
                EndEffectorToRestDistance.cls_uuid,
                RobotForce.cls_uuid,
                ForceTerminate.cls_uuid,
                self._obj_on_goal_cls_uuid,
            ],
        )
        if not self._sparse_reward:
            task.measurements.check_measure_dependencies(
                self.uuid,
                [
                    self._ee_to_goal_dist_cls_uuid,
                    self._obj_to_goal_dist_cls_uuid,
                ],
            )

        self._prev_dist = -1.0
        self._prev_dropped = not self._sim.grasp_mgr.is_grasped
        self._curr_step = 0
        super().reset_metric(
            *args,
            episode=episode,
            task=task,
            observations=observations,
            **kwargs
        )

    def update_metric(self, *args, episode, task, observations, **kwargs):
        super().update_metric(
            *args,
            episode=episode,
            task=task,
            observations=observations,
            **kwargs
        )
        reward = self._metric

        ee_to_rest_distance = task.measurements.measures[
            EndEffectorToRestDistance.cls_uuid
        ].get_metric()

        picked_idx = task._picked_object_idx
        obj_at_goal = task.measurements.measures[
            self._obj_on_goal_cls_uuid
        ].get_metric()[str(picked_idx)]

        snapped_id = self._sim.grasp_mgr.snap_idx
        cur_picked = snapped_id is not None
        if (not obj_at_goal) or cur_picked:
            # First stage reward, if holding object or object is not at goal,
            # agent gets rewarded if distance to goal is greater than min_dist_to_goal
            if self._sparse_reward:
                dist_to_goal = 0.0  # still use dense reward for returning to resting position
            elif self._use_ee_dist:
                ee_to_goal_dist = task.measurements.measures[
                    self._ee_to_goal_dist_cls_uuid
                ].get_metric()
                dist_to_goal = ee_to_goal_dist[str(picked_idx)]
            else:
                obj_to_goal_dist = task.measurements.measures[
                    self._obj_to_goal_dist_cls_uuid
                ].get_metric()
                dist_to_goal = obj_to_goal_dist[str(picked_idx)]
            min_dist = self._min_dist_to_goal
        else:
            # Second stage reward, if object is at goal and the agent has released the object
            # agent is rewarded for returning to resting position
            dist_to_goal = ee_to_rest_distance
            min_dist = self._ee_resting_success_threshold

        # Penalize and end the episode if object is dropped but not on goal, if object is on goal reward the agent
        if (not self._prev_dropped) and (not cur_picked):
            self._prev_dropped = True
            if obj_at_goal:
                reward += self._place_reward
                # If we just transitioned to the next stage our current
                # distance is stale.
                self._prev_dist = -1
            else:
                # Dropped at wrong location
                drop_pen = self._drop_pen
<<<<<<< HEAD
                if self._drop_pen_type == 'penalize_remaining_dist':
                    drop_pen *= dist_to_goal
                elif self._drop_pen_type == 'penalize_remaining_time':
=======
                if self._drop_pen_type == "penalize_remaining_dist":
                    drop_pen *= dist_to_goal
                elif self._drop_pen_type == "penalize_remaining_time":
>>>>>>> aa474741
                    drop_pen *= (300 - self._curr_step) / 300
                reward -= drop_pen
                if self._wrong_drop_should_end:
                    rearrange_logger.debug(
                        "Dropped to wrong place, ending episode."
                    )
                    self._task.should_end = True
                    self._metric = reward
                    return

        # Reward stable placements: If the object is dropped and stays on goal in subsequent steps
        elif self._prev_dropped and (not cur_picked) and obj_at_goal:
            reward += self._stability_reward


        # Reward the agent based on distance to goal/resting position
        if dist_to_goal >= min_dist:
            if self._use_diff:
                if self._prev_dist < 0:
                    dist_diff = 0.0
                else:
                    dist_diff = self._prev_dist - dist_to_goal

                # Filter out the small fluctuations
                dist_diff = round(dist_diff, 3)
                reward += self._dist_reward * dist_diff
            else:
                reward -= self._dist_reward * dist_to_goal
        self._prev_dist = dist_to_goal
        self._curr_step += 1
<<<<<<< HEAD
        
=======

>>>>>>> aa474741
        self._metric = reward

@registry.register_measure
class PlacementStability(Measure):
    cls_uuid: str = "placement_stability"

    def __init__(self, sim, config, *args, **kwargs):
        self._config = config
        self._stability_steps = config.stability_steps
        self._place_anywhere = self._config.place_anywhere
        self._sim = sim
        self._curr_stability_steps = 0
        super().__init__(**kwargs)

    @staticmethod
    def _get_uuid(*args, **kwargs):
        return PlacementStability.cls_uuid

    def reset_metric(self, *args, episode, task, observations, **kwargs):
        self._curr_stability_steps = 0
        if self._place_anywhere:
            task.measurements.check_measure_dependencies(
                self.uuid,
                [
                    ObjAnywhereOnGoal.cls_uuid,
                ],
            )
        else:
            task.measurements.check_measure_dependencies(
                self.uuid,
                [
                    ObjAtGoal.cls_uuid,
                ],
            )
        self.update_metric(
            *args,
            episode=episode,
            task=task,
            observations=observations,
            **kwargs
        )

    def update_metric(self, *args, episode, task, observations, **kwargs):
        if self._place_anywhere:
            is_obj_at_goal = task.measurements.measures[
                ObjAnywhereOnGoal.cls_uuid
            ].get_metric()
        else:
            is_obj_at_goal = task.measurements.measures[
                ObjAtGoal.cls_uuid
            ].get_metric()[str(task.abs_targ_idx)]
        is_holding = self._sim.grasp_mgr.is_grasped
        if is_obj_at_goal and not is_holding:
            self._curr_stability_steps += 1 # increment
        else:
            self._curr_stability_steps = 0 # reset
        # if the object remained stable for the required number of steps, then the placement is stable
        self._metric = self._curr_stability_steps >= self._stability_steps


@registry.register_measure
class PlacementStability(Measure):
    cls_uuid: str = "placement_stability"

    def __init__(self, sim, config, *args, **kwargs):
        self._config = config
        self._stability_steps = config.stability_steps
        self._sim = sim
        self._curr_stability_steps = 0
        super().__init__(**kwargs)

    @staticmethod
    def _get_uuid(*args, **kwargs):
        return PlacementStability.cls_uuid

    @property
    def _obj_on_goal_cls_uuid(self):
        return ObjAtGoal.cls_uuid

    def reset_metric(self, *args, episode, task, observations, **kwargs):
        self._curr_stability_steps = 0
        task.measurements.check_measure_dependencies(
            self.uuid,
            [
                self._obj_on_goal_cls_uuid,
            ],
        )
        self.update_metric(
            *args,
            episode=episode,
            task=task,
            observations=observations,
            **kwargs
        )

    def update_metric(self, *args, episode, task, observations, **kwargs):
        picked_idx = task._picked_object_idx
        is_obj_at_goal = task.measurements.measures[
            self._obj_on_goal_cls_uuid
        ].get_metric()[str(picked_idx)]

        is_holding = self._sim.grasp_mgr.is_grasped
        if is_obj_at_goal and not is_holding:
            self._curr_stability_steps += 1  # increment
        else:
            self._curr_stability_steps = 0  # reset
        # if the object remained stable for the required number of steps, then the placement is stable
        self._metric = self._curr_stability_steps >= self._stability_steps


@registry.register_measure
class PlaceSuccess(Measure):
    cls_uuid: str = "place_success"

    def __init__(self, sim, config, *args, **kwargs):
        self._config = config
        self._ee_resting_success_threshold = (
            self._config.ee_resting_success_threshold
        )
<<<<<<< HEAD
        self._place_anywhere = self._config.place_anywhere
=======
>>>>>>> aa474741
        self._check_stability = self._config.check_stability
        self._sim = sim
        super().__init__(**kwargs)

    @staticmethod
    def _get_uuid(*args, **kwargs):
        return PlaceSuccess.cls_uuid

    @property
    def _obj_on_goal_cls_uuid(self):
        return ObjAtGoal.cls_uuid

    @property
    def _placement_stability_cls_uuid(self):
        return PlacementStability.cls_uuid

    def reset_metric(self, *args, episode, task, observations, **kwargs):
        task.measurements.check_measure_dependencies(
            self.uuid,
            [
                EndEffectorToRestDistance.cls_uuid,
                self._obj_on_goal_cls_uuid,
            ],
        )

        if self._check_stability:
            task.measurements.check_measure_dependencies(
                self.uuid,
                [
                    self._placement_stability_cls_uuid,
                ],
            )
        if self._check_stability:
            task.measurements.check_measure_dependencies(
                self.uuid,
                [
                    PlacementStability.cls_uuid,
                ],
            )
        self.update_metric(
            *args,
            episode=episode,
            task=task,
            observations=observations,
            **kwargs
        )

    def update_metric(self, *args, episode, task, observations, **kwargs):
        picked_idx = task._picked_object_idx
        is_obj_at_goal = task.measurements.measures[
            self._obj_on_goal_cls_uuid
        ].get_metric()[str(picked_idx)]
        is_holding = self._sim.grasp_mgr.is_grasped
        is_stable = True
        if self._check_stability:
            is_stable = task.measurements.measures[
<<<<<<< HEAD
                PlacementStability.cls_uuid
=======
                self._placement_stability_cls_uuid
>>>>>>> aa474741
            ].get_metric()
        ee_to_rest_distance = task.measurements.measures[
            EndEffectorToRestDistance.cls_uuid
        ].get_metric()

        self._metric = (
            not is_holding
            and is_obj_at_goal
            and ee_to_rest_distance < self._ee_resting_success_threshold
            and is_stable
        )<|MERGE_RESOLUTION|>--- conflicted
+++ resolved
@@ -20,71 +20,6 @@
 
 
 @registry.register_measure
-<<<<<<< HEAD
-class ObjAnywhereOnGoal(Measure):
-    cls_uuid: str = "obj_anywhere_on_goal"
-
-    def __init__(self, sim, config, *args, **kwargs):
-        self._config = config
-        self._sim = sim
-        super().__init__(**kwargs)
-
-    @staticmethod
-    def _get_uuid(*args, **kwargs):
-        return ObjAnywhereOnGoal.cls_uuid
-
-    def reset_metric(self, *args, episode, task, observations, **kwargs):
-        self.update_metric(
-            *args,
-            episode=episode,
-            task=task,
-            observations=observations,
-            **kwargs
-        )
-
-    def update_metric(self, *args, episode, task, observations, **kwargs):
-        self._sim.perform_discrete_collision_detection()
-        cps = self._sim.get_physics_contact_points()
-        MAX_FLOOR_HEIGHT = 0.05
-        self._metric = False
-        # Use the picked object if it exists, otherwise use the target object from geogoal episodes
-        picked_idx = task._picked_object_idx if task._picked_object_idx is not None else task.abs_targ_idx
-        abs_obj_id = self._sim.scene_obj_ids[picked_idx]
-        for cp in cps:
-            if cp.object_id_a == abs_obj_id or cp.object_id_b == abs_obj_id:
-                if cp.contact_distance < -0.01:
-                    self._metric = False
-                else:
-                    other_obj_id = cp.object_id_a + cp.object_id_b - abs_obj_id
-                    # Get the contact point on the other object
-                    contact_point = (
-                        cp.position_on_a_in_ws
-                        if other_obj_id == cp.object_id_a
-                        else cp.position_on_b_in_ws
-                    )
-                    # Check if the other object has an id that is acceptable
-                    self._metric = (
-                        other_obj_id in self._sim.valid_goal_rec_obj_ids
-                        and contact_point[1] >= MAX_FLOOR_HEIGHT # ensure that the object is not on the floor
-                    )
-                    # Additional check for receptacles that are not on a separate object
-                    if self._metric and other_obj_id == -1:
-
-                        for n, r in self._sim.receptacles.items():
-                            if r.check_if_point_on_surface(
-                                self._sim, contact_point
-                            ):
-                                self._metric = (
-                                    n in self._sim.valid_goal_rec_names
-                                )
-                                break
-                    if self._metric:
-                        return
-
-
-@registry.register_measure
-=======
->>>>>>> aa474741
 class PlaceReward(RearrangeReward):
     cls_uuid: str = "place_reward"
 
@@ -100,18 +35,12 @@
         self._use_diff = config.use_diff
         self._dist_reward = config.dist_reward
         self._sparse_reward = config.sparse_reward
-<<<<<<< HEAD
-        self._place_anywhere = config.place_anywhere
-        self._drop_pen_type = getattr(config, 'drop_pen_type', 'constant')
-        self._curr_step = 0
-=======
         self._drop_pen_type = getattr(config, "drop_pen_type", "constant")
         self._stability_reward = config.stability_reward
         self._curr_step = 0
         self._ee_resting_success_threshold = (
             config.ee_resting_success_threshold
         )
->>>>>>> aa474741
         super().__init__(*args, sim=sim, config=config, task=task, **kwargs)
 
     @staticmethod
@@ -214,15 +143,9 @@
             else:
                 # Dropped at wrong location
                 drop_pen = self._drop_pen
-<<<<<<< HEAD
-                if self._drop_pen_type == 'penalize_remaining_dist':
-                    drop_pen *= dist_to_goal
-                elif self._drop_pen_type == 'penalize_remaining_time':
-=======
                 if self._drop_pen_type == "penalize_remaining_dist":
                     drop_pen *= dist_to_goal
                 elif self._drop_pen_type == "penalize_remaining_time":
->>>>>>> aa474741
                     drop_pen *= (300 - self._curr_step) / 300
                 reward -= drop_pen
                 if self._wrong_drop_should_end:
@@ -253,69 +176,8 @@
                 reward -= self._dist_reward * dist_to_goal
         self._prev_dist = dist_to_goal
         self._curr_step += 1
-<<<<<<< HEAD
-        
-=======
-
->>>>>>> aa474741
+
         self._metric = reward
-
-@registry.register_measure
-class PlacementStability(Measure):
-    cls_uuid: str = "placement_stability"
-
-    def __init__(self, sim, config, *args, **kwargs):
-        self._config = config
-        self._stability_steps = config.stability_steps
-        self._place_anywhere = self._config.place_anywhere
-        self._sim = sim
-        self._curr_stability_steps = 0
-        super().__init__(**kwargs)
-
-    @staticmethod
-    def _get_uuid(*args, **kwargs):
-        return PlacementStability.cls_uuid
-
-    def reset_metric(self, *args, episode, task, observations, **kwargs):
-        self._curr_stability_steps = 0
-        if self._place_anywhere:
-            task.measurements.check_measure_dependencies(
-                self.uuid,
-                [
-                    ObjAnywhereOnGoal.cls_uuid,
-                ],
-            )
-        else:
-            task.measurements.check_measure_dependencies(
-                self.uuid,
-                [
-                    ObjAtGoal.cls_uuid,
-                ],
-            )
-        self.update_metric(
-            *args,
-            episode=episode,
-            task=task,
-            observations=observations,
-            **kwargs
-        )
-
-    def update_metric(self, *args, episode, task, observations, **kwargs):
-        if self._place_anywhere:
-            is_obj_at_goal = task.measurements.measures[
-                ObjAnywhereOnGoal.cls_uuid
-            ].get_metric()
-        else:
-            is_obj_at_goal = task.measurements.measures[
-                ObjAtGoal.cls_uuid
-            ].get_metric()[str(task.abs_targ_idx)]
-        is_holding = self._sim.grasp_mgr.is_grasped
-        if is_obj_at_goal and not is_holding:
-            self._curr_stability_steps += 1 # increment
-        else:
-            self._curr_stability_steps = 0 # reset
-        # if the object remained stable for the required number of steps, then the placement is stable
-        self._metric = self._curr_stability_steps >= self._stability_steps
 
 
 @registry.register_measure
@@ -377,10 +239,6 @@
         self._ee_resting_success_threshold = (
             self._config.ee_resting_success_threshold
         )
-<<<<<<< HEAD
-        self._place_anywhere = self._config.place_anywhere
-=======
->>>>>>> aa474741
         self._check_stability = self._config.check_stability
         self._sim = sim
         super().__init__(**kwargs)
@@ -411,13 +269,6 @@
                 self.uuid,
                 [
                     self._placement_stability_cls_uuid,
-                ],
-            )
-        if self._check_stability:
-            task.measurements.check_measure_dependencies(
-                self.uuid,
-                [
-                    PlacementStability.cls_uuid,
                 ],
             )
         self.update_metric(
@@ -437,11 +288,7 @@
         is_stable = True
         if self._check_stability:
             is_stable = task.measurements.measures[
-<<<<<<< HEAD
-                PlacementStability.cls_uuid
-=======
                 self._placement_stability_cls_uuid
->>>>>>> aa474741
             ].get_metric()
         ee_to_rest_distance = task.measurements.measures[
             EndEffectorToRestDistance.cls_uuid
