--- conflicted
+++ resolved
@@ -260,11 +260,7 @@
     def __setstate__(self, state: Dict[str, Any]):
         self.__dict__.update(state)
 
-<<<<<<< HEAD
-    def insert_first(self, batch):
-=======
     def insert_first_observations(self, batch):
->>>>>>> 1622862c
         self.buffers["observations"][0] = batch  # type: ignore
 
     def get_current_step(self, env_slice, buffer_index):
