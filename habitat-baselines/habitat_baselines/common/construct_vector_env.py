# Copyright (c) Meta Platforms, Inc. and its affiliates.
# This source code is licensed under the MIT license found in the
# LICENSE file in the root directory of this source tree.

import os
import random
from typing import TYPE_CHECKING, Any, List, Type

from habitat import ThreadedVectorEnv, VectorEnv, logger, make_dataset
from habitat.config import read_write
from habitat.utils.gym_definitions import make_gym_from_config

if TYPE_CHECKING:
    from omegaconf import DictConfig


def construct_envs(
    config: "DictConfig",
    workers_ignore_signals: bool = False,
    enforce_scenes_greater_eq_environments: bool = False,
    make_env_fn=make_gym_from_config,
) -> VectorEnv:
    r"""Create VectorEnv object with specified config and env class type.
    To allow better performance, dataset are split into small ones for
    each individual env, grouped by scenes.

    :param config: configs that contain num_environments as well as information
    :param necessary to create individual environments.
    :param workers_ignore_signals: Passed to :ref:`habitat.VectorEnv`'s constructor
    :param enforce_scenes_greater_eq_environments: Make sure that there are more (or equal)
        scenes than environments. This is needed for correct evaluation.

    :return: VectorEnv object created according to specification.
    """

    num_environments = config.habitat_baselines.num_environments
    configs = []
<<<<<<< HEAD
    dataset = make_dataset(config.habitat.dataset.type, config=config.habitat.dataset)
=======
    dataset = make_dataset(
        config.habitat.dataset.type, config=config.habitat.dataset
    )
>>>>>>> 469166b1
    scenes = config.habitat.dataset.content_scenes
    if "*" in config.habitat.dataset.content_scenes:
        scenes = dataset.get_scenes_to_load(config.habitat.dataset)

    if num_environments < 1:
        raise RuntimeError("num_environments must be strictly positive")

    if len(scenes) == 0:
        raise RuntimeError(
            "No scenes to load, multiple process logic relies on being able to split scenes uniquely between processes"
        )

    random.shuffle(scenes)

    scene_splits: List[List[str]] = [[] for _ in range(num_environments)]
    if len(scenes) < num_environments:
        msg = f"There are less scenes ({len(scenes)}) than environments ({num_environments}). "
        if enforce_scenes_greater_eq_environments:
            logger.warn(
                msg
                + "Reducing the number of environments to be the number of scenes."
            )
            num_environments = len(scenes)
            scene_splits = [[s] for s in scenes]
        else:
            logger.warn(
                msg
                + "Each environment will use all the scenes instead of using a subset."
            )
        for scene in scenes:
            for split in scene_splits:
                split.append(scene)
    else:
        for idx, scene in enumerate(scenes):
            scene_splits[idx % len(scene_splits)].append(scene)
        assert sum(map(len, scene_splits)) == len(scenes)

    for i in range(num_environments):
        proc_config = config.copy()
        with read_write(proc_config):

            task_config = proc_config.habitat
            task_config.seed = task_config.seed + i
            if len(scenes) > 0:
                task_config.dataset.content_scenes = scene_splits[i]

        configs.append(proc_config)

    vector_env_cls: Type[Any]
    if int(os.environ.get("HABITAT_ENV_DEBUG", 0)):
        logger.warn(
            "Using the debug Vector environment interface. Expect slower performance."
        )
        vector_env_cls = ThreadedVectorEnv
    else:
        vector_env_cls = VectorEnv

    envs = vector_env_cls(
        make_env_fn=make_env_fn,
        env_fn_args=tuple((c,) for c in configs),
        workers_ignore_signals=workers_ignore_signals,
    )
    return envs<|MERGE_RESOLUTION|>--- conflicted
+++ resolved
@@ -35,13 +35,9 @@
 
     num_environments = config.habitat_baselines.num_environments
     configs = []
-<<<<<<< HEAD
-    dataset = make_dataset(config.habitat.dataset.type, config=config.habitat.dataset)
-=======
     dataset = make_dataset(
         config.habitat.dataset.type, config=config.habitat.dataset
     )
->>>>>>> 469166b1
     scenes = config.habitat.dataset.content_scenes
     if "*" in config.habitat.dataset.content_scenes:
         scenes = dataset.get_scenes_to_load(config.habitat.dataset)
