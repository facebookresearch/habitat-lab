import os
import random
from typing import Any, List, Type

from habitat import Config, ThreadedVectorEnv, VectorEnv, logger, make_dataset
from habitat.config import read_write
from habitat.utils.gym_definitions import make_gym_from_config


def construct_envs(
    config: Config,
    workers_ignore_signals: bool = False,
    enforce_scenes_greater_eq_environments: bool = False,
) -> VectorEnv:
    r"""Create VectorEnv object with specified config and env class type.
    To allow better performance, dataset are split into small ones for
    each individual env, grouped by scenes.

    :param config: configs that contain num_environments as well as information
    :param necessary to create individual environments.
    :param workers_ignore_signals: Passed to :ref:`habitat.VectorEnv`'s constructor
    :param enforce_scenes_greater_eq_environments: Make sure that there are more (or equal)
        scenes than environments. This is needed for correct evaluation.

    :return: VectorEnv object created according to specification.
    """

    num_environments = config.habitat_baselines.num_environments
    configs = []
    dataset = make_dataset(config.habitat.dataset.type)
    scenes = config.habitat.dataset.content_scenes
    if "*" in config.habitat.dataset.content_scenes:
        scenes = dataset.get_scenes_to_load(config.habitat.dataset)

    if num_environments < 1:
        raise RuntimeError("num_environments must be strictly positive")

    if len(scenes) == 0:
        raise RuntimeError(
            "No scenes to load, multiple process logic relies on being able to split scenes uniquely between processes"
        )

    random.shuffle(scenes)

    scene_splits: List[List[str]] = [[] for _ in range(num_environments)]
    if len(scenes) < num_environments:
        msg = f"There are less scenes ({len(scenes)}) than environments ({num_environments}). "
        if enforce_scenes_greater_eq_environments:
            logger.warn(
                msg
                + "Reducing the number of environments to be the number of scenes."
            )
            num_environments = len(scenes)
            scene_splits = [[s] for s in scenes]
        else:
            logger.warn(
                msg
                + "Each environment will use all the scenes instead of using a subset."
            )
        for scene in scenes:
            for split in scene_splits:
                split.append(scene)
    else:
        for idx, scene in enumerate(scenes):
            scene_splits[idx % len(scene_splits)].append(scene)
        assert sum(map(len, scene_splits)) == len(scenes)

    for i in range(num_environments):
        proc_config = config.clone()
        with read_write(proc_config):

            task_config = proc_config.habitat
            task_config.seed = task_config.seed + i
            if len(scenes) > 0:
                task_config.dataset.content_scenes = scene_splits[i]

<<<<<<< HEAD
        task_config.simulator.habitat_sim_v0.gpu_device_id = (
            config.habitat_baselines.simulator_gpu_id
        )

        task_config.simulator.agent_0.sensors = (
            config.habitat_baselines.sensors
        )
=======
            task_config.simulator.habitat_sim_v0.gpu_device_id = (
                config.simulator_gpu_id
            )

            task_config.simulator.agent_0.sensors = config.sensors
>>>>>>> 84df83bf

        configs.append(proc_config)

    vector_env_cls: Type[Any]
    if int(os.environ.get("HABITAT_ENV_DEBUG", 0)):
        logger.warn(
            "Using the debug Vector environment interface. Expect slower performance."
        )
        vector_env_cls = ThreadedVectorEnv
    else:
        vector_env_cls = VectorEnv

    envs = vector_env_cls(
        make_env_fn=make_gym_from_config,
        env_fn_args=tuple((c,) for c in configs),
        workers_ignore_signals=workers_ignore_signals,
    )
    return envs<|MERGE_RESOLUTION|>--- conflicted
+++ resolved
@@ -74,21 +74,13 @@
             if len(scenes) > 0:
                 task_config.dataset.content_scenes = scene_splits[i]
 
-<<<<<<< HEAD
-        task_config.simulator.habitat_sim_v0.gpu_device_id = (
-            config.habitat_baselines.simulator_gpu_id
-        )
-
-        task_config.simulator.agent_0.sensors = (
-            config.habitat_baselines.sensors
-        )
-=======
             task_config.simulator.habitat_sim_v0.gpu_device_id = (
-                config.simulator_gpu_id
+                config.habitat_baselines.simulator_gpu_id
             )
 
-            task_config.simulator.agent_0.sensors = config.sensors
->>>>>>> 84df83bf
+            task_config.simulator.agent_0.sensors = (
+                config.habitat_baselines.sensors
+            )
 
         configs.append(proc_config)
 
