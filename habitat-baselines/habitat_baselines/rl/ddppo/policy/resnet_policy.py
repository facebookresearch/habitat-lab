#!/usr/bin/env python3

# Copyright (c) Meta Platforms, Inc. and its affiliates.
# This source code is licensed under the MIT license found in the
# LICENSE file in the root directory of this source tree.


<<<<<<< HEAD
from collections import OrderedDict
from typing import Dict, List, Optional, Tuple
=======
from typing import TYPE_CHECKING, Dict, List, Optional, Tuple
>>>>>>> 0d1c3b32

import numpy as np
import torch
from gym import spaces
from torch import nn as nn
from torch.nn import functional as F

from habitat.tasks.nav.instance_image_nav_task import InstanceImageGoalSensor
from habitat.tasks.nav.nav import (
    EpisodicCompassSensor,
    EpisodicGPSSensor,
    HeadingSensor,
    ImageGoalSensor,
    IntegratedPointGoalGPSAndCompassSensor,
    PointGoalSensor,
    ProximitySensor,
)
from habitat.tasks.nav.object_nav_task import ObjectGoalSensor
from habitat_baselines.common.baseline_registry import baseline_registry
from habitat_baselines.rl.ddppo.policy import resnet
from habitat_baselines.rl.ddppo.policy.running_mean_and_var import (
    RunningMeanAndVar,
)
from habitat_baselines.rl.models.rnn_state_encoder import (
    build_rnn_state_encoder,
)
from habitat_baselines.rl.ppo import Net, NetPolicy
from habitat_baselines.utils.common import get_num_actions

if TYPE_CHECKING:
    from omegaconf import DictConfig


@baseline_registry.register_policy
class PointNavResNetPolicy(NetPolicy):
    def __init__(
        self,
        observation_space: spaces.Dict,
        action_space,
        hidden_size: int = 512,
        num_recurrent_layers: int = 1,
        rnn_type: str = "GRU",
        resnet_baseplanes: int = 32,
        backbone: str = "resnet18",
        force_blind_policy: bool = False,
        policy_config: "DictConfig" = None,
        aux_loss_config: Optional["DictConfig"] = None,
        fuse_keys: Optional[List[str]] = None,
        **kwargs,
    ):
        if policy_config is not None:
            discrete_actions = (
                policy_config.action_distribution_type == "categorical"
            )
            self.action_distribution_type = (
                policy_config.action_distribution_type
            )
        else:
            discrete_actions = True
            self.action_distribution_type = "categorical"

        super().__init__(
            PointNavResNetNet(
                observation_space=observation_space,
                action_space=action_space,  # for previous action
                hidden_size=hidden_size,
                num_recurrent_layers=num_recurrent_layers,
                rnn_type=rnn_type,
                backbone=backbone,
                resnet_baseplanes=resnet_baseplanes,
                fuse_keys=fuse_keys,
                force_blind_policy=force_blind_policy,
                discrete_actions=discrete_actions,
            ),
            action_space=action_space,
            policy_config=policy_config,
            aux_loss_config=aux_loss_config,
        )

    @classmethod
    def from_config(
        cls,
        config: "DictConfig",
        observation_space: spaces.Dict,
        action_space,
        **kwargs,
    ):
        # Exclude cameras for rendering from the observation space.
        ignore_names = [
            config.TASK_CONFIG.SIMULATOR[k].UUID
            for k in config.VIDEO_RENDER_VIEWS
        ]
        filtered_obs = spaces.Dict(
            OrderedDict(
                [
                    (k, v)
                    for k, v in observation_space.items()
                    if k not in ignore_names
                ]
            )
        )
        return cls(
            observation_space=filtered_obs,
            action_space=action_space,
            hidden_size=config.habitat_baselines.rl.ppo.hidden_size,
            rnn_type=config.habitat_baselines.rl.ddppo.rnn_type,
            num_recurrent_layers=config.habitat_baselines.rl.ddppo.num_recurrent_layers,
            backbone=config.habitat_baselines.rl.ddppo.backbone,
            force_blind_policy=config.habitat_baselines.force_blind_policy,
            policy_config=config.habitat_baselines.rl.policy,
            aux_loss_config=config.habitat_baselines.rl.auxiliary_losses,
            fuse_keys=None,
        )


class ResNetEncoder(nn.Module):
    def __init__(
        self,
        observation_space: spaces.Dict,
        baseplanes: int = 32,
        ngroups: int = 32,
        spatial_size: int = 128,
        make_backbone=None,
    ):
        super().__init__()

        # Determine which visual observations are present
        self.visual_keys = [
            k
            for k, v in observation_space.spaces.items()
            if len(v.shape) > 1 and k != ImageGoalSensor.cls_uuid
        ]
        self.key_needs_rescaling = {k: None for k in self.visual_keys}
        for k, v in observation_space.spaces.items():
            if v.dtype == np.uint8:
                self.key_needs_rescaling[k] = 1.0 / v.high.max()

        # Count total # of channels
        self._n_input_channels = sum(
            observation_space.spaces[k].shape[2] for k in self.visual_keys
        )

        if self._n_input_channels > 0:
            self.running_mean_and_var: nn.Module = RunningMeanAndVar(
                self._n_input_channels
            )
        else:
            self.running_mean_and_var = nn.Sequential()

        if not self.is_blind:
            spatial_size_h = (
                observation_space.spaces[self.visual_keys[0]].shape[0] // 2
            )
            spatial_size_w = (
                observation_space.spaces[self.visual_keys[0]].shape[1] // 2
            )
            self.backbone = make_backbone(
                self._n_input_channels, baseplanes, ngroups
            )

            final_spatial_h = int(
                np.ceil(spatial_size_h * self.backbone.final_spatial_compress)
            )
            final_spatial_w = int(
                np.ceil(spatial_size_w * self.backbone.final_spatial_compress)
            )
            after_compression_flat_size = 2048
            num_compression_channels = int(
                round(
                    after_compression_flat_size
                    / (final_spatial_h * final_spatial_w)
                )
            )
            self.compression = nn.Sequential(
                nn.Conv2d(
                    self.backbone.final_channels,
                    num_compression_channels,
                    kernel_size=3,
                    padding=1,
                    bias=False,
                ),
                nn.GroupNorm(1, num_compression_channels),
                nn.ReLU(True),
            )

            self.output_shape = (
                num_compression_channels,
                final_spatial_h,
                final_spatial_w,
            )

    @property
    def is_blind(self):
        return self._n_input_channels == 0

    def layer_init(self):
        for layer in self.modules():
            if isinstance(layer, (nn.Conv2d, nn.Linear)):
                nn.init.kaiming_normal_(
                    layer.weight, nn.init.calculate_gain("relu")
                )
                if layer.bias is not None:
                    nn.init.constant_(layer.bias, val=0)

    def forward(self, observations: Dict[str, torch.Tensor]) -> torch.Tensor:  # type: ignore
        if self.is_blind:
            return None

        cnn_input = []
        for k in self.visual_keys:
            obs_k = observations[k]
            # permute tensor to dimension [BATCH x CHANNEL x HEIGHT X WIDTH]
            obs_k = obs_k.permute(0, 3, 1, 2)
            if self.key_needs_rescaling[k] is not None:
                obs_k = (
                    obs_k.float() * self.key_needs_rescaling[k]
                )  # normalize
            cnn_input.append(obs_k)

        x = torch.cat(cnn_input, dim=1)
        x = F.avg_pool2d(x, 2)

        x = self.running_mean_and_var(x)
        x = self.backbone(x)
        x = self.compression(x)
        return x


class PointNavResNetNet(Net):
    """Network which passes the input image through CNN and concatenates
    goal vector with CNN's output and passes that through RNN.
    """

    PRETRAINED_VISUAL_FEATURES_KEY = "visual_features"
    prev_action_embedding: nn.Module

    def __init__(
        self,
        observation_space: spaces.Dict,
        action_space,
        hidden_size: int,
        num_recurrent_layers: int,
        rnn_type: str,
        backbone,
        resnet_baseplanes,
        fuse_keys: Optional[List[str]],
        force_blind_policy: bool = False,
        discrete_actions: bool = True,
    ):
        super().__init__()
        self.prev_action_embedding: nn.Module
        self.discrete_actions = discrete_actions
        self._n_prev_action = 32
        if discrete_actions:
            self.prev_action_embedding = nn.Embedding(
                action_space.n + 1, self._n_prev_action
            )
        else:
            num_actions = get_num_actions(action_space)
            self.prev_action_embedding = nn.Linear(
                num_actions, self._n_prev_action
            )
        self._n_prev_action = 32
        rnn_input_size = self._n_prev_action  # test

        # Only fuse the 1D state inputs. Other inputs are processed by the
        # visual encoder
        if fuse_keys is None:
            fuse_keys = observation_space.spaces.keys()
            # removing keys that correspond to goal sensors
            goal_sensor_keys = {
                IntegratedPointGoalGPSAndCompassSensor.cls_uuid,
                ObjectGoalSensor.cls_uuid,
                EpisodicGPSSensor.cls_uuid,
                PointGoalSensor.cls_uuid,
                HeadingSensor.cls_uuid,
                ProximitySensor.cls_uuid,
                EpisodicCompassSensor.cls_uuid,
                ImageGoalSensor.cls_uuid,
                InstanceImageGoalSensor.cls_uuid,
            }
            fuse_keys = [k for k in fuse_keys if k not in goal_sensor_keys]
        self._fuse_keys_1d: List[str] = [
            k for k in fuse_keys if len(observation_space.spaces[k].shape) == 1
        ]
        if len(self._fuse_keys_1d) != 0:
            rnn_input_size += sum(
                observation_space.spaces[k].shape[0]
                for k in self._fuse_keys_1d
            )

        if (
            IntegratedPointGoalGPSAndCompassSensor.cls_uuid
            in observation_space.spaces
        ):
            n_input_goal = (
                observation_space.spaces[
                    IntegratedPointGoalGPSAndCompassSensor.cls_uuid
                ].shape[0]
                + 1
            )
            self.tgt_embeding = nn.Linear(n_input_goal, 32)
            rnn_input_size += 32

        if ObjectGoalSensor.cls_uuid in observation_space.spaces:
            self._n_object_categories = (
                int(
                    observation_space.spaces[ObjectGoalSensor.cls_uuid].high[0]
                )
                + 1
            )
            self.obj_categories_embedding = nn.Embedding(
                self._n_object_categories, 32
            )
            rnn_input_size += 32

        if EpisodicGPSSensor.cls_uuid in observation_space.spaces:
            input_gps_dim = observation_space.spaces[
                EpisodicGPSSensor.cls_uuid
            ].shape[0]
            self.gps_embedding = nn.Linear(input_gps_dim, 32)
            rnn_input_size += 32

        if PointGoalSensor.cls_uuid in observation_space.spaces:
            input_pointgoal_dim = observation_space.spaces[
                PointGoalSensor.cls_uuid
            ].shape[0]
            self.pointgoal_embedding = nn.Linear(input_pointgoal_dim, 32)
            rnn_input_size += 32

        if HeadingSensor.cls_uuid in observation_space.spaces:
            input_heading_dim = (
                observation_space.spaces[HeadingSensor.cls_uuid].shape[0] + 1
            )
            assert input_heading_dim == 2, "Expected heading with 2D rotation."
            self.heading_embedding = nn.Linear(input_heading_dim, 32)
            rnn_input_size += 32

        if ProximitySensor.cls_uuid in observation_space.spaces:
            input_proximity_dim = observation_space.spaces[
                ProximitySensor.cls_uuid
            ].shape[0]
            self.proximity_embedding = nn.Linear(input_proximity_dim, 32)
            rnn_input_size += 32

        if EpisodicCompassSensor.cls_uuid in observation_space.spaces:
            assert (
                observation_space.spaces[EpisodicCompassSensor.cls_uuid].shape[
                    0
                ]
                == 1
            ), "Expected compass with 2D rotation."
            input_compass_dim = 2  # cos and sin of the angle
            self.compass_embedding = nn.Linear(input_compass_dim, 32)
            rnn_input_size += 32

        for uuid in [
            ImageGoalSensor.cls_uuid,
            InstanceImageGoalSensor.cls_uuid,
        ]:
            if uuid in observation_space.spaces:
                goal_observation_space = spaces.Dict(
                    {"rgb": observation_space.spaces[uuid]}
                )
                goal_visual_encoder = ResNetEncoder(
                    goal_observation_space,
                    baseplanes=resnet_baseplanes,
                    ngroups=resnet_baseplanes // 2,
                    make_backbone=getattr(resnet, backbone),
                )
                setattr(self, f"{uuid}_encoder", goal_visual_encoder)

                goal_visual_fc = nn.Sequential(
                    nn.Flatten(),
                    nn.Linear(
                        np.prod(goal_visual_encoder.output_shape), hidden_size
                    ),
                    nn.ReLU(True),
                )
                setattr(self, f"{uuid}_fc", goal_visual_fc)

                rnn_input_size += hidden_size

        self._hidden_size = hidden_size

        if force_blind_policy:
            use_obs_space = spaces.Dict({})
        else:
            use_obs_space = spaces.Dict(
                {
                    k: observation_space.spaces[k]
                    for k in fuse_keys
                    if len(observation_space.spaces[k].shape) == 3
                }
            )

        self.visual_encoder = ResNetEncoder(
            use_obs_space,
            baseplanes=resnet_baseplanes,
            ngroups=resnet_baseplanes // 2,
            make_backbone=getattr(resnet, backbone),
        )

        if not self.visual_encoder.is_blind:
            self.visual_fc = nn.Sequential(
                nn.Flatten(),
                nn.Linear(
                    np.prod(self.visual_encoder.output_shape), hidden_size
                ),
                nn.ReLU(True),
            )

        self.state_encoder = build_rnn_state_encoder(
            (0 if self.is_blind else self._hidden_size) + rnn_input_size,
            self._hidden_size,
            rnn_type=rnn_type,
            num_layers=num_recurrent_layers,
        )

        self.train()

    @property
    def output_size(self):
        return self._hidden_size

    @property
    def is_blind(self):
        return self.visual_encoder.is_blind

    @property
    def num_recurrent_layers(self):
        return self.state_encoder.num_recurrent_layers

    @property
    def perception_embedding_size(self):
        return self._hidden_size

    def forward(
        self,
        observations: Dict[str, torch.Tensor],
        rnn_hidden_states,
        prev_actions,
        masks,
        rnn_build_seq_info: Optional[Dict[str, torch.Tensor]] = None,
    ) -> Tuple[torch.Tensor, torch.Tensor, Dict[str, torch.Tensor]]:
        x = []
        aux_loss_state = {}
        if not self.is_blind:
            # We CANNOT use observations.get() here because self.visual_encoder(observations)
            # is an expensive operation. Therefore, we need `# noqa: SIM401`
            if (  # noqa: SIM401
                PointNavResNetNet.PRETRAINED_VISUAL_FEATURES_KEY
                in observations
            ):
                visual_feats = observations[
                    PointNavResNetNet.PRETRAINED_VISUAL_FEATURES_KEY
                ]
            else:
                visual_feats = self.visual_encoder(observations)

            visual_feats = self.visual_fc(visual_feats)
            aux_loss_state["perception_embed"] = visual_feats
            x.append(visual_feats)

        if len(self._fuse_keys_1d) != 0:
            fuse_states = torch.cat(
                [observations[k] for k in self._fuse_keys_1d], dim=-1
            )
            x.append(fuse_states.float())

        if IntegratedPointGoalGPSAndCompassSensor.cls_uuid in observations:
            goal_observations = observations[
                IntegratedPointGoalGPSAndCompassSensor.cls_uuid
            ]
            if goal_observations.shape[1] == 2:
                # Polar Dimensionality 2
                # 2D polar transform
                goal_observations = torch.stack(
                    [
                        goal_observations[:, 0],
                        torch.cos(-goal_observations[:, 1]),
                        torch.sin(-goal_observations[:, 1]),
                    ],
                    -1,
                )
            else:
                assert (
                    goal_observations.shape[1] == 3
                ), "Unsupported dimensionality"
                vertical_angle_sin = torch.sin(goal_observations[:, 2])
                # Polar Dimensionality 3
                # 3D Polar transformation
                goal_observations = torch.stack(
                    [
                        goal_observations[:, 0],
                        torch.cos(-goal_observations[:, 1])
                        * vertical_angle_sin,
                        torch.sin(-goal_observations[:, 1])
                        * vertical_angle_sin,
                        torch.cos(goal_observations[:, 2]),
                    ],
                    -1,
                )

            x.append(self.tgt_embeding(goal_observations))

        if PointGoalSensor.cls_uuid in observations:
            goal_observations = observations[PointGoalSensor.cls_uuid]
            x.append(self.pointgoal_embedding(goal_observations))

        if ProximitySensor.cls_uuid in observations:
            sensor_observations = observations[ProximitySensor.cls_uuid]
            x.append(self.proximity_embedding(sensor_observations))

        if HeadingSensor.cls_uuid in observations:
            sensor_observations = observations[HeadingSensor.cls_uuid]
            sensor_observations = torch.stack(
                [
                    torch.cos(sensor_observations[0]),
                    torch.sin(sensor_observations[0]),
                ],
                -1,
            )
            x.append(self.heading_embedding(sensor_observations))

        if ObjectGoalSensor.cls_uuid in observations:
            object_goal = observations[ObjectGoalSensor.cls_uuid].long()
            x.append(self.obj_categories_embedding(object_goal).squeeze(dim=1))

        if EpisodicCompassSensor.cls_uuid in observations:
            compass_observations = torch.stack(
                [
                    torch.cos(observations[EpisodicCompassSensor.cls_uuid]),
                    torch.sin(observations[EpisodicCompassSensor.cls_uuid]),
                ],
                -1,
            )
            x.append(
                self.compass_embedding(compass_observations.squeeze(dim=1))
            )

        if EpisodicGPSSensor.cls_uuid in observations:
            x.append(
                self.gps_embedding(observations[EpisodicGPSSensor.cls_uuid])
            )

        for uuid in [
            ImageGoalSensor.cls_uuid,
            InstanceImageGoalSensor.cls_uuid,
        ]:
            if uuid in observations:
                goal_image = observations[uuid]

                goal_visual_encoder = getattr(self, f"{uuid}_encoder")
                goal_visual_output = goal_visual_encoder({"rgb": goal_image})

                goal_visual_fc = getattr(self, f"{uuid}_fc")
                x.append(goal_visual_fc(goal_visual_output))

        if self.discrete_actions:
            prev_actions = prev_actions.squeeze(-1)
            start_token = torch.zeros_like(prev_actions)
            # The mask means the previous action will be zero, an extra dummy action
            prev_actions = self.prev_action_embedding(
                torch.where(masks.view(-1), prev_actions + 1, start_token)
            )
        else:
            prev_actions = self.prev_action_embedding(
                masks * prev_actions.float()
            )

        x.append(prev_actions)

        out = torch.cat(x, dim=1)
        out, rnn_hidden_states = self.state_encoder(
            out, rnn_hidden_states, masks, rnn_build_seq_info
        )
        aux_loss_state["rnn_output"] = out

        return out, rnn_hidden_states, aux_loss_state<|MERGE_RESOLUTION|>--- conflicted
+++ resolved
@@ -5,12 +5,8 @@
 # LICENSE file in the root directory of this source tree.
 
 
-<<<<<<< HEAD
 from collections import OrderedDict
-from typing import Dict, List, Optional, Tuple
-=======
 from typing import TYPE_CHECKING, Dict, List, Optional, Tuple
->>>>>>> 0d1c3b32
 
 import numpy as np
 import torch
