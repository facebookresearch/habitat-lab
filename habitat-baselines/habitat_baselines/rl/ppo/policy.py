#!/usr/bin/env python3

# Copyright (c) Meta Platforms, Inc. and its affiliates.
# This source code is licensed under the MIT license found in the
# LICENSE file in the root directory of this source tree.
import abc
<<<<<<< HEAD
from typing import Dict, Iterable, List, Optional, Union
=======
from typing import TYPE_CHECKING, Dict, Iterable, Optional, Union
>>>>>>> 0d1c3b32

import torch
from gym import spaces
from torch import nn as nn

from habitat.tasks.nav.nav import (
    ImageGoalSensor,
    IntegratedPointGoalGPSAndCompassSensor,
    PointGoalSensor,
)
from habitat_baselines.common.baseline_registry import baseline_registry
from habitat_baselines.rl.models.rnn_state_encoder import (
    build_rnn_state_encoder,
)
from habitat_baselines.rl.models.simple_cnn import SimpleCNN
from habitat_baselines.utils.common import (
    CategoricalNet,
    GaussianNet,
    get_num_actions,
)

if TYPE_CHECKING:
    from omegaconf import DictConfig


class Policy(abc.ABC):
    action_distribution: nn.Module

    def __init__(self):
        pass

    @property
    def should_load_agent_state(self):
        return True

    @property
    def num_recurrent_layers(self) -> int:
        return 0

    def forward(self, *x):
        raise NotImplementedError

    def get_policy_info(self, infos, dones) -> List[Dict[str, float]]:
        """
        Gets the log information from the policy at the current time step.
        Currently only called during evaluation. The return list should be
        empty for no logging or a list of size equal to the number of
        environments.
        """

        return []

    def act(
        self,
        observations,
        rnn_hidden_states,
        prev_actions,
        masks,
        deterministic=False,
    ):
        raise NotImplementedError

    @classmethod
    @abc.abstractmethod
    def from_config(cls, config, observation_space, action_space, **kwargs):
        pass


class NetPolicy(nn.Module, Policy):
    aux_loss_modules: nn.ModuleDict

    def __init__(
        self, net, action_space, policy_config=None, aux_loss_config=None
    ):
        super().__init__()
        self.net = net
        self.dim_actions = get_num_actions(action_space)
        self.action_distribution: Union[CategoricalNet, GaussianNet]

        if policy_config is None:
            self.action_distribution_type = "categorical"
        else:
            self.action_distribution_type = (
                policy_config.action_distribution_type
            )

        if self.action_distribution_type == "categorical":
            self.action_distribution = CategoricalNet(
                self.net.output_size, self.dim_actions
            )
        elif self.action_distribution_type == "gaussian":
            self.action_distribution = GaussianNet(
                self.net.output_size,
                self.dim_actions,
                policy_config.action_dist,
            )
        else:
            raise ValueError(
                f"Action distribution {self.action_distribution_type}"
                "not supported."
            )

        self.critic = CriticHead(self.net.output_size)

        self.aux_loss_modules = nn.ModuleDict()
        if aux_loss_config is None:
            return
        for aux_loss_name, cfg in aux_loss_config.items():
            aux_loss = baseline_registry.get_auxiliary_loss(aux_loss_name)

            self.aux_loss_modules[aux_loss_name] = aux_loss(
                action_space,
                self.net,
                **cfg,
            )

    @property
    def should_load_agent_state(self):
        return True

    @property
    def num_recurrent_layers(self) -> int:
        return self.net.num_recurrent_layers

    def forward(self, *x):
        raise NotImplementedError

    def act(
        self,
        observations,
        rnn_hidden_states,
        prev_actions,
        masks,
        deterministic=False,
    ):
        features, rnn_hidden_states, _ = self.net(
            observations, rnn_hidden_states, prev_actions, masks
        )
        distribution = self.action_distribution(features)
        value = self.critic(features)

        if deterministic:
            if self.action_distribution_type == "categorical":
                action = distribution.mode()
            elif self.action_distribution_type == "gaussian":
                action = distribution.mean
        else:
            action = distribution.sample()

        action_log_probs = distribution.log_probs(action)

        return value, action, action_log_probs, rnn_hidden_states

    def get_value(self, observations, rnn_hidden_states, prev_actions, masks):
        features, _, _ = self.net(
            observations, rnn_hidden_states, prev_actions, masks
        )
        return self.critic(features)

    def evaluate_actions(
        self,
        observations,
        rnn_hidden_states,
        prev_actions,
        masks,
        action,
        rnn_build_seq_info: Dict[str, torch.Tensor],
    ):
        features, rnn_hidden_states, aux_loss_state = self.net(
            observations,
            rnn_hidden_states,
            prev_actions,
            masks,
            rnn_build_seq_info,
        )
        distribution = self.action_distribution(features)
        value = self.critic(features)

        action_log_probs = distribution.log_probs(action)
        distribution_entropy = distribution.entropy()

        batch = dict(
            observations=observations,
            rnn_hidden_states=rnn_hidden_states,
            prev_actions=prev_actions,
            masks=masks,
            action=action,
            rnn_build_seq_info=rnn_build_seq_info,
        )
        aux_loss_res = {
            k: v(aux_loss_state, batch)
            for k, v in self.aux_loss_modules.items()
        }

        return (
            value,
            action_log_probs,
            distribution_entropy,
            rnn_hidden_states,
            aux_loss_res,
        )

    @property
    def policy_components(self):
        return (self.net, self.critic, self.action_distribution)

    def policy_parameters(self) -> Iterable[torch.Tensor]:
        for c in self.policy_components:
            yield from c.parameters()

    def all_policy_tensors(self) -> Iterable[torch.Tensor]:
        yield from self.policy_parameters()
        for c in self.policy_components:
            yield from c.buffers()

    def aux_loss_parameters(self) -> Dict[str, Iterable[torch.Tensor]]:
        return {k: v.parameters() for k, v in self.aux_loss_modules.items()}

    @classmethod
    @abc.abstractmethod
    def from_config(cls, config, observation_space, action_space, **kwargs):
        pass


class CriticHead(nn.Module):
    def __init__(self, input_size):
        super().__init__()
        self.fc = nn.Linear(input_size, 1)
        nn.init.orthogonal_(self.fc.weight)
        nn.init.constant_(self.fc.bias, 0)

    def forward(self, x):
        return self.fc(x)


@baseline_registry.register_policy
class PointNavBaselinePolicy(NetPolicy):
    def __init__(
        self,
        observation_space: spaces.Dict,
        action_space,
        hidden_size: int = 512,
        aux_loss_config=None,
        **kwargs,
    ):
        super().__init__(
            PointNavBaselineNet(  # type: ignore
                observation_space=observation_space,
                hidden_size=hidden_size,
                **kwargs,
            ),
            action_space=action_space,
            aux_loss_config=aux_loss_config,
        )

    @classmethod
    def from_config(
        cls,
        config: "DictConfig",
        observation_space: spaces.Dict,
        action_space,
        **kwargs,
    ):
        return cls(
            observation_space=observation_space,
            action_space=action_space,
            hidden_size=config.habitat_baselines.rl.ppo.hidden_size,
            aux_loss_config=config.habitat_baselines.rl.auxiliary_losses,
        )


class Net(nn.Module, metaclass=abc.ABCMeta):
    @abc.abstractmethod
    def forward(self, observations, rnn_hidden_states, prev_actions, masks):
        pass

    @property
    @abc.abstractmethod
    def output_size(self):
        pass

    @property
    @abc.abstractmethod
    def num_recurrent_layers(self):
        pass

    @property
    @abc.abstractmethod
    def is_blind(self):
        pass

    @property
    @abc.abstractmethod
    def perception_embedding_size(self) -> int:
        pass


class PointNavBaselineNet(Net):
    r"""Network which passes the input image through CNN and concatenates
    goal vector with CNN's output and passes that through RNN.
    """

    def __init__(
        self,
        observation_space: spaces.Dict,
        hidden_size: int,
    ):
        super().__init__()

        if (
            IntegratedPointGoalGPSAndCompassSensor.cls_uuid
            in observation_space.spaces
        ):
            self._n_input_goal = observation_space.spaces[
                IntegratedPointGoalGPSAndCompassSensor.cls_uuid
            ].shape[0]
        elif PointGoalSensor.cls_uuid in observation_space.spaces:
            self._n_input_goal = observation_space.spaces[
                PointGoalSensor.cls_uuid
            ].shape[0]
        elif ImageGoalSensor.cls_uuid in observation_space.spaces:
            goal_observation_space = spaces.Dict(
                {"rgb": observation_space.spaces[ImageGoalSensor.cls_uuid]}
            )
            self.goal_visual_encoder = SimpleCNN(
                goal_observation_space, hidden_size
            )
            self._n_input_goal = hidden_size

        self._hidden_size = hidden_size

        self.visual_encoder = SimpleCNN(observation_space, hidden_size)

        self.state_encoder = build_rnn_state_encoder(
            (0 if self.is_blind else self._hidden_size) + self._n_input_goal,
            self._hidden_size,
        )

        self.train()

    @property
    def output_size(self):
        return self._hidden_size

    @property
    def is_blind(self):
        return self.visual_encoder.is_blind

    @property
    def num_recurrent_layers(self):
        return self.state_encoder.num_recurrent_layers

    @property
    def perception_embedding_size(self):
        return self._hidden_size

    def forward(
        self,
        observations,
        rnn_hidden_states,
        prev_actions,
        masks,
        rnn_build_seq_info: Optional[Dict[str, torch.Tensor]] = None,
    ):
        aux_loss_state = {}
        if IntegratedPointGoalGPSAndCompassSensor.cls_uuid in observations:
            target_encoding = observations[
                IntegratedPointGoalGPSAndCompassSensor.cls_uuid
            ]
        elif PointGoalSensor.cls_uuid in observations:
            target_encoding = observations[PointGoalSensor.cls_uuid]
        elif ImageGoalSensor.cls_uuid in observations:
            image_goal = observations[ImageGoalSensor.cls_uuid]
            target_encoding = self.goal_visual_encoder({"rgb": image_goal})

        x = [target_encoding]

        if not self.is_blind:
            perception_embed = self.visual_encoder(observations)
            x = [perception_embed] + x
            aux_loss_state["perception_embed"] = perception_embed

        x_out = torch.cat(x, dim=1)
        x_out, rnn_hidden_states = self.state_encoder(
            x_out, rnn_hidden_states, masks, rnn_build_seq_info
        )
        aux_loss_state["rnn_output"] = x_out

        return x_out, rnn_hidden_states, aux_loss_state<|MERGE_RESOLUTION|>--- conflicted
+++ resolved
@@ -4,11 +4,7 @@
 # This source code is licensed under the MIT license found in the
 # LICENSE file in the root directory of this source tree.
 import abc
-<<<<<<< HEAD
-from typing import Dict, Iterable, List, Optional, Union
-=======
-from typing import TYPE_CHECKING, Dict, Iterable, Optional, Union
->>>>>>> 0d1c3b32
+from typing import TYPE_CHECKING, Dict, Iterable, List, Optional, Union
 
 import torch
 from gym import spaces
