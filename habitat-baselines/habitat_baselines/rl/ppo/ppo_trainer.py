--- conflicted
+++ resolved
@@ -51,10 +51,7 @@
 )
 from habitat_baselines.rl.ddppo.policy import PointNavResNetNet
 from habitat_baselines.rl.ppo.agent_access_mgr import AgentAccessMgr
-<<<<<<< HEAD
 from habitat_baselines.rl.ppo.evaluator import Evaluator
-=======
->>>>>>> 17ec6b3c
 from habitat_baselines.rl.ppo.single_agent_access_mgr import (  # noqa: F401.
     SingleAgentAccessMgr,
 )
@@ -827,11 +824,7 @@
                 checkpoint_path, map_location="cpu"
             )
             step_id = ckpt_dict["extra_state"]["step"]
-<<<<<<< HEAD
-            print(f"Loaded checkpoint trained for {step_id} steps")
-=======
             logger.info(f"Loaded checkpoint trained for {step_id} steps")
->>>>>>> 17ec6b3c
         else:
             ckpt_dict = {"config": None}
 
@@ -866,288 +859,6 @@
         if self._agent.actor_critic.should_load_agent_state:
             self._agent.load_state_dict(ckpt_dict)
 
-<<<<<<< HEAD
-=======
-        observations = self.envs.reset()
-        observations = self.envs.post_step(observations)
-        batch = batch_obs(observations, device=self.device)
-        batch = apply_obs_transforms_batch(batch, self.obs_transforms)  # type: ignore
-
-        current_episode_reward = torch.zeros(
-            self.envs.num_envs, 1, device="cpu"
-        )
-
-        test_recurrent_hidden_states = torch.zeros(
-            (
-                self.config.habitat_baselines.num_environments,
-                self._agent.actor_critic.num_recurrent_layers,
-                self._agent.actor_critic.recurrent_hidden_size,
-            ),
-            device=self.device,
-        )
-        should_update_recurrent_hidden_states = (
-            np.prod(test_recurrent_hidden_states.shape) != 0
-        )
-        prev_actions = torch.zeros(
-            self.config.habitat_baselines.num_environments,
-            *action_shape,
-            device=self.device,
-            dtype=torch.long if discrete_actions else torch.float,
-        )
-        not_done_masks = torch.zeros(
-            self.config.habitat_baselines.num_environments,
-            1,
-            device=self.device,
-            dtype=torch.bool,
-        )
-        stats_episodes: Dict[
-            Any, Any
-        ] = {}  # dict of dicts that stores stats per episode
-        ep_eval_count: Dict[Any, int] = defaultdict(lambda: 0)
-
-        if len(self.config.habitat_baselines.eval.video_option) > 0:
-            # Add the first frame of the episode to the video.
-            rgb_frames: List[List[np.ndarray]] = [
-                [
-                    observations_to_image(
-                        {k: v[env_idx] for k, v in batch.items()}, {}
-                    )
-                ]
-                for env_idx in range(
-                    self.config.habitat_baselines.num_environments
-                )
-            ]
-        else:
-            rgb_frames = None
-
-        if len(self.config.habitat_baselines.eval.video_option) > 0:
-            os.makedirs(self.config.habitat_baselines.video_dir, exist_ok=True)
-
-        number_of_eval_episodes = (
-            self.config.habitat_baselines.test_episode_count
-        )
-        evals_per_ep = self.config.habitat_baselines.eval.evals_per_ep
-        if number_of_eval_episodes == -1:
-            number_of_eval_episodes = sum(self.envs.number_of_episodes)
-        else:
-            total_num_eps = sum(self.envs.number_of_episodes)
-            # if total_num_eps is negative, it means the number of evaluation episodes is unknown
-            if total_num_eps < number_of_eval_episodes and total_num_eps > 1:
-                logger.warn(
-                    f"Config specified {number_of_eval_episodes} eval episodes"
-                    ", dataset only has {total_num_eps}."
-                )
-                logger.warn(f"Evaluating with {total_num_eps} instead.")
-                number_of_eval_episodes = total_num_eps
-            else:
-                assert evals_per_ep == 1
-        assert (
-            number_of_eval_episodes > 0
-        ), "You must specify a number of evaluation episodes with test_episode_count"
-
-        pbar = tqdm.tqdm(total=number_of_eval_episodes * evals_per_ep)
-        self._agent.eval()
-        while (
-            len(stats_episodes) < (number_of_eval_episodes * evals_per_ep)
-            and self.envs.num_envs > 0
-        ):
-            current_episodes_info = self.envs.current_episodes()
-
-            with inference_mode():
-                action_data = self._agent.actor_critic.act(
-                    batch,
-                    test_recurrent_hidden_states,
-                    prev_actions,
-                    not_done_masks,
-                    deterministic=False,
-                )
-                if action_data.should_inserts is None:
-                    test_recurrent_hidden_states = (
-                        action_data.rnn_hidden_states
-                    )
-                    prev_actions.copy_(action_data.actions)  # type: ignore
-                else:
-                    for i, should_insert in enumerate(
-                        action_data.should_inserts
-                    ):
-                        if not should_insert.item():
-                            continue
-                        if should_update_recurrent_hidden_states:
-                            test_recurrent_hidden_states[
-                                i
-                            ] = action_data.rnn_hidden_states[i]
-                        prev_actions[i].copy_(action_data.actions[i])  # type: ignore
-            # NB: Move actions to CPU.  If CUDA tensors are
-            # sent in to env.step(), that will create CUDA contexts
-            # in the subprocesses.
-            if is_continuous_action_space(self._env_spec.action_space):
-                # Clipping actions to the specified limits
-                step_data = [
-                    np.clip(
-                        a.numpy(),
-                        self._env_spec.action_space.low,
-                        self._env_spec.action_space.high,
-                    )
-                    for a in action_data.env_actions.cpu()
-                ]
-            else:
-                step_data = [a.item() for a in action_data.env_actions.cpu()]
-
-            outputs = self.envs.step(step_data)
-
-            observations, rewards_l, dones, infos = [
-                list(x) for x in zip(*outputs)
-            ]
-            # Note that `policy_infos` represents the information about the
-            # action BEFORE `observations` (the action used to transition to
-            # `observations`).
-            policy_infos = self._agent.actor_critic.get_extra(
-                action_data, infos, dones
-            )
-            for i in range(len(policy_infos)):
-                infos[i].update(policy_infos[i])
-
-            observations = self.envs.post_step(observations)
-            batch = batch_obs(  # type: ignore
-                observations,
-                device=self.device,
-            )
-            batch = apply_obs_transforms_batch(batch, self.obs_transforms)  # type: ignore
-
-            not_done_masks = torch.tensor(
-                [[not done] for done in dones],
-                dtype=torch.bool,
-                device="cpu",
-            )
-
-            rewards = torch.tensor(
-                rewards_l, dtype=torch.float, device="cpu"
-            ).unsqueeze(1)
-            current_episode_reward += rewards
-            next_episodes_info = self.envs.current_episodes()
-            envs_to_pause = []
-            n_envs = self.envs.num_envs
-            for i in range(n_envs):
-                if (
-                    ep_eval_count[
-                        (
-                            next_episodes_info[i].scene_id,
-                            next_episodes_info[i].episode_id,
-                        )
-                    ]
-                    == evals_per_ep
-                ):
-                    envs_to_pause.append(i)
-
-                # Exclude the keys from `_rank0_keys` from displaying in the video
-                disp_info = {
-                    k: v
-                    for k, v in infos[i].items()
-                    if k not in self._rank0_keys
-                }
-
-                if len(self.config.habitat_baselines.eval.video_option) > 0:
-                    # TODO move normalization / channel changing out of the policy and undo it here
-                    frame = observations_to_image(
-                        {k: v[i] for k, v in batch.items()}, disp_info
-                    )
-                    if not not_done_masks[i].item():
-                        # The last frame corresponds to the first frame of the next episode
-                        # but the info is correct. So we use a black frame
-                        final_frame = observations_to_image(
-                            {k: v[i] * 0.0 for k, v in batch.items()},
-                            disp_info,
-                        )
-                        final_frame = overlay_frame(final_frame, disp_info)
-                        rgb_frames[i].append(final_frame)
-                        # The starting frame of the next episode will be the final element..
-                        rgb_frames[i].append(frame)
-                    else:
-                        frame = overlay_frame(frame, disp_info)
-                        rgb_frames[i].append(frame)
-
-                # episode ended
-                if not not_done_masks[i].item():
-                    pbar.update()
-                    episode_stats = {
-                        "reward": current_episode_reward[i].item()
-                    }
-                    episode_stats.update(extract_scalars_from_info(infos[i]))
-                    current_episode_reward[i] = 0
-                    k = (
-                        current_episodes_info[i].scene_id,
-                        current_episodes_info[i].episode_id,
-                    )
-                    ep_eval_count[k] += 1
-                    # use scene_id + episode_id as unique id for storing stats
-                    stats_episodes[(k, ep_eval_count[k])] = episode_stats
-
-                    if (
-                        len(self.config.habitat_baselines.eval.video_option)
-                        > 0
-                    ):
-                        generate_video(
-                            video_option=self.config.habitat_baselines.eval.video_option,
-                            video_dir=self.config.habitat_baselines.video_dir,
-                            # Since the final frame is the start frame of the next episode.
-                            images=rgb_frames[i][:-1],
-                            episode_id=f"{current_episodes_info[i].episode_id}_{ep_eval_count[k]}",
-                            checkpoint_idx=checkpoint_index,
-                            metrics=extract_scalars_from_info(disp_info),
-                            fps=self.config.habitat_baselines.video_fps,
-                            tb_writer=writer,
-                            keys_to_include_in_name=self.config.habitat_baselines.eval_keys_to_include_in_name,
-                        )
-
-                        # Since the starting frame of the next episode is the final frame.
-                        rgb_frames[i] = rgb_frames[i][-1:]
-
-                    gfx_str = infos[i].get(GfxReplayMeasure.cls_uuid, "")
-                    if gfx_str != "":
-                        write_gfx_replay(
-                            gfx_str,
-                            self.config.habitat.task,
-                            current_episodes_info[i].episode_id,
-                        )
-
-            not_done_masks = not_done_masks.to(device=self.device)
-            (
-                self.envs,
-                test_recurrent_hidden_states,
-                not_done_masks,
-                current_episode_reward,
-                prev_actions,
-                batch,
-                rgb_frames,
-            ) = self._pause_envs(
-                envs_to_pause,
-                self.envs,
-                test_recurrent_hidden_states,
-                not_done_masks,
-                current_episode_reward,
-                prev_actions,
-                batch,
-                rgb_frames,
-            )
-
-        pbar.close()
-        assert (
-            len(ep_eval_count) >= number_of_eval_episodes
-        ), f"Expected {number_of_eval_episodes} episodes, got {len(ep_eval_count)}."
-
-        aggregated_stats = {}
-        all_ks = set()
-        for ep in stats_episodes.values():
-            all_ks.update(ep.keys())
-        for stat_key in all_ks:
-            aggregated_stats[stat_key] = np.mean(
-                [v[stat_key] for v in stats_episodes.values() if stat_key in v]
-            )
-
-        for k, v in aggregated_stats.items():
-            logger.info(f"Average episode {k}: {v:.4f}")
-
->>>>>>> 17ec6b3c
         step_id = checkpoint_index
         if "extra_state" in ckpt_dict and "step" in ckpt_dict["extra_state"]:
             step_id = ckpt_dict["extra_state"]["step"]
