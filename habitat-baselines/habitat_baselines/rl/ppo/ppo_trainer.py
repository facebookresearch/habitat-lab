--- conflicted
+++ resolved
@@ -346,11 +346,7 @@
         self._nbuffers = 2 if ppo_cfg.use_double_buffered_sampler else 1
 
         rollouts_cls = baseline_registry.get_storage(
-<<<<<<< HEAD
-            self.config.habitat_baselines.rollout_storage
-=======
             self.config.habitat_baselines.rollout_storage_name
->>>>>>> 7c842d9d
         )
         self.rollouts = rollouts_cls(
             ppo_cfg.num_steps,
@@ -943,20 +939,9 @@
         self._init_envs(config, is_eval=True)
 
         self._setup_actor_critic_agent(ppo_cfg)
-<<<<<<< HEAD
-        if is_continuous_action_space(self.policy_action_space):
-            # Assume NONE of the actions are discrete
-            action_shape = (get_num_actions(self.policy_action_space),)
-            discrete_actions = False
-        else:
-            # For discrete pointnav
-            action_shape = (1,)
-            discrete_actions = True
-=======
         action_shape, discrete_actions = get_action_space_info(
             self.policy_action_space
         )
->>>>>>> 7c842d9d
 
         if self.agent.actor_critic.should_load_agent_state:
             self.agent.load_state_dict(ckpt_dict["state_dict"])
