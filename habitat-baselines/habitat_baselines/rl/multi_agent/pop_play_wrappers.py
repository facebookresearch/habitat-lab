from collections import defaultdict
<<<<<<< HEAD
from typing import Callable, Dict, List, Optional
=======
from typing import Any, Dict, List
>>>>>>> a297ae66

import torch

from habitat_baselines.common.storage import Storage
from habitat_baselines.common.tensor_dict import TensorDict
from habitat_baselines.rl.multi_agent.utils import (
    add_agent_names,
    add_agent_prefix,
    update_dict_with_agent_prefix,
)
from habitat_baselines.rl.ppo.policy import (
    MultiAgentPolicyActionData,
    Policy,
    PolicyActionData,
)
from habitat_baselines.rl.ppo.updater import Updater


class MultiPolicy(Policy):
    """
    Wraps a set of policies. Splits inputs and concatenates outputs.
    """

    def __init__(self, update_obs_with_agent_prefix_fn):
        self._active_policies = []
        if update_obs_with_agent_prefix_fn is None:
            update_obs_with_agent_prefix_fn = update_dict_with_agent_prefix
        self._update_obs_with_agent_prefix_fn = update_obs_with_agent_prefix_fn

    def set_active(self, active_policies):
        self._active_policies = active_policies

    def act(
        self,
        observations,
        rnn_hidden_states,
        prev_actions,
        masks,
        deterministic=False,
        **kwargs,
    ):
        n_agents = len(self._active_policies)
        split_index_dict = self._build_index_split(
            rnn_hidden_states, prev_actions, kwargs
        )
        agent_rnn_hidden_states = rnn_hidden_states.split(
            split_index_dict["index_len_recurrent_hidden_states"], -1
        )
        agent_prev_actions = prev_actions.split(
            split_index_dict["index_len_prev_actions"], -1
        )
        agent_masks = masks.split([1, 1], -1)
        agent_actions = []
        for agent_i, policy in enumerate(self._active_policies):
            agent_obs = self._update_obs_with_agent_prefix_fn(
                observations, agent_i
            )
            agent_actions.append(
                policy.act(
                    agent_obs,
                    agent_rnn_hidden_states[agent_i],
                    agent_prev_actions[agent_i],
                    agent_masks[agent_i],
                    deterministic,
                )
            )
        policy_info = _merge_list_dict(
            [ac.policy_info for ac in agent_actions]
        )
        batch_size = masks.shape[0]
        device = masks.device

        action_dims = split_index_dict["index_len_prev_actions"]

        def _maybe_cat(get_dat, feature_dims, dtype):
            all_dat = [get_dat(ac) for ac in agent_actions]
            # Replace any None with dummy data.
            all_dat = [
                torch.zeros(
                    (batch_size, feature_dims[ind]), device=device, dtype=dtype
                )
                if dat is None
                else dat
                for ind, dat in enumerate(all_dat)
            ]
            return torch.cat(all_dat, -1)

        rnn_hidden_lengths = [
            ac.rnn_hidden_states.shape[-1] for ac in agent_actions
        ]
        return MultiAgentPolicyActionData(
            rnn_hidden_states=torch.cat(
                [ac.rnn_hidden_states for ac in agent_actions], -1
            ),
            actions=_maybe_cat(
                lambda ac: ac.actions, action_dims, prev_actions.dtype
            ),
            values=_maybe_cat(
                lambda ac: ac.values, [1] * len(agent_actions), torch.float32
            ),
            action_log_probs=_maybe_cat(
                lambda ac: ac.action_log_probs,
                [1] * len(agent_actions),
                torch.float32,
            ),
            take_actions=torch.cat(
                [
                    ac.take_actions
                    if ac.take_actions is not None
                    else ac.actions
                    for ac in agent_actions
                ],
                -1,
            ),
            policy_info=policy_info,
            should_inserts=torch.cat(
                [
                    ac.should_inserts
                    if ac.should_inserts is not None
                    else torch.ones(
                        (batch_size, 1), dtype=torch.bool
                    )  # None for monolithic policy, the buffer should be updated
                    for ac in agent_actions
                ],
                -1,
            ),
            length_rnn_hidden_states=rnn_hidden_lengths,
            length_actions=action_dims,
            num_agents=n_agents,
        )

    def _build_index_split(self, rnn_hidden_states, prev_actions, kwargs):
        """
        Return a dictionary with rnn_hidden_states lengths and action lengths that
        will be used to split these tensors into different agents. If the lengths
        are already in kwargs, we return them as is, if not, we assume agents
        have the same action/hidden dimension, so the tensors will be split equally.
        Therefore, the lists become [dimension_tensor // num_agents] * num_agents
        """
        n_agents = len(self._active_policies)
        index_names = [
            "index_len_recurrent_hidden_states",
            "index_len_prev_actions",
        ]
        split_index_dict = {}
        for name_index in index_names:
            if name_index not in kwargs:
                if name_index == "index_len_recurrent_hidden_states":
                    all_dim = rnn_hidden_states.shape[-1]
                else:
                    all_dim = prev_actions.shape[-1]
                split_indices = int(all_dim / n_agents)
                split_indices = [split_indices] * n_agents
            else:
                split_indices = kwargs[name_index]
            split_index_dict[name_index] = split_indices
        return split_index_dict

    def get_value(
        self, observations, rnn_hidden_states, prev_actions, masks, **kwargs
    ):
        split_index_dict = self._build_index_split(
            rnn_hidden_states, prev_actions, kwargs
        )
        agent_rnn_hidden_states = torch.split(
            rnn_hidden_states,
            split_index_dict["index_len_recurrent_hidden_states"],
            dim=-1,
        )
        agent_prev_actions = torch.split(
            prev_actions, split_index_dict["index_len_prev_actions"], dim=-1
        )
        agent_masks = torch.split(masks, [1, 1], dim=-1)
        all_value = []
        for agent_i, policy in enumerate(self._active_policies):
            agent_obs = self._update_obs_with_agent_prefix_fn(
                observations, agent_i
            )
            all_value.append(
                policy.get_value(
                    agent_obs,
                    agent_rnn_hidden_states[agent_i],
                    agent_prev_actions[agent_i],
                    agent_masks[agent_i],
                )
            )
        return torch.stack(all_value, -1)

    def get_extra(
        self, action_data: PolicyActionData, infos, dones
    ) -> List[Dict[str, float]]:
        all_extra = []
        for policy in self._active_policies:
            all_extra.append(policy.get_extra(action_data, infos, dones))
        # The action_data is shared across all policies, so no need to reutrn multiple times
        inputs = all_extra[0]
        ret: List[Dict] = []
        for env_d in inputs:
            ret.append(env_d)

        return ret

    @classmethod
    def from_config(
        cls,
        config,
        observation_space,
        action_space,
        update_obs_with_agent_prefix_fn: Optional[Callable] = None,
        **kwargs,
    ):
        return MultiPolicy(update_obs_with_agent_prefix_fn)


class MultiStorage(Storage):
    def __init__(self, update_obs_with_agent_prefix_fn, **kwargs):
        self._active_storages = []
        self._agent_type_ids = []
        if update_obs_with_agent_prefix_fn is None:
            update_obs_with_agent_prefix_fn = update_dict_with_agent_prefix
        self._update_obs_with_agent_prefix_fn = update_obs_with_agent_prefix_fn

    def set_active(self, active_storages, agent_type_ids):
        self._agent_type_ids = agent_type_ids
        self._active_storages = active_storages

    def insert(
        self,
        next_observations=None,
        rewards=None,
        buffer_index=0,
        next_masks=None,
        **kwargs,
    ):
        n_agents = len(self._active_storages)

        def _maybe_chunk(tensor):
            if tensor is None:
                return None
            else:
                return tensor.chunk(n_agents, -1)

        # Assumed that all other arguments are tensors that need to be chunked
        # per-agent.
        if "action_data" not in kwargs:
            insert_d = {k: _maybe_chunk(v) for k, v in kwargs.items()}
        else:
            insert_d = {
                k: list(v)
                for k, v in kwargs["action_data"].unpack().items()
                if k in kwargs
            }
            args1 = sorted(list(insert_d.keys()) + ["action_data"])
            args2 = sorted(kwargs.keys())
            assert (
                args1 == args2
            ), "You are trying to insert more values than those defined in the PolicyActionData"

        for agent_i, storage in enumerate(self._active_storages):
<<<<<<< HEAD
=======
            # TODO: this only works if we assume htat the policy will always be recurrent
            if (
                "next_recurrent_hidden_states" in insert_d
                and insert_d["next_recurrent_hidden_states"][agent_i].numel()
                == 0
            ):
                insert_d["next_recurrent_hidden_states"][agent_i] = None

            agent_type_idx = self._agent_type_ids[agent_i]
>>>>>>> a297ae66
            if next_observations is not None:
                agent_next_observations = (
                    self._update_obs_with_agent_prefix_fn(
                        next_observations, agent_i
                    )
                )
            else:
                agent_next_observations = None
            storage.insert(
                next_observations=agent_next_observations,
                rewards=rewards,
                buffer_index=buffer_index,
                next_masks=next_masks,
                **{
                    k: v[agent_i] if v is not None else v
                    for k, v in insert_d.items()
                },
            )

    def to(self, device):
        # The active storages already need to be on the correct device.
        pass

    def insert_first_observations(self, batch):
        for agent_i, storage in enumerate(self._active_storages):
            agent_idx = self._agent_type_ids[agent_i]
            obs_dict = self._update_obs_with_agent_prefix_fn(batch, agent_idx)
            storage.insert_first_observations(obs_dict)

    def advance_rollout(self, buffer_index=0):
        for storage in self._active_storages:
            storage.advance_rollout(buffer_index)

    def compute_returns(self, next_value, use_gae, gamma, tau):
        for storage in self._active_storages:
            storage.compute_returns(next_value, use_gae, gamma, tau)

    def after_update(self):
        for storage in self._active_storages:
            storage.after_update()

    def _merge_step_outputs(self, get_step):
        obs: Dict[str, torch.Tensor] = {}
        agent_step_data: Dict[str, Any] = defaultdict(list)
        for agent_i, storage in enumerate(self._active_storages):
            agent_step = get_step(storage)
            add_agent_names(agent_step["observations"], obs, agent_i)
            for k, v in agent_step.items():
                if k == "observations":
                    continue
                agent_step_data[k].append(v)
        obs = TensorDict(obs)
        new_agent_step_data = {}

        # Concatenate the fields in agent_step_data in the last dimension.
        # Since we want to be able to split this tensor later, we store the original lenghts
        # of the tensor, stored as index_len_{tensor_name}
        for k in agent_step_data:
            new_name = "index_len_" + k
            lengths_data = [
                t.shape[-1] if t.numel() > 0 else 0 for t in agent_step_data[k]
            ]
            as_data_greater = [
                as_data
                for as_data in agent_step_data[k]
                if as_data.numel() > 0
            ]
            new_agent_step_data[k] = torch.cat(as_data_greater, dim=-1)
            new_agent_step_data[new_name] = lengths_data

        agent_step_data = dict(new_agent_step_data)
        agent_step_data["observations"] = obs

        return TensorDict(agent_step_data)

    def get_current_step(self, env_slice, buffer_index):
        return self._merge_step_outputs(
            lambda storage: storage.get_current_step(env_slice, buffer_index)
        )

    def get_last_step(self):
        return self._merge_step_outputs(
            lambda storage: storage.get_last_step()
        )

    @classmethod
    def from_config(
        cls,
        config,
        observation_space,
        action_space,
        update_obs_with_agent_prefix_fn: Optional[Callable] = None,
        **kwargs,
    ):
        return cls(update_obs_with_agent_prefix_fn, **kwargs)


class MultiUpdater(Updater):
    def __init__(self):
        self._active_updaters = []

    def set_active(self, active_updaters):
        self._active_updaters = active_updaters

    def update(self, rollouts):
        assert isinstance(rollouts, MultiStorage)

        losses: Dict[str, float] = {}
        for agent_i, (rollout, updater) in enumerate(
            zip(rollouts._active_storages, self._active_updaters)
        ):
            if len(list(updater.parameters())):
                agent_losses = updater.update(rollout)
                add_agent_names(losses, agent_losses, agent_i)
        return losses

    @classmethod
    def from_config(cls, config, observation_space, action_space, **kwargs):
        return MultiUpdater()

    def init_distributed(self, find_unused_params: bool = True) -> None:
        for updater in self._active_updaters:
            updater.init_distributed(find_unused_params)


def _merge_list_dict(inputs: List[List[Dict]]) -> List[Dict]:
    ret: List[Dict] = []
    for agent_i, ac in enumerate(inputs):
        if ac is None:
            continue
        for env_i, env_d in enumerate(ac):
            if len(ret) <= env_i:
                ret.append(
                    {add_agent_prefix(k, agent_i): v for k, v in env_d.items()}
                )
            else:
                for k, v in env_d.items():
                    ret[env_i][add_agent_prefix(k, agent_i)] = v
    return ret<|MERGE_RESOLUTION|>--- conflicted
+++ resolved
@@ -1,9 +1,5 @@
 from collections import defaultdict
-<<<<<<< HEAD
 from typing import Callable, Dict, List, Optional
-=======
-from typing import Any, Dict, List
->>>>>>> a297ae66
 
 import torch
 
@@ -263,8 +259,6 @@
             ), "You are trying to insert more values than those defined in the PolicyActionData"
 
         for agent_i, storage in enumerate(self._active_storages):
-<<<<<<< HEAD
-=======
             # TODO: this only works if we assume htat the policy will always be recurrent
             if (
                 "next_recurrent_hidden_states" in insert_d
@@ -274,7 +268,6 @@
                 insert_d["next_recurrent_hidden_states"][agent_i] = None
 
             agent_type_idx = self._agent_type_ids[agent_i]
->>>>>>> a297ae66
             if next_observations is not None:
                 agent_next_observations = (
                     self._update_obs_with_agent_prefix_fn(
