--- conflicted
+++ resolved
@@ -211,25 +211,16 @@
         self._active_agents = np.concatenate(active_agents)
         active_agent_types = np.concatenate(active_agent_types)
 
-<<<<<<< HEAD
         if not self._is_post_init:
             # If not post init then we are running in evaluation mode and
             # should only setup the policy
             self._multi_storage.set_active(
-                [self._agents[i].rollouts for i in self._active_agents]
+                [self._agents[i].rollouts for i in self._active_agents],
+                active_agent_types,
             )
             self._multi_updater.set_active(
                 [self._agents[i].updater for i in self._active_agents]
             )
-=======
-        self._multi_storage.set_active(
-            [self._agents[i].rollouts for i in self._active_agents],
-            active_agent_types,
-        )
-        self._multi_updater.set_active(
-            [self._agents[i].updater for i in self._active_agents]
-        )
->>>>>>> 26a9696d
         self._multi_policy.set_active(
             [self._agents[i].actor_critic for i in self._active_agents]
         )
