#!/usr/bin/env python3

# Copyright (c) Meta Platforms, Inc. and its affiliates.
# This source code is licensed under the MIT license found in the
# LICENSE file in the root directory of this source tree.

import copy
import os
import random
import time
from typing import List

import numpy as np
import torch

from habitat import logger
from habitat.config import read_write
from habitat.utils import profiling_wrapper
from habitat_baselines.common.baseline_registry import baseline_registry
from habitat_baselines.common.env_spec import EnvironmentSpec
from habitat_baselines.rl.ddppo.ddp_utils import (
    EXIT,
    add_signal_handlers,
    get_distrib_size,
    get_free_port_distributed,
    get_main_addr,
    init_distrib_slurm,
    is_slurm_batch_job,
    load_resume_state,
    rank0_only,
    requeue_job,
    save_resume_state,
)
from habitat_baselines.rl.ddppo.policy import PointNavResNetNet  # noqa: F401.
from habitat_baselines.rl.ppo.ppo_trainer import PPOTrainer
from habitat_baselines.rl.ppo.single_agent_access_mgr import (
    get_rollout_obs_space,
)
from habitat_baselines.rl.ver.environment_worker import (
    build_action_plugin_from_policy_action_space,
    construct_environment_workers,
)
from habitat_baselines.rl.ver.inference_worker import (
    InferenceWorker,
    InferenceWorkerProcess,
)
from habitat_baselines.rl.ver.preemption_decider import PreemptionDeciderWorker
from habitat_baselines.rl.ver.report_worker import ReportWorker
from habitat_baselines.rl.ver.task_enums import ReportWorkerTasks
from habitat_baselines.rl.ver.timing import Timing
from habitat_baselines.rl.ver.ver_rollout_storage import VERRolloutStorage
from habitat_baselines.rl.ver.worker_common import (
    InferenceWorkerSync,
    WorkerBase,
    WorkerQueues,
)
from habitat_baselines.utils.common import cosine_decay, inference_mode

try:
    torch.backends.cudnn.allow_tf32 = True
    torch.backends.cuda.matmul.allow_tf32 = True
except AttributeError:
    pass


@baseline_registry.register_trainer(name="ver")
class VERTrainer(PPOTrainer):
    def _create_agent(self, resume_state, **kwargs):
<<<<<<< HEAD
        return baseline_registry.get_agent_access_mgr(
            self.config.habitat_baselines.rl.agent.name
=======
        self._create_obs_transforms()
        return baseline_registry.get_agent_access_mgr(
            self.config.habitat_baselines.rl.agent.type
>>>>>>> 1622862c
        )(
            config=self.config,
            env_spec=self._env_spec,
            is_distrib=self._is_distributed,
            device=self.device,
            resume_state=resume_state,
            num_envs=len(self.environment_workers),
            percent_done_fn=self.percent_done,
            **kwargs,
        )

    def _init_train(self, resume_state):
        if self._is_distributed:
            local_rank, world_rank, _ = get_distrib_size()

            with read_write(self.config):
                self.config.habitat_baselines.torch_gpu_id = local_rank
                self.config.habitat.simulator.habitat_sim_v0.gpu_device_id = (
                    local_rank
                )
                # Multiply by the number of simulators to make sure they also get unique seeds
                self.config.habitat.seed += (
                    world_rank * self.config.habitat_baselines.num_environments
                )

        random.seed(self.config.habitat.seed)
        np.random.seed(self.config.habitat.seed)
        torch.manual_seed(self.config.habitat.seed)

        self.mp_ctx = torch.multiprocessing.get_context("forkserver")
        self.queues = WorkerQueues(
            self.config.habitat_baselines.num_environments
        )
        self.environment_workers = construct_environment_workers(
            self.config,
            self.mp_ctx,
            self.queues,
        )
        [ew.start() for ew in self.environment_workers]
        [ew.reset() for ew in self.environment_workers]

        if self.config.habitat_baselines.rl.ddppo.force_distributed:
            self._is_distributed = True

        if is_slurm_batch_job():
            add_signal_handlers()

        if self._is_distributed:
            local_rank, tcp_store = init_distrib_slurm(
                self.config.habitat_baselines.rl.ddppo.distrib_backend
            )
            if rank0_only():
                logger.info(
                    "Initialized VER+DD-PPO with {} workers".format(
                        torch.distributed.get_world_size()
                    )
                )
        else:
            logger.info("Initialized VER")
            tcp_store = None

        self._last_should_end_val = None
        self._last_should_end_calc_time = 0

        if rank0_only() and self.config.habitat_baselines.verbose:
            logger.info(f"config: {self.config}")

        profiling_wrapper.configure(
            capture_start_step=self.config.habitat_baselines.profiling.capture_start_step,
            num_steps_to_capture=self.config.habitat_baselines.profiling.num_steps_to_capture,
        )

        self._all_workers: List[WorkerBase] = []

        if self._is_distributed:
            world_rank = torch.distributed.get_rank()
            world_size = torch.distributed.get_world_size()
        else:
            world_rank = 0
            world_size = 1

        self._my_t_zero = time.perf_counter()
        self.preemption_decider = PreemptionDeciderWorker(
            self.mp_ctx,
            get_main_addr(),
            get_free_port_distributed("preemption", tcp_store),
            world_rank,
            world_size,
            self.config,
            self.queues,
            self._my_t_zero,
        )

        has_report_resume_state = (
            resume_state is not None
            and "report_worker_state" in resume_state["requeue_stats"]
        )
        run_id = None
        if (
            has_report_resume_state
            and resume_state["requeue_stats"]["report_worker_state"]
            is not None
        ):
            run_id = resume_state["requeue_stats"]["report_worker_state"][
                "run_id"
            ]

        self.report_worker = ReportWorker(
            self.mp_ctx,
            get_free_port_distributed("report", tcp_store),
            self.config,
            self.queues.report,
            self._my_t_zero,
            self.num_steps_done,
            run_id=run_id,
        )

        if has_report_resume_state:
            self.report_worker.load_state_dict(
                resume_state["requeue_stats"]["report_worker_state"]
            )

        init_reports = [self.environment_workers[0].get_init_report()]

        action_space = init_reports[0]["act_space"]

        [
            ew.set_action_plugin(
                build_action_plugin_from_policy_action_space(action_space)
            )
            for ew in self.environment_workers
        ]

        ppo_cfg = self.config.habitat_baselines.rl.ppo
        if torch.cuda.is_available():
            self.device = torch.device(
                "cuda", self.config.habitat_baselines.torch_gpu_id
            )
            torch.cuda.set_device(self.device)
        else:
            self.device = torch.device("cpu")

        if rank0_only() and not os.path.exists(
            self.config.habitat_baselines.checkpoint_folder
        ):
            os.makedirs(self.config.habitat_baselines.checkpoint_folder)

        actor_obs_space = init_reports[0]["obs_space"]
        self._env_spec = EnvironmentSpec(
            observation_space=copy.deepcopy(actor_obs_space),
            action_space=action_space,
            orig_action_space=action_space,
        )
        self.ver_config = self.config.habitat_baselines.rl.ver

        self._agent = self._create_agent(
            resume_state, lr_schedule_fn=cosine_decay
        )

        rollouts_obs_space = get_rollout_obs_space(
            copy.deepcopy(self._env_spec.observation_space),
            self._agent.actor_critic,
            self.config,
        )
<<<<<<< HEAD
        storage_kwargs = dict(
            variable_experience=self.ver_config.variable_experience,
            numsteps=ppo_cfg.num_steps,
            num_envs=len(self.environment_workers),
            action_space=self._env_spec.action_space,
            recurrent_hidden_state_size=ppo_cfg.hidden_size,
            num_recurrent_layers=self._agent.actor_critic.net.num_recurrent_layers,
            observation_space=rollouts_obs_space,
        )
=======
        storage_kwargs = {
            "variable_experience": self.ver_config.variable_experience,
            "numsteps": ppo_cfg.num_steps,
            "num_envs": len(self.environment_workers),
            "action_space": self._env_spec.action_space,
            "recurrent_hidden_state_size": ppo_cfg.hidden_size,
            "num_recurrent_layers": self._agent.actor_critic.net.num_recurrent_layers,
            "observation_space": rollouts_obs_space,
        }
>>>>>>> 1622862c

        def create_ver_rollouts_fn(
            device,
            **kwargs,
        ):
            with inference_mode():
                rollouts = VERRolloutStorage(**storage_kwargs)
                rollouts.to(device)
                rollouts.share_memory_()
            return rollouts

        self._agent.post_init(create_ver_rollouts_fn)

        main_is_iw = not self.ver_config.overlap_rollouts_and_learn
        n_inference_workers = self.ver_config.num_inference_workers

        with inference_mode():
            if self.ver_config.overlap_rollouts_and_learn:
                self.learning_rollouts = VERRolloutStorage(**storage_kwargs)
                self.learning_rollouts.to(self.device)
            else:
                self.learning_rollouts = self._agent.rollouts

            storage_kwargs["observation_space"] = actor_obs_space
            storage_kwargs["numsteps"] = 1

            self._transfer_buffers = (
                VERRolloutStorage(**storage_kwargs)
                .buffers.slice_keys(
                    "rewards",
                    "masks",
                    "observations",
                    "episode_ids",
                    "environment_ids",
                    "actions",
                    "step_ids",
                )
                .map_in_place(lambda t: t.share_memory_())
            )[
                slice(0, len(self.environment_workers))
                if self.ver_config.variable_experience
                else 0
            ]

        self._agent.actor_critic.share_memory()

        if self._is_distributed:
            self._agent.updater.init_distributed(find_unused_params=False)  # type: ignore[operator]

        self._iw_sync = InferenceWorkerSync(
            self.mp_ctx,
            n_inference_workers,
        )

        inference_worker_args = (
            n_inference_workers,
            self.config,
            self.queues,
            self._iw_sync,
            self._transfer_buffers,
            self.config.habitat_baselines.rl.policy.name,
            (
                self.config,
                self._env_spec.observation_space,
                self._env_spec.action_space,
            ),
            self.device,
            self.preemption_decider.rollout_ends,
        )

        self._transfer_policy_tensors = list(
            self._agent.actor_critic.all_policy_tensors()
        )

        self.inference_workers = [
            InferenceWorker(self.mp_ctx, i, *inference_worker_args)
            for i in range(1 if main_is_iw else 0, n_inference_workers)
        ]
        if main_is_iw:
            self._inference_worker_impl = InferenceWorkerProcess(
                None,
                None,
                None,
                0,
                *inference_worker_args,
            )
            self._inference_worker_impl.set_actor_critic_tensors(
                self._transfer_policy_tensors
            )
            self._inference_worker_impl.set_rollouts(self._agent.rollouts)
        else:
            self._inference_worker_impl = None

        for iw in self.inference_workers:
            # We send the policy weights and the rollouts
            # via a torch.multiprocessing.SimpleQueue instead
            # of in the constructor as otherwise the shared
            # cuda tensors don't get properly freed on
            # destruction which causes an error.
            iw.set_actor_critic_tensors(self._transfer_policy_tensors)
            iw.set_rollouts(self._agent.rollouts)
            iw.start()

        ews_to_wait = []
        for i, ew in enumerate(self.environment_workers):
            ew.set_transfer_buffers(self._transfer_buffers)
            if i > 0:
                init_reports.append(ew.get_init_report())

            ew.wait_start()
            ews_to_wait.append(ew)
            if len(ews_to_wait) >= 4:
                [a.wait_sync() for a in ews_to_wait]
                ews_to_wait = []

        [a.wait_sync() for a in ews_to_wait]

        if self._is_distributed:
            torch.distributed.barrier()
        [aw.start_experience_collection() for aw in self.environment_workers]
        self.report_worker.start_collection()

        self.timer = Timing()

        self._all_workers.extend(self.environment_workers)
        self._all_workers.extend(self.inference_workers)
        self._all_workers.append(self.report_worker)
        self._all_workers.append(self.preemption_decider)

    @profiling_wrapper.RangeContext("_update_agent")
    def _update_agent(self):
        torch.backends.cudnn.benchmark = True
        ppo_cfg = self.config.habitat_baselines.rl.ppo

        with self.timer.avg_time("learn"):
            t_compute_returns = time.perf_counter()

            with self.timer.avg_time("compute returns"), inference_mode():
                self.learning_rollouts.compute_returns(
                    ppo_cfg.use_gae,
                    ppo_cfg.gamma,
                    ppo_cfg.tau,
                )

            compute_returns_time = time.perf_counter() - t_compute_returns

            if self._is_distributed:
                with self.timer.avg_time("synchronize"):
                    torch.distributed.barrier()

            t_update_model = time.perf_counter()
            with self.timer.avg_time("update agent"):
                self._agent.updater.train()

                losses = self._agent.updater.update(self.learning_rollouts)

            with self.timer.avg_time("after update"), inference_mode():
                for t_src, t_dst in zip(
                    self._agent.actor_critic.all_policy_tensors(),
                    self._transfer_policy_tensors,
                ):
                    # Some torch modules update their buffers out of place.
                    # So we may need to copy the new value into the transfer
                    # buffers.
                    if t_src is not t_dst:
                        t_dst.copy_(t_src)

                if not self.ver_config.overlap_rollouts_and_learn:
                    self.learning_rollouts.after_update()
                    self._iw_sync.should_start_next.set()

                self._agent.rollouts.increment_policy_version()

        self._learning_time = (
            time.perf_counter() - t_update_model
        ) + compute_returns_time
        torch.backends.cudnn.benchmark = False
        self._agent.after_update()

        return losses

    @profiling_wrapper.RangeContext("train")
    def train(self) -> None:
        r"""Main method for training DD/PPO.

        Returns:
            None
        """
        torch.backends.cudnn.enabled = True
        torch.backends.cudnn.benchmark = False
        self.num_steps_done = 0
        resume_state = load_resume_state(self.config)
        if resume_state is not None:
            if not self.config.habitat_baselines.load_resume_state_config:
                raise FileExistsError(
                    f"The configuration provided has habitat_baselines.load_resume_state_config=False but a previous training run exists. You can either delete the checkpoint folder {self.config.habitat_baselines.checkpoint_folder}, or change the configuration key habitat_baselines.checkpoint_folder in your new run."
                )

            self.config = self._get_resume_state_config_or_new_config(
                resume_state["config"]
            )

            requeue_stats = resume_state["requeue_stats"]
            self.num_steps_done = requeue_stats["num_steps_done"]
            self.num_updates_done = requeue_stats["num_updates_done"]

        self._init_train(resume_state)

        count_checkpoints = 0

        if resume_state is not None:
            requeue_stats = resume_state["requeue_stats"]
            self._last_checkpoint_percent = requeue_stats[
                "_last_checkpoint_percent"
            ]
            count_checkpoints = requeue_stats["count_checkpoints"]

        if self.ver_config.overlap_rollouts_and_learn:
            self.preemption_decider.start_rollout()

        while not self.is_done():
            profiling_wrapper.on_start_step()

            self._agent.pre_rollout()

            if rank0_only() and self._should_save_resume_state():
                requeue_stats = dict(
                    count_checkpoints=count_checkpoints,
                    num_steps_done=self.num_steps_done,
                    num_updates_done=self.num_updates_done,
                    _last_checkpoint_percent=self._last_checkpoint_percent,
                    report_worker_state=self.report_worker.state_dict(),
                )
<<<<<<< HEAD
                resume_state = dict(
                    **self._agent.get_resume_state(),
                    config=self.config,
                    requeue_stats=requeue_stats,
                )
=======
                resume_state = {
                    **self._agent.get_resume_state(),
                    "config": self.config,
                    "requeue_stats": requeue_stats,
                }
>>>>>>> 1622862c

                save_resume_state(
                    resume_state,
                    self.config,
                )

            if EXIT.is_set():
                profiling_wrapper.range_pop()  # train update
                [w.close() for w in self._all_workers]
                [w.join() for w in self._all_workers]

                requeue_job()
                break

            with inference_mode():
                if not self.ver_config.overlap_rollouts_and_learn:
                    self.preemption_decider.start_rollout()
                    while not self._agent.rollouts.rollout_done:
                        self._inference_worker_impl.try_one_step()

                    self._inference_worker_impl.finish_rollout()

                self._iw_sync.rollout_done.wait()
                self._iw_sync.rollout_done.clear()

                if self._iw_sync.all_workers.n_waiting > 0:
                    raise RuntimeError(
                        f"{self._iw_sync.all_workers.n_waiting} inference worker(s) is(are) still waiting on the IW barrier. "
                        "Likely they never waited on it.\n"
                    )

                self._agent.rollouts.after_rollout()

                if self.ver_config.overlap_rollouts_and_learn:
                    with self.timer.avg_time("overlap_transfers"):
                        self.learning_rollouts.copy(self._agent.rollouts)

                self.preemption_decider.end_rollout(
                    self._agent.rollouts.num_steps_to_collect
                )

                self.queues.report.put(
                    (
                        ReportWorkerTasks.num_steps_collected,
                        int(self._agent.rollouts.num_steps_collected),
                    )
                )

                if self.ver_config.overlap_rollouts_and_learn:
                    with self.timer.avg_time("overlap_transfers"):
                        self._agent.rollouts.after_update()
                        self._iw_sync.should_start_next.set()
                        self.preemption_decider.start_rollout()

            losses = self._update_agent()

            self.preemption_decider.learner_time(self._learning_time)

            self.queues.report.put_many(
                (
                    (
                        ReportWorkerTasks.learner_timing,
                        self.timer,
                    ),
                    (
                        ReportWorkerTasks.learner_update,
                        losses,
                    ),
                )
            )
            self.timer = Timing()

            self.num_steps_done = int(self.report_worker.num_steps_done)

            self.num_updates_done += 1
            # checkpoint model
            if rank0_only() and self.should_checkpoint():
                self.save_checkpoint(
                    f"ckpt.{count_checkpoints}.pth",
                    dict(
                        step=self.num_steps_done,
                        wall_time=self.report_worker.time_taken,
                    ),
                )
                count_checkpoints += 1

        self.window_episode_stats = (
            self.report_worker.get_window_episode_stats()
        )

        [w.close() for w in self._all_workers]
        [w.join() for w in self._all_workers]

        if self._is_distributed:
            torch.distributed.barrier()<|MERGE_RESOLUTION|>--- conflicted
+++ resolved
@@ -66,14 +66,9 @@
 @baseline_registry.register_trainer(name="ver")
 class VERTrainer(PPOTrainer):
     def _create_agent(self, resume_state, **kwargs):
-<<<<<<< HEAD
-        return baseline_registry.get_agent_access_mgr(
-            self.config.habitat_baselines.rl.agent.name
-=======
         self._create_obs_transforms()
         return baseline_registry.get_agent_access_mgr(
             self.config.habitat_baselines.rl.agent.type
->>>>>>> 1622862c
         )(
             config=self.config,
             env_spec=self._env_spec,
@@ -238,17 +233,6 @@
             self._agent.actor_critic,
             self.config,
         )
-<<<<<<< HEAD
-        storage_kwargs = dict(
-            variable_experience=self.ver_config.variable_experience,
-            numsteps=ppo_cfg.num_steps,
-            num_envs=len(self.environment_workers),
-            action_space=self._env_spec.action_space,
-            recurrent_hidden_state_size=ppo_cfg.hidden_size,
-            num_recurrent_layers=self._agent.actor_critic.net.num_recurrent_layers,
-            observation_space=rollouts_obs_space,
-        )
-=======
         storage_kwargs = {
             "variable_experience": self.ver_config.variable_experience,
             "numsteps": ppo_cfg.num_steps,
@@ -258,7 +242,6 @@
             "num_recurrent_layers": self._agent.actor_critic.net.num_recurrent_layers,
             "observation_space": rollouts_obs_space,
         }
->>>>>>> 1622862c
 
         def create_ver_rollouts_fn(
             device,
@@ -492,19 +475,11 @@
                     _last_checkpoint_percent=self._last_checkpoint_percent,
                     report_worker_state=self.report_worker.state_dict(),
                 )
-<<<<<<< HEAD
-                resume_state = dict(
-                    **self._agent.get_resume_state(),
-                    config=self.config,
-                    requeue_stats=requeue_stats,
-                )
-=======
                 resume_state = {
                     **self._agent.get_resume_state(),
                     "config": self.config,
                     "requeue_stats": requeue_stats,
                 }
->>>>>>> 1622862c
 
                 save_resume_state(
                     resume_state,
