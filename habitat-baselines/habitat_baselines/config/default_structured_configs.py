#!/usr/bin/env python3

# Copyright (c) Meta Platforms, Inc. and its affiliates.
# This source code is licensed under the MIT license found in the
# LICENSE file in the root directory of this source tree.

from dataclasses import dataclass, field
from typing import Any, Dict, List, Optional, Tuple

from hydra.core.config_store import ConfigStore
from omegaconf import MISSING

from habitat.config.default_structured_configs import SimulatorSensorConfig

cs = ConfigStore.instance()


@dataclass
class HabitatBaselinesBaseConfig:
    pass


@dataclass
class WBConfig(HabitatBaselinesBaseConfig):
    """Weights and Biases config"""

    # The name of the project on W&B.
    project_name: str = ""
    # Logging entity (like your username or team name)
    entity: str = ""
    # The group ID to assign to the run. Optional to specify.
    group: str = ""
    # The run name to assign to the run. If not specified,
    # W&B will randomly assign a name.
    run_name: str = ""


@dataclass
class EvalConfig(HabitatBaselinesBaseConfig):
    # The split to evaluate on
    split: str = "val"
    use_ckpt_config: bool = True
    should_load_ckpt: bool = True
    # The number of time to run each episode through evaluation.
    # Only works when evaluating on all episodes.
    evals_per_ep: int = 1
    video_option: List[str] = field(
        # available options are "disk" and "tensorboard"
        default_factory=list
    )
    extra_sim_sensors: Dict[str, SimulatorSensorConfig] = field(
        default_factory=dict
    )


@dataclass
class PreemptionConfig(HabitatBaselinesBaseConfig):
    # Append the slurm job ID to the resume state filename if running
    # a slurm job. This is useful when you want to have things from a different
    # job but the same checkpoint dir not resume.
    append_slurm_job_id: bool = False
    # Number of gradient updates between saving the resume state
    save_resume_state_interval: int = 100
    # Save resume states only when running with slurm
    # This is nice if you don't want debug jobs to resume
    save_state_batch_only: bool = False


@dataclass
class ActionDistributionConfig(HabitatBaselinesBaseConfig):
    use_log_std: bool = True
    use_softplus: bool = False
    std_init: float = MISSING
    log_std_init: float = 0.0
    # If True, the std will be a parameter not conditioned on state
    use_std_param: bool = False
    # If True, the std will be clamped to the specified min and max std values
    clamp_std: bool = True
    min_std: float = 1e-6
    max_std: int = 1
    min_log_std: int = -5
    max_log_std: int = 2
    # For continuous action distributions (including gaussian):
    action_activation: str = "tanh"  # ['tanh', '']
    scheduled_std: bool = False


@dataclass
class ObsTransformConfig(HabitatBaselinesBaseConfig):
    type: str = MISSING


@dataclass
class CenterCropperConfig(ObsTransformConfig):
    type: str = "CenterCropper"
    height: int = 256
    width: int = 256
    channels_last: bool = True
    trans_keys: Tuple[str, ...] = (
        "rgb",
        "depth",
        "semantic",
    )


cs.store(
    package="habitat_baselines.rl.policy.obs_transforms.center_cropper",
    group="habitat_baselines/rl/policy/obs_transforms",
    name="center_cropper_base",
    node=CenterCropperConfig,
)


@dataclass
class ResizeShortestEdgeConfig(ObsTransformConfig):
    type: str = "ResizeShortestEdge"
    size: int = 256
    channels_last: bool = True
    trans_keys: Tuple[str, ...] = (
        "rgb",
        "depth",
        "semantic",
    )
    semantic_key: str = "semantic"


cs.store(
    package="habitat_baselines.rl.policy.obs_transforms.resize_shortest_edge",
    group="habitat_baselines/rl/policy/obs_transforms",
    name="resize_shortest_edge_base",
    node=ResizeShortestEdgeConfig,
)


@dataclass
class Cube2EqConfig(ObsTransformConfig):
    type: str = "CubeMap2Equirect"
    height: int = 256
    width: int = 512
    sensor_uuids: List[str] = field(
        default_factory=lambda: [
            "BACK",
            "DOWN",
            "FRONT",
            "LEFT",
            "RIGHT",
            "UP",
        ]
    )


cs.store(
    package="habitat_baselines.rl.policy.obs_transforms.cube_2_eq",
    group="habitat_baselines/rl/policy/obs_transforms",
    name="cube_2_eq_base",
    node=Cube2EqConfig,
)


@dataclass
class Cube2FishConfig(ObsTransformConfig):
    type: str = "CubeMap2Fisheye"
    height: int = 256
    width: int = 256
    fov: int = 180
    params: Tuple[float, ...] = (0.2, 0.2, 0.2)
    sensor_uuids: List[str] = field(
        default_factory=lambda: [
            "BACK",
            "DOWN",
            "FRONT",
            "LEFT",
            "RIGHT",
            "UP",
        ]
    )


cs.store(
    package="habitat_baselines.rl.policy.obs_transforms.cube_2_fish",
    group="habitat_baselines/rl/policy/obs_transforms",
    name="cube_2_fish_base",
    node=Cube2FishConfig,
)


@dataclass
class AddVirtualKeysConfig(ObsTransformConfig):
    type: str = "AddVirtualKeys"
    virtual_keys: Dict[str, int] = field(default_factory=dict)


cs.store(
    package="habitat_baselines.rl.policy.obs_transforms.add_virtual_keys",
    group="habitat_baselines/rl/policy/obs_transforms",
    name="add_virtual_keys_base",
    node=AddVirtualKeysConfig,
)


@dataclass
class Eq2CubeConfig(ObsTransformConfig):
    type: str = "Equirect2CubeMap"
    height: int = 256
    width: int = 256
    sensor_uuids: List[str] = field(
        default_factory=lambda: [
            "BACK",
            "DOWN",
            "FRONT",
            "LEFT",
            "RIGHT",
            "UP",
        ]
    )


cs.store(
    package="habitat_baselines.rl.policy.obs_transforms.eq_2_cube",
    group="habitat_baselines/rl/policy/obs_transforms",
    name="eq_2_cube_base",
    node=Eq2CubeConfig,
)


@dataclass
class HrlDefinedSkillConfig(HabitatBaselinesBaseConfig):
    """
    Defines a low-level skill to be used in the hierarchical policy.
    """

    skill_name: str = MISSING
    name: str = "PointNavResNetPolicy"
    action_distribution_type: str = "gaussian"
    load_ckpt_file: str = ""
    max_skill_steps: int = 200
    # If true, the stop action will be called if the skill times out.
    force_end_on_timeout: bool = True
    # Overrides the config file of a neural network skill rather than loading
    # the config file from the checkpoint file.
    force_config_file: str = ""
    at_resting_threshold: float = 0.15
    # If true, this willapply the post-conditions of the skill after it
    # terminates.
    apply_postconds: bool = False
<<<<<<< HEAD
    ignore_grip: bool = False
    obs_skill_inputs: List[str] = list()
=======
    obs_skill_inputs: List[str] = field(default_factory=list)
>>>>>>> a9308676
    obs_skill_input_dim: int = 3
    start_zone_radius: float = 0.3
    # For the oracle navigation skill
    action_name: str = "base_velocity"
    stop_thresh: float = 0.001
    # For the reset_arm_skill
    reset_joint_state: List[float] = MISSING
    # The set of PDDL action names (as defined in the PDDL domain file) that
    # map to this skill. If not specified,the name of the skill must match the
    # PDDL action name.
    pddl_action_names: Optional[List[str]] = None


@dataclass
class HierarchicalPolicyConfig(HabitatBaselinesBaseConfig):
    high_level_policy: Dict[str, Any] = MISSING
    defined_skills: Dict[str, HrlDefinedSkillConfig] = field(
        default_factory=dict
    )
    use_skills: Dict[str, str] = field(default_factory=dict)


@dataclass
class PolicyConfig(HabitatBaselinesBaseConfig):
    name: str = "PointNavResNetPolicy"
    action_distribution_type: str = "categorical"  # or 'gaussian'
    # If the list is empty, all keys will be included.
    # For gaussian action distribution:
    action_dist: ActionDistributionConfig = ActionDistributionConfig()
    obs_transforms: Dict[str, ObsTransformConfig] = field(default_factory=dict)
    hierarchical_policy: HierarchicalPolicyConfig = MISSING


@dataclass
class PPOConfig(HabitatBaselinesBaseConfig):
    """Proximal policy optimization config"""

    clip_param: float = 0.2
    ppo_epoch: int = 4
    num_mini_batch: int = 2
    value_loss_coef: float = 0.5
    entropy_coef: float = 0.01
    lr: float = 2.5e-4
    eps: float = 1e-5
    max_grad_norm: float = 0.5
    num_steps: int = 5
    use_gae: bool = True
    use_linear_lr_decay: bool = False
    use_linear_clip_decay: bool = False
    gamma: float = 0.99
    tau: float = 0.95
    reward_window_size: int = 50
    use_normalized_advantage: bool = False
    hidden_size: int = 512
    entropy_target_factor: float = 0.0
    use_adaptive_entropy_pen: bool = False
    use_clipped_value_loss: bool = True
    # Use double buffered sampling, typically helps
    # when environment time is similar or larger than
    # policy inference time during rollout generation
    # Not that this does not change the memory requirements
    use_double_buffered_sampler: bool = False


@dataclass
class VERConfig(HabitatBaselinesBaseConfig):
    """Variable experience rollout config"""

    variable_experience: bool = True
    num_inference_workers: int = 2
    overlap_rollouts_and_learn: bool = False


@dataclass
class AuxLossConfig(HabitatBaselinesBaseConfig):
    pass


@dataclass
class CPCALossConfig(AuxLossConfig):
    """Action-conditional contrastive predictive coding loss"""

    k: int = 20
    time_subsample: int = 6
    future_subsample: int = 2
    loss_scale: float = 0.1


@dataclass
class DDPPOConfig(HabitatBaselinesBaseConfig):
    """Decentralized distributed proximal policy optimization config"""

    sync_frac: float = 0.6
    distrib_backend: str = "GLOO"
    rnn_type: str = "GRU"
    num_recurrent_layers: int = 1
    backbone: str = "resnet18"
    # Visual encoder backbone
    pretrained_weights: str = "data/ddppo-models/gibson-2plus-resnet50.pth"
    # Initialize with pretrained weights
    pretrained: bool = False
    # Loads just the visual encoder backbone weights
    pretrained_encoder: bool = False
    # Whether the visual encoder backbone will be trained
    train_encoder: bool = True
    # Whether to reset the critic linear layer
    reset_critic: bool = True
    # Forces distributed mode for testing
    force_distributed: bool = False


@dataclass
class RLConfig(HabitatBaselinesBaseConfig):
    """Reinforcement learning config"""

    preemption: PreemptionConfig = PreemptionConfig()
    policy: PolicyConfig = PolicyConfig()
    ppo: PPOConfig = PPOConfig()
    ddppo: DDPPOConfig = DDPPOConfig()
    ver: VERConfig = VERConfig()
    auxiliary_losses: Dict[str, AuxLossConfig] = field(default_factory=dict)


@dataclass
class ProfilingConfig(HabitatBaselinesBaseConfig):
    capture_start_step: int = -1
    num_steps_to_capture: int = -1


@dataclass
class HabitatBaselinesConfig(HabitatBaselinesBaseConfig):
    # task config can be a list of configs like "A.yaml,B.yaml"
    # If habitat_baselines.evaluate is true, the run will be in evaluation mode
    # replaces --run-type eval when true
    evaluate: bool = False
    trainer_name: str = "ppo"
    updater_name: str = "PPO"
    distrib_updater_name: str = "DDPPO"
    torch_gpu_id: int = 0
    tensorboard_dir: str = "tb"
    writer_type: str = "tb"
    video_dir: str = "video_dir"
    video_fps: int = 10
    test_episode_count: int = -1
    # path to ckpt or path to ckpts dir
    eval_ckpt_path_dir: str = "data/checkpoints"
    num_environments: int = 16
    num_processes: int = -1  # deprecated
    rollout_storage_name: str = "RolloutStorage"
    checkpoint_folder: str = "data/checkpoints"
    num_updates: int = 10000
    num_checkpoints: int = 10
    # Number of model updates between checkpoints
    checkpoint_interval: int = -1
    total_num_steps: float = -1.0
    log_interval: int = 10
    log_file: str = "train.log"
    force_blind_policy: bool = False
    verbose: bool = True
    eval_keys_to_include_in_name: List[str] = field(default_factory=list)
    # For our use case, the CPU side things are mainly memory copies
    # and nothing of substantive compute. PyTorch has been making
    # more and more memory copies parallel, but that just ends up
    # slowing those down dramatically and reducing our perf.
    # This forces it to be single threaded.  The default
    # value is left as false as it's different from how
    # PyTorch normally behaves, but all configs we provide
    # set it to true and yours likely should too
    force_torch_single_threaded: bool = False
    # Weights and Biases config
    wb: WBConfig = WBConfig()
    # When resuming training or evaluating, will use the original
    # training config if load_resume_state_config is True
    load_resume_state_config: bool = True
    eval: EvalConfig = EvalConfig()
    profiling: ProfilingConfig = ProfilingConfig()


@dataclass
class HabitatBaselinesRLConfig(HabitatBaselinesConfig):
    rl: RLConfig = RLConfig()


@dataclass
class HabitatBaselinesILConfig(HabitatBaselinesConfig):
    il: Dict[str, Any] = field(default_factory=dict)


@dataclass
class HabitatBaselinesSPAConfig(HabitatBaselinesConfig):
    sense_plan_act: Any = MISSING


# Register configs to config store
cs.store(
    group="habitat_baselines",
    name="habitat_baselines_rl_config_base",
    node=HabitatBaselinesRLConfig(),
)
cs.store(
    group="habitat_baselines",
    name="habitat_baselines_il_config_base",
    node=HabitatBaselinesILConfig,
)
cs.store(
    group="habitat_baselines",
    name="habitat_baselines_spa_config_base",
    node=HabitatBaselinesSPAConfig,
)
cs.store(
    group="habitat_baselines/rl/policy", name="policy_base", node=PolicyConfig
)

cs.store(
    package="habitat_baselines.rl.auxiliary_losses.cpca",
    group="habitat_baselines/rl/auxiliary_losses",
    name="cpca",
    node=CPCALossConfig,
)


from hydra.core.config_search_path import ConfigSearchPath
from hydra.plugins.search_path_plugin import SearchPathPlugin


class HabitatBaselinesConfigPlugin(SearchPathPlugin):
    def manipulate_search_path(self, search_path: ConfigSearchPath) -> None:
        search_path.append(
            provider="habitat",
            path="pkg://habitat_baselines/config/",
        )<|MERGE_RESOLUTION|>--- conflicted
+++ resolved
@@ -243,12 +243,7 @@
     # If true, this willapply the post-conditions of the skill after it
     # terminates.
     apply_postconds: bool = False
-<<<<<<< HEAD
-    ignore_grip: bool = False
-    obs_skill_inputs: List[str] = list()
-=======
     obs_skill_inputs: List[str] = field(default_factory=list)
->>>>>>> a9308676
     obs_skill_input_dim: int = 3
     start_zone_radius: float = 0.3
     # For the oracle navigation skill
