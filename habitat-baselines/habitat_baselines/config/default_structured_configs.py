--- conflicted
+++ resolved
@@ -355,16 +355,7 @@
     force_distributed: bool = False
 
 
-<<<<<<< HEAD
-@attr.s(auto_attribs=True, slots=True)
-class AgentAccessMgrConfig(HabitatBaselinesBaseConfig):
-    name: str = "SingleAgentAccessMgr"
-
-
-@attr.s(auto_attribs=True, slots=True)
-=======
-@dataclass
->>>>>>> cd0a2e74
+@dataclass
 class RLConfig(HabitatBaselinesBaseConfig):
     """Reinforcement learning config"""
 
