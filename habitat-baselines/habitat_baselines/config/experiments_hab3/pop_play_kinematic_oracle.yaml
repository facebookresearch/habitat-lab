--- conflicted
+++ resolved
@@ -15,13 +15,10 @@
   - /habitat_baselines/rl/policy/hierarchical_policy/defined_skills@habitat_baselines.rl.policy.agent_1.hierarchical_policy.defined_skills: oracle_skills_ma
   - /habitat/task/measurements:
     - composite_subgoal_reward
-<<<<<<< HEAD
   - /habitat/task/lab_sensors:
     - multi_agent_all_predicates
     - other_agent_gps
-=======
     - runtime_perf_stats
->>>>>>> e6f2f29d
   - _self_
 
 hydra:
