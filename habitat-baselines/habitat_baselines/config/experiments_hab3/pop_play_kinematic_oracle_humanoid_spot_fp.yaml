--- conflicted
+++ resolved
@@ -23,98 +23,6 @@
 hydra:
   job:
     name: 'pop_play_humanoid_spot_fp'
-
-<<<<<<< HEAD
-=======
-habitat:
-  task:
-    actions:
-      agent_0_oracle_nav_with_backing_up_action:
-        type: OracleNavWithBackingUpAction
-        spawn_max_dist_to_obj: -1.0
-        # For noncylinder navmesh action
-        # If we allow the agent to do sliding
-        allow_dyn_slide: True
-        # If the agent is allowed to slide if the agent needs to do rotation
-        enable_rotation_check_for_dyn_slide: False
-        # The distance threshold of treating collision
-        collision_threshold: 0.02
-        # The navmesh offset for the action control
-        navmesh_offset: [[0.0, 0.0], [0.15, 0.0], [-0.15, 0.0]]
-        # The navmesh offset for the agent placement
-        navmesh_offset_for_agent_placement: [[0.0, 0.0], [0.15, 0.0], [-0.15, 0.0]]
-        enable_lateral_move: False
-        turn_thresh: 0.1
-        dist_thresh: 0.5
-        lateral_lin_speed:  100
-        longitudinal_lin_speed:  100
-        lin_speed: 100
-        ang_speed: 20
-      agent_0_arm_action:
-        grip_controller: MagicGraspAction
-      agent_1_oracle_nav_with_backing_up_action:
-        motion_control: human_joints
-        spawn_max_dist_to_obj: -1
-        lateral_lin_speed:  100
-        longitudinal_lin_speed:  100
-        lin_speed: 100
-        ang_speed: 20
-    robot_at_thresh: 3.0
-  environment:
-    max_episode_steps: 5000
-
-  gym:
-    obs_keys:
-      - agent_0_articulated_agent_arm_depth
-      - agent_0_relative_resting_position
-      - agent_0_obj_start_sensor
-      - agent_0_obj_goal_sensor
-      - agent_0_obj_start_gps_compass
-      - agent_0_obj_goal_gps_compass
-      - agent_0_is_holding
-      - agent_0_ee_pos
-      - agent_0_localization_sensor
-      - agent_0_has_finished_oracle_nav
-      - agent_0_other_agent_gps
-      - agent_1_head_depth
-      - agent_1_relative_resting_position
-      - agent_1_obj_start_sensor
-      - agent_1_obj_goal_sensor
-      - agent_1_obj_start_gps_compass
-      - agent_1_obj_goal_gps_compass
-      - agent_1_is_holding
-      - agent_1_ee_pos
-      - agent_1_localization_sensor
-      - agent_1_has_finished_oracle_nav
-      - agent_1_other_agent_gps
-  simulator:
-    # Add Spot robot agents
-    agents:
-      agent_0:
-        radius: 0.25
-        height: 1.8
-        articulated_agent_urdf: data/robots/hab_spot_arm/urdf/hab_spot_arm.urdf
-        articulated_agent_type: "SpotRobot"
-        sim_sensors:
-          arm_rgb_sensor:
-            height: 480
-            width: 640
-            hfov: 47
-          arm_depth_sensor:
-            height: 224
-            width: 171
-            hfov: 55
-      agent_1:
-        articulated_agent_urdf: 'data/humanoids/humanoid_data/female2_0.urdf'
-        articulated_agent_type: 'KinematicHumanoid'
-        rest_pose_data_path: 'data/humanoids/humanoid_data/standing_pose_smplx.pkl'
-        motion_data_path: "data/humanoids/humanoid_data/walking_motion_processed_smplx.pkl"
-    kinematic_mode: True
-    ac_freq_ratio: 1
-    step_physics: False
-    habitat_sim_v0:
-      allow_sliding: True
->>>>>>> 6972755b
 
 habitat_baselines:
   verbose: False
