--- conflicted
+++ resolved
@@ -76,14 +76,9 @@
         self.base_offset = mn.Vector3(base_offset)
 
         if not os.path.isfile(walk_pose_path):
-<<<<<<< HEAD
-            raise RuntimeError(f"Path does {walk_pose_path} not exist. 
-                               Reach out to the paper authors to obtain this data.")
-=======
             raise RuntimeError(
                 f"Path does {walk_pose_path} not exist. Reach out to the paper authors to obtain this data."
             )
->>>>>>> 3af4f344
 
         with open(walk_pose_path, "rb") as f:
             walk_data = pkl.load(f)
