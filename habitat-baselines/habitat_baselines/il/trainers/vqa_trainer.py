#!/usr/bin/env python3

# Copyright (c) Facebook, Inc. and its affiliates.
# This source code is licensed under the MIT license found in the
# LICENSE file in the root directory of this source tree.

import math
import os
import time

import torch
from torch.utils.data import DataLoader

from habitat import logger
from habitat.config import read_write
from habitat.datasets.utils import VocabDict
from habitat_baselines.common.base_il_trainer import BaseILTrainer
from habitat_baselines.common.baseline_registry import baseline_registry
from habitat_baselines.common.tensorboard_utils import TensorboardWriter
from habitat_baselines.il.data.data import EQADataset
from habitat_baselines.il.metrics import VqaMetric
from habitat_baselines.il.models.models import VqaLstmCnnAttentionModel
from habitat_baselines.utils.common import img_bytes_2_np_array
from habitat_baselines.utils.visualizations.utils import save_vqa_image_results


@baseline_registry.register_trainer(name="vqa")
class VQATrainer(BaseILTrainer):
    r"""Trainer class for VQA model used in EmbodiedQA (Das et. al.; CVPR 2018)
    Paper: https://embodiedqa.org/paper.pdf.
    """
    supported_tasks = ["VQA-v0"]

    def __init__(self, config=None):
        super().__init__(config)

        self.device = (
            torch.device("cuda", self.config.habitat_baselines.torch_gpu_id)
            if torch.cuda.is_available()
            else torch.device("cpu")
        )

        if config is not None:
            logger.info(f"config: {config}")

    def _make_results_dir(self):
        r"""Makes directory for saving VQA eval results."""
        dir_name = self.config.habitat_baselines.results_dir.format(
            split="val"
        )
        os.makedirs(dir_name, exist_ok=True)

    def _save_vqa_results(
        self,
        ckpt_idx: int,
        episode_ids: torch.Tensor,
        questions: torch.Tensor,
        images: torch.Tensor,
        pred_scores: torch.Tensor,
        gt_answers: torch.Tensor,
        q_vocab_dict: VocabDict,
        ans_vocab_dict: VocabDict,
    ) -> None:

        r"""For saving VQA results.
        Args:
            ckpt_idx: idx of checkpoint being evaluated
            episode_ids: episode ids of batch
            questions: input questions to model
            images: images' tensor containing input frames
            pred_scores: model prediction scores
            gt_answers: ground truth answers
            ground_truth: ground truth answer
            q_vocab_dict: Question VocabDict
            ans_vocab_dict: Answer VocabDict

        Returns:
            None
        """
        episode_id = episode_ids[0].item()
        question = questions[0]
        images = images[0]
        gt_answer = gt_answers[0]
        scores = pred_scores[0]

        q_string = q_vocab_dict.token_idx_2_string(question)

        _, index = scores.max(0)
        pred_answer = sorted(ans_vocab_dict.word2idx_dict.keys())[index]
        gt_answer = sorted(ans_vocab_dict.word2idx_dict.keys())[gt_answer]

        logger.info("Question: {}".format(q_string))
        logger.info("Predicted answer: {}".format(pred_answer))
        logger.info("Ground-truth answer: {}".format(gt_answer))

        result_path = self.config.habitat_baselines.results_dir.format(
            split=self.config.habitat.dataset.split
        )

        result_path = os.path.join(
            result_path, "ckpt_{}_{}_image.jpg".format(ckpt_idx, episode_id)
        )

        save_vqa_image_results(
            images, q_string, pred_answer, gt_answer, result_path
        )

    def train(self) -> None:
        r"""Main method for training VQA (Answering) model of EQA.

        Returns:
            None
        """
        config = self.config

        # env = habitat.Env(config=config.habitat)

        vqa_dataset = (
            EQADataset(
                config,
                input_type="vqa",
                num_frames=config.habitat_baselines.il.vqa.num_frames,
            )
            .shuffle(1000)
            .to_tuple(
                "episode_id",
                "question",
                "answer",
                *["{0:0=3d}.jpg".format(x) for x in range(0, 5)],
            )
            .map(img_bytes_2_np_array)
        )

        train_loader = DataLoader(
            vqa_dataset, batch_size=config.habitat_baselines.il.vqa.batch_size
        )

        logger.info("train_loader has {} samples".format(len(vqa_dataset)))

        q_vocab_dict, ans_vocab_dict = vqa_dataset.get_vocab_dicts()

        model_kwargs = {
            "q_vocab": q_vocab_dict.word2idx_dict,
            "ans_vocab": ans_vocab_dict.word2idx_dict,
            "eqa_cnn_pretrain_ckpt_path": config.habitat_baselines.eqa_cnn_pretrain_ckpt_path,
            "freeze_encoder": config.habitat_baselines.il.vqa.freeze_encoder,
        }

        model = VqaLstmCnnAttentionModel(**model_kwargs)

        lossFn = torch.nn.CrossEntropyLoss()

        optim = torch.optim.Adam(
            filter(lambda p: p.requires_grad, model.parameters()),
            lr=float(config.habitat_baselines.il.vqa.lr),
        )

        metrics = VqaMetric(
            info={"split": "train"},
            metric_names=[
                "loss",
                "accuracy",
                "mean_rank",
                "mean_reciprocal_rank",
            ],
            log_json=os.path.join(
                config.habitat_baselines.output_log_dir, "train.json"
            ),
        )

        t, epoch = 0, 1

        avg_loss = 0.0
        avg_accuracy = 0.0
        avg_mean_rank = 0.0
        avg_mean_reciprocal_rank = 0.0

        logger.info(model)
        model.train().to(self.device)

        if config.habitat_baselines.il.vqa.freeze_encoder:
            model.cnn.eval()

        with TensorboardWriter(
            config.habitat_baselines.tensorboard_dir,
            flush_secs=self.flush_secs,
        ) as writer:
            while epoch <= config.habitat_baselines.il.vqa.max_epochs:
                start_time = time.time()
                for batch in train_loader:
                    t += 1
                    _, questions, answers, frame_queue = batch
                    optim.zero_grad()

                    questions = questions.to(self.device)
                    answers = answers.to(self.device)
                    frame_queue = frame_queue.to(self.device)

                    scores, _ = model(frame_queue, questions)
                    loss = lossFn(scores, answers)

                    # update metrics
                    accuracy, ranks = metrics.compute_ranks(
                        scores.data.cpu(), answers
                    )
                    metrics.update([loss.item(), accuracy, ranks, 1.0 / ranks])

                    loss.backward()
                    optim.step()

                    (
                        metrics_loss,
                        accuracy,
                        mean_rank,
                        mean_reciprocal_rank,
                    ) = metrics.get_stats()

                    avg_loss += metrics_loss
                    avg_accuracy += accuracy
                    avg_mean_rank += mean_rank
                    avg_mean_reciprocal_rank += mean_reciprocal_rank

                    if t % config.habitat_baselines.log_interval == 0:
                        logger.info("Epoch: {}".format(epoch))
                        logger.info(metrics.get_stat_string())

                        writer.add_scalar("loss", metrics_loss, t)
                        writer.add_scalar("accuracy", accuracy, t)
                        writer.add_scalar("mean_rank", mean_rank, t)
                        writer.add_scalar(
                            "mean_reciprocal_rank", mean_reciprocal_rank, t
                        )

                        metrics.dump_log()

                # Dataloader length for IterableDataset doesn't take into
                # account batch size for Pytorch v < 1.6.0
                num_batches = math.ceil(
                    len(vqa_dataset)
                    / config.habitat_baselines.il.vqa.batch_size
                )

                avg_loss /= num_batches
                avg_accuracy /= num_batches
                avg_mean_rank /= num_batches
                avg_mean_reciprocal_rank /= num_batches

                end_time = time.time()
                time_taken = "{:.1f}".format((end_time - start_time) / 60)

                logger.info(
                    "Epoch {} completed. Time taken: {} minutes.".format(
                        epoch, time_taken
                    )
                )

                logger.info("Average loss: {:.2f}".format(avg_loss))
                logger.info("Average accuracy: {:.2f}".format(avg_accuracy))
                logger.info("Average mean rank: {:.2f}".format(avg_mean_rank))
                logger.info(
                    "Average mean reciprocal rank: {:.2f}".format(
                        avg_mean_reciprocal_rank
                    )
                )

                print("-----------------------------------------")

                self.save_checkpoint(
                    model.state_dict(), "epoch_{}.ckpt".format(epoch)
                )

                epoch += 1

    def _eval_checkpoint(
        self,
        checkpoint_path: str,
        writer: TensorboardWriter,
        checkpoint_index: int = 0,
    ) -> None:
        r"""Evaluates a single checkpoint.

        Args:
            checkpoint_path: path of checkpoint
            writer: tensorboard writer object for logging to tensorboard
            checkpoint_index: index of cur checkpoint for logging

        Returns:
            None
        """
        config = self.config

<<<<<<< HEAD
        config.defrost()
        config.habitat.dataset.split = self.config.habitat_baselines.eval.split
        config.freeze()
=======
        with read_write(config):
            config.habitat.dataset.split = self.config.eval.split
>>>>>>> 84df83bf

        vqa_dataset = (
            EQADataset(
                config,
                input_type="vqa",
                num_frames=config.habitat_baselines.il.vqa.num_frames,
            )
            .shuffle(1000)
            .to_tuple(
                "episode_id",
                "question",
                "answer",
                *["{0:0=3d}.jpg".format(x) for x in range(0, 5)],
            )
            .map(img_bytes_2_np_array)
        )

        eval_loader = DataLoader(
            vqa_dataset, batch_size=config.habitat_baselines.il.vqa.batch_size
        )

        logger.info("eval_loader has {} samples".format(len(vqa_dataset)))

        q_vocab_dict, ans_vocab_dict = vqa_dataset.get_vocab_dicts()

        model_kwargs = {
            "q_vocab": q_vocab_dict.word2idx_dict,
            "ans_vocab": ans_vocab_dict.word2idx_dict,
            "eqa_cnn_pretrain_ckpt_path": config.habitat_baselines.eqa_cnn_pretrain_ckpt_path,
        }
        model = VqaLstmCnnAttentionModel(**model_kwargs)

        state_dict = torch.load(
            checkpoint_path, map_location={"cuda:0": "cpu"}
        )
        model.load_state_dict(state_dict)

        lossFn = torch.nn.CrossEntropyLoss()

        t = 0

        avg_loss = 0.0
        avg_accuracy = 0.0
        avg_mean_rank = 0.0
        avg_mean_reciprocal_rank = 0.0

        model.eval()
        model.cnn.eval()
        model.to(self.device)

        metrics = VqaMetric(
            info={"split": "val"},
            metric_names=[
                "loss",
                "accuracy",
                "mean_rank",
                "mean_reciprocal_rank",
            ],
            log_json=os.path.join(
                config.habitat_baselines.output_log_dir, "eval.json"
            ),
        )
        with torch.no_grad():
            for batch in eval_loader:
                t += 1
                episode_ids, questions, answers, frame_queue = batch
                questions = questions.to(self.device)
                answers = answers.to(self.device)
                frame_queue = frame_queue.to(self.device)

                scores, _ = model(frame_queue, questions)

                loss = lossFn(scores, answers)

                accuracy, ranks = metrics.compute_ranks(
                    scores.data.cpu(), answers
                )
                metrics.update([loss.item(), accuracy, ranks, 1.0 / ranks])

                (
                    metrics_loss,
                    accuracy,
                    mean_rank,
                    mean_reciprocal_rank,
                ) = metrics.get_stats(mode=0)

                avg_loss += metrics_loss
                avg_accuracy += accuracy
                avg_mean_rank += mean_rank
                avg_mean_reciprocal_rank += mean_reciprocal_rank

                if t % config.habitat_baselines.log_interval == 0:
                    logger.info(metrics.get_stat_string(mode=0))
                    metrics.dump_log()

                if (
                    config.habitat_baselines.eval_save_results
                    and t % config.habitat_baselines.eval_save_results_interval
                    == 0
                ):

                    self._save_vqa_results(
                        checkpoint_index,
                        episode_ids,
                        questions,
                        frame_queue,
                        scores,
                        answers,
                        q_vocab_dict,
                        ans_vocab_dict,
                    )

        num_batches = math.ceil(
            len(vqa_dataset) / config.habitat_baselines.il.vqa.batch_size
        )

        avg_loss /= num_batches
        avg_accuracy /= num_batches
        avg_mean_rank /= num_batches
        avg_mean_reciprocal_rank /= num_batches

        writer.add_scalar("avg val loss", avg_loss, checkpoint_index)
        writer.add_scalar("avg val accuracy", avg_accuracy, checkpoint_index)
        writer.add_scalar("avg val mean rank", avg_mean_rank, checkpoint_index)
        writer.add_scalar(
            "avg val mean reciprocal rank",
            avg_mean_reciprocal_rank,
            checkpoint_index,
        )

        logger.info("Average loss: {:.2f}".format(avg_loss))
        logger.info("Average accuracy: {:.2f}".format(avg_accuracy))
        logger.info("Average mean rank: {:.2f}".format(avg_mean_rank))
        logger.info(
            "Average mean reciprocal rank: {:.2f}".format(
                avg_mean_reciprocal_rank
            )
        )<|MERGE_RESOLUTION|>--- conflicted
+++ resolved
@@ -289,14 +289,10 @@
         """
         config = self.config
 
-<<<<<<< HEAD
-        config.defrost()
-        config.habitat.dataset.split = self.config.habitat_baselines.eval.split
-        config.freeze()
-=======
         with read_write(config):
-            config.habitat.dataset.split = self.config.eval.split
->>>>>>> 84df83bf
+            config.habitat.dataset.split = (
+                self.config.habitat_baselines.eval.split
+            )
 
         vqa_dataset = (
             EQADataset(
