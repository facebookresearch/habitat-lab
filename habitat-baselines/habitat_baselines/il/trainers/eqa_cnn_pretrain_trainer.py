--- conflicted
+++ resolved
@@ -200,14 +200,10 @@
         """
         config = self.config
 
-<<<<<<< HEAD
-        config.defrost()
-        config.habitat.dataset.split = self.config.habitat_baselines.eval.split
-        config.freeze()
-=======
         with read_write(config):
-            config.habitat.dataset.split = self.config.eval.split
->>>>>>> 84df83bf
+            config.habitat.dataset.split = (
+                self.config.habitat_baselines.eval.split
+            )
 
         eqa_cnn_pretrain_dataset = EQACNNPretrainDataset(config, mode="val")
 
