

version: 2.1
gpu: &gpu
  machine:
    image: ubuntu-1604-cuda-10.1:201909-23
  resource_class: gpu.nvidia.medium
  environment:
    FPS_THRESHOLD: 900

orbs:
  codecov: codecov/codecov@3.2.3

jobs:
  python_lint:
    docker:
      - image: cimg/python:3.7.13
    steps:
      - checkout
      - run:
          name: setup
          command: |
              pip install black==23.1.0 --progress-bar off
              pip install "isort[pyproject]" numpy --progress-bar off
              pip install mypy==0.991 types-mock types-Pillow types-tqdm types-PyYAML --progress-bar off
              pip install -r habitat-lab/requirements.txt --progress-bar off
      - run:
          name: run black
          command: |
              black --exclude '/(\.eggs|\.git|\.hg|\.mypy_cache|\.nox|\.tox|\.venv|_build|buck-out|build|dist)|examples/tutorials/(colabs|nb_python)' habitat-lab/. habitat-baselines/. examples/. test/. --diff
              black --exclude '/(\.eggs|\.git|\.hg|\.mypy_cache|\.nox|\.tox|\.venv|_build|buck-out|build|dist)|examples/tutorials/(colabs|nb_python)' habitat-lab/. habitat-baselines/. examples/. test/. --check
      - run:
          name: run isort
          command: |
              isort --version
              isort habitat-lab/. habitat-baselines/. examples/. test/.  --diff
              isort habitat-lab/. habitat-baselines/. examples/. test/.  --check-only
      - run:
          name: run mypy
          command: |
              mypy --version
              mypy --exclude="^docs/|setup.py$"
      - run:
          name: run assert no files in habitat and habitat_baselines
          command: |
              if test -d  habitat ;           then  echo "folder habitat should not exist";           exit 1; fi
              if test -d  habitat_baselines ; then  echo "folder habitat_baselines should not exist"; exit 1; fi
  pre-commit:
    docker:
      - image: cimg/python:3.7.13
    working_directory: ~/repo/

    steps:
      - checkout
      - run:
          name: Combine precommit config and python versions for caching
          command: |
            cat .pre-commit-config.yaml > pre-commit-deps.txt
            python -VV >> pre-commit-deps.txt
      - restore_cache:
          keys:
          - v1-precommit-deps-{{ checksum "pre-commit-deps.txt" }}

      - run:
          name: Install Dependencies
          command: |
            pip install -U pip setuptools pre-commit
            # Install the hooks now so that they'll be cached
            pre-commit install-hooks
      - save_cache:
          paths:
            - ~/.cache/pre-commit
          key: v1-precommit-deps-{{ checksum "pre-commit-deps.txt" }}

      - run:
          name: Check Code Style using pre-commit
          command: |
            SKIP=clang-format,eslint pre-commit run --show-diff-on-failure --all-files
  install_and_test_ubuntu:
    <<: *gpu
    steps:
      - checkout:
          path: ./habitat-lab
      - run:
          name: Install cmake
          no_output_timeout: 5m
          command: |
              echo $(git ls-remote https://github.com/facebookresearch/habitat-sim.git HEAD | awk '{ print $1}') > ./hsim_sha
              wget https://github.com/Kitware/CMake/releases/download/v3.13.4/cmake-3.13.4-Linux-x86_64.sh
              sudo mkdir /opt/cmake
              sudo sh ./cmake-3.13.4-Linux-x86_64.sh --prefix=/opt/cmake --skip-license
              sudo ln -s /opt/cmake/bin/cmake /usr/local/bin/cmake
      - run:
          name: Install dependencies
          no_output_timeout: 20m
          command: |
              sudo apt-get update || true
              sudo apt-get install -y --no-install-recommends \
                  build-essential \
                  git \
                  curl \
                  vim \
                  ca-certificates \
                  libbullet-dev \
                  libjpeg-dev \
                  libglm-dev \
                  libegl1-mesa-dev \
                  xorg-dev \
                  freeglut3-dev \
                  pkg-config \
                  wget \
                  zip \
                  libhdf5-dev \
                  unzip || true
              sudo apt install --allow-change-held-packages \
                  texlive-base \
                  texlive-latex-extra \
                  texlive-fonts-extra \
                  texlive-fonts-recommended
      - run:
          name: Check CUDA
          no_output_timeout: 20m
          background: true
          command: |
              # wget https://developer.download.nvidia.com/compute/cuda/repos/ubuntu1604/x86_64/cuda-repo-ubuntu1604_8.0.44-1_amd64.deb
              # sudo dpkg -i cuda-repo-ubuntu1604_8.0.44-1_amd64.deb
              # sudo apt-get update || true
              # sudo apt-get --yes --force-yes install cuda
              # touch ./cuda_installed
              nvidia-smi
      # Restore Conda cache
      - restore_cache:
          keys:
            - conda-{{ checksum "habitat-lab/.circleci/config.yml" }}
      - run:
          name: Install conda and dependencies
          no_output_timeout: 20m
          command: |
              if [ ! -d ~/miniconda ]
              then
                curl -o ~/miniconda.sh -O  https://repo.anaconda.com/miniconda/Miniconda3-latest-Linux-x86_64.sh
                chmod +x ~/miniconda.sh
                bash ~/miniconda.sh -b -p $HOME/miniconda
                rm ~/miniconda.sh
                export PATH=$HOME/miniconda/bin:/usr/local/cuda/bin:$PATH
                conda create -y -n habitat python=3.7
                . activate habitat
                pip install -U pip
<<<<<<< HEAD
                conda install -q -y -c conda-forge ninja ccache numpy pytest pytest-mock pytest-cov psutil
                pip install pytest-sugar>=0.9.6 mock cython pygame
=======
                conda install -q -y -c conda-forge ninja ccache numpy
                pip install pytest-sugar>=0.9.6 mock cython pygame flaky pytest pytest-mock pytest-cov psutil
>>>>>>> 51251fbd
              fi
      - run:
          name: Install pytorch
          no_output_timeout: 20m
          background: true
          command: |
              export PATH=$HOME/miniconda/bin:/usr/local/cuda/bin:$PATH
              . activate habitat;
              if [ ! -f ~/miniconda/pytorch_installed ]
              then
                echo "Installing pytorch"
                conda install -y pytorch==1.4.0 torchvision cudatoolkit=10.0 -c pytorch
              fi
              touch ~/miniconda/pytorch_installed
              python -c 'import torch; print("Has cuda ? ",torch.cuda.is_available()); print("torch version : ",torch.__version__);'
      - restore_cache:
          keys:
            - habitat-sim-{{ checksum "./hsim_sha" }}
      - restore_cache:
          keys:
            - ccache-{{ arch }}-main
          paths:
            - /home/circleci/.ccache
      - run:
          name: CCache initialization
          command: |
            export PATH=$HOME/miniconda/bin:/usr/local/cuda/bin:$PATH
            . activate habitat;
            ccache --show-stats
            ccache --zero-stats
            ccache --max-size=10.0G
      - run:
          name: Build and install habitat-sim
          no_output_timeout: 30m
          command: |
              if [ ! -d ./habitat-sim ]
              then
                git clone https://github.com/facebookresearch/habitat-sim.git --recursive
              fi
              # while [ ! -f ./cuda_installed ]; do sleep 2; done # wait for CUDA
              export PATH=$HOME/miniconda/bin:/usr/local/cuda/bin:$PATH
              . activate habitat;
              cd habitat-sim
              pip install -r requirements.txt --progress-bar off
              pip install pillow
              python -u setup.py install --headless --with-cuda --bullet
      - run:
          name: Ccache stats
          when: always
          command: |
            export PATH=$HOME/miniconda/bin:/usr/local/cuda/bin:$PATH
            . activate habitat;
            ccache --show-stats
      - run:
          name: Download test data
          command: |
              export PATH=$HOME/miniconda/bin:/usr/local/cuda/bin:$PATH
              . activate habitat
              if [ ! -f ./habitat-sim/data/scene_datasets/habitat-test-scenes/van-gogh-room.glb ]
              then
                cd habitat-sim
                wget http://dl.fbaipublicfiles.com/habitat/habitat-test-scenes.zip
                unzip habitat-test-scenes.zip
                rm habitat-test-scenes.zip
                cd -
              fi
              if [ ! -f ./habitat-sim/data/robots/franka_panda/panda_arm.urdf ]
              then
                python -m habitat_sim.utils.datasets_download --uids franka_panda --data-path habitat-sim/data/
              fi
              if [ ! -f ./habitat-sim/data/robots/hab_spot_arm/urdf/hab_spot_arm.urdf ]
              then
                python -m habitat_sim.utils.datasets_download --uids hab_spot_arm --data-path habitat-sim/data/
              fi
              if [ ! -f ./habitat-sim/data/robots/hab_stretch/urdf/hab_stretch.urdf ]
              then
                python -m habitat_sim.utils.datasets_download --uids hab_stretch --data-path habitat-sim/data/
              fi
      - run:
          name: Download coda scene
          command: |
            if [ ! -f ./habitat-sim/data/scene_datasets/coda/coda.glb ]
            then
              cd habitat-sim
              wget --no-check-certificate 'https://docs.google.com/uc?export=download&id=1Pc-J6pZzXEd8RSeLM94t3iwO8q_RQ853' -O coda.zip
              unzip coda.zip -d data/scene_datasets
              rm coda.zip
            fi
      - run:
          name: Run sim benchmark
          command: |
              # while [ ! -f ./cuda_installed ]; do sleep 2; done # wait for CUDA
              export PATH=$HOME/miniconda/bin:/usr/local/cuda/bin:$PATH
              . activate habitat; cd habitat-sim
              python examples/example.py --scene data/scene_datasets/habitat-test-scenes/van-gogh-room.glb --silent --test_fps_regression $FPS_THRESHOLD
      - save_cache:
          key: habitat-sim-{{ checksum "./hsim_sha" }}
          background: true
          paths:
            - ./habitat-sim
      - save_cache:
          key: ccache-{{ arch }}-main
          background: true
          paths:
            - /home/circleci/.ccache
      - run:
          name: Install api
          no_output_timeout: 20m
          command: |
              export PATH=$HOME/miniconda/bin:/usr/local/cuda/bin:$PATH
              . activate habitat; cd habitat-lab
              while [ ! -f ~/miniconda/pytorch_installed ]; do sleep 2; done # wait for Pytorch
              ln -s ../habitat-sim/data data
              pip install -r habitat-lab/requirements.txt --progress-bar off
              touch ~/miniconda/pip_deps_installed
      - save_cache:
          key: conda-{{ checksum "habitat-lab/.circleci/config.yml" }}
          background: true
          paths:
            - ~/miniconda
      - run:
          name: Run api tests
          no_output_timeout: 120m
          command: |

              export PATH=$HOME/miniconda/bin:/usr/local/cuda/bin:$PATH
              . activate habitat; cd habitat-lab
              pip install -e habitat-lab
              pip install -e habitat-baselines
              export PYTHONPATH=.:$PYTHONPATH
              export MULTI_PROC_OFFSET=0 && export MAGNUM_LOG=quiet && export HABITAT_SIM_LOG=quiet
              python -m pytest --cov-report=xml --cov-report term  --cov=./
      - codecov/upload
      - run:
          name: Run baseline training tests
          no_output_timeout: 30m
          command: |
              export PATH=$HOME/miniconda/bin:/usr/local/cuda/bin:$PATH
              . activate habitat; cd habitat-lab
              pip install -e habitat-lab
              pip install -e habitat-baselines
              export PYTHONPATH=.:$PYTHONPATH
              export MULTI_PROC_OFFSET=0 && export MAGNUM_LOG=quiet && export HABITAT_SIM_LOG=quiet
              # This is a flag that enables test_test_baseline_training to work
              export TEST_BASELINE_SMALL=1
              python -m pytest  test/test_baseline_training.py -s
      - run:
          name: Run Hab2.0 benchmark
          no_output_timeout: 30m
          command: |
              export PATH=$HOME/miniconda/bin:/usr/local/cuda/bin:$PATH
              . activate habitat; cd habitat-lab
              python -m habitat_sim.utils.datasets_download --uids hab2_bench_assets
              mkdir -p data/ep_datasets/
              cp data/hab2_bench_assets/bench_scene.json.gz data/ep_datasets/
              bash scripts/hab2_bench/bench_runner.sh
              python scripts/hab2_bench/plot_bench.py
      - run:
          name: Build api documentation
          command: |
              export PATH=$HOME/miniconda/bin:/usr/local/cuda/bin:$PATH
              . activate habitat; cd habitat-lab
              pip install -e habitat-lab
              pip install -e habitat-baselines
              # Download sim inventory for crosslinking (no need to build
              # the whole sim docs for that)
              # TODO: take it from github.com/facebookmicrosites/habitat-website
              #   instead
              mkdir -p ../habitat-sim/build/docs-public/habitat-sim
              curl -s https://aihabitat.org/docs/habitat-sim/objects.inv > ../habitat-sim/build/docs-public/habitat-sim/objects.inv
              cd docs
              conda install -y -c conda-forge doxygen
              conda install -y  jinja2 pygments docutils
              mkdir -p ../build/docs
              ./build-public.sh
      - run:
          name: Ensure non-editable mode works
          command: |
              export PATH=$HOME/miniconda/bin:/usr/local/cuda/bin:$PATH
              . activate habitat; cd habitat-lab
              python -m pip install habitat-lab/
              python -c "import habitat"
              python -m pip install habitat-baselines/
              python -c "import habitat_baselines"
      - store_artifacts:
          path: habitat-lab/data/profile  # This is the benchmark profile


workflows:
  version: 2
  install_and_test:
    jobs:
      - pre-commit
      - python_lint
      - install_and_test_ubuntu<|MERGE_RESOLUTION|>--- conflicted
+++ resolved
@@ -146,13 +146,9 @@
                 conda create -y -n habitat python=3.7
                 . activate habitat
                 pip install -U pip
-<<<<<<< HEAD
-                conda install -q -y -c conda-forge ninja ccache numpy pytest pytest-mock pytest-cov psutil
-                pip install pytest-sugar>=0.9.6 mock cython pygame
-=======
+
                 conda install -q -y -c conda-forge ninja ccache numpy
                 pip install pytest-sugar>=0.9.6 mock cython pygame flaky pytest pytest-mock pytest-cov psutil
->>>>>>> 51251fbd
               fi
       - run:
           name: Install pytorch
