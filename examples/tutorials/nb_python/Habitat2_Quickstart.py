--- conflicted
+++ resolved
@@ -104,16 +104,7 @@
 
 # %% [markdown]
 # # Local installation
-<<<<<<< HEAD
-#
-# For Habitat 2.0 functionality, install the `main` branch of Habitat Lab. Complete installation steps:
-#
-# 1. Install [Habitat Sim](https://github.com/facebookresearch/habitat-sim#recommended-conda-packages) **using the `withbullet` option**. Linux example: `conda install habitat-sim withbullet headless -c conda-forge -c aihabitat-nightly`. MacOS example (does not include headless): `conda install habitat-sim withbullet -c conda-forge -c aihabitat-nightly`. Habitat Sim is not supported by Windows.
-# 2. Download the `main` branch of Habitat Lab: `git clone https://github.com/facebookresearch/habitat-lab.git`
-# 3. Install Habitat Lab: `cd habitat-lab && pip install -r requirements.txt && pip install -e habitat-lab/ && pip install -e habitat-baselines/`
-=======
 # Follow the steps on the [Habitat Lab README](https://github.com/facebookresearch/habitat-lab/tree/challenge_tasks#installation).
->>>>>>> 380ac0a7
 
 # %% [markdown]
 # # Quickstart
@@ -177,44 +168,6 @@
 
 
 # %% [markdown]
-<<<<<<< HEAD
-# ## Interactive Play Script
-# On your local machine with a display connected, play the tasks using the keyboard to control the robot:
-# ```
-# python examples/interactive_play.py --play-task --never-end
-# ```
-# For more information about the interactive play script, see the
-# [documentation string at the top of the file](https://github.com/facebookresearch/habitat-lab/blob/main/examples/interactive_play.py).
-
-# %% [markdown]
-# ## Training with Habitat Baselines
-# Start training policies with PPO using [Habitat Baselines](https://github.com/facebookresearch/habitat-lab/tree/main/habitat_baselines#baselines). As an example, start training a pick policy with:
-#
-# ```
-# python -u habitat_baselines/run.py --exp-config habitat-baselines/habitat_baselines/config/rearrange/ddppo_pick.yaml --run-type train
-# ```
-# Find the [complete list of RL configurations here](https://github.com/facebookresearch/habitat-lab/tree/main/habitat-baselines/habitat_baselines/config/rearrange), any config starting with `ddppo` can be substituted.
-#
-# See [here](https://github.com/facebookresearch/habitat-lab/tree/main/habitat_baselines#baselines) for more information on how to run with Habitat Baselines.
-
-# %% [markdown]
-# ## Home Assistant Benchmark (HAB) Tasks
-#
-# To run the HAB tasks, use any of the training configurations here: [here](https://github.com/facebookresearch/habitat-lab/tree/main/main/config/rearrange/hab). For example, to run monolithic RL training on the Tidy House task run:
-# ```
-# python -u habitat_baselines/run.py --exp-config habitat-baselines/habitat_baselines/config/rearrange/hab/ddppo_tidy_house.yaml --run-type train
-# ```
-# To run the TP-SRL baseline use the [`tp_srl`](https://github.com/facebookresearch/habitat-lab/tree/main/habitat-baselines/habitat_baselines/config/rearrange/hab/tp_srl.yaml`) config. You will first need trained models for each of the individual skills placed in `data/models/[skill_name].pt`. Then specify the name of the task to run. For example, to run TP-SRL on the `set_table` task, run the following:
-# ```
-# python -u habitat_baselines/run.py --exp-config habitat-baselines/habitat_baselines/config/rearrange/hab/tp_srl.yaml --run-type train BASE_TASK_CONFIG_PATH tasks/rearrange/set_table.yaml
-# ```
-# [`tp_srl_oracle_nav`](https://github.com/facebookresearch/habitat-lab/tree/main/habitat-baselines/habitat_baselines/config/rearrange/hab/tp_srl_oracle_nav.yaml) is the TP-SRL method with oracle navigation.
-#
-# The HAB tasks can also be used from the Gym interface (tutorial [here](https://github.com/facebookresearch/habitat-lab/blob/main/examples/tutorials/colabs/habitat2_gym_tutorial.ipynb)).
-
-# %% [markdown]
-=======
->>>>>>> 380ac0a7
 # # Defining New Tasks
 #
 # We will define a task for the robot to navigate to and then pick up a target object in the environment. To support a new task we need:
@@ -547,11 +500,7 @@
 # # Dataset Generation
 # The previously defined task uses an included default `all_receptacles_10k_1k.json.gz` dataset which places objects on any receptacle. The episode `.json.gz` dataset defines where
 # objects are placed and their rearrangement target positions. New episode
-<<<<<<< HEAD
-# datasets are generated with the [rearrange_generator.py](https://github.com/facebookresearch/habitat-lab/blob/main/habitat-lab/habitat/datasets/rearrange/rearrange_generator.py) script. In this example, we will define a new episode dataset where a single object spawns on the table with its goal also on the table.
-=======
 # datasets are generated with the [run_episode_generator.py](https://github.com/facebookresearch/habitat-lab/blob/main/habitat/datasets/rearrange/run_episode_generator.py) script. In this example, we will define a new episode dataset where a single object spawns on the table with its goal also on the table.
->>>>>>> 380ac0a7
 
 # %%
 dataset_cfg_txt = """
