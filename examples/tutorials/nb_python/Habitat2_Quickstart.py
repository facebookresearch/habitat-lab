# ---
# jupyter:
#   accelerator: GPU
#   colab:
#     collapsed_sections: []
#     name: Habitat 2.0 Quick Start Tutorial
#     provenance: []
#   jupytext:
#     cell_metadata_filter: -all
#     formats: nb_python//py:percent,colabs//ipynb
#     notebook_metadata_filter: all
#     text_representation:
#       extension: .py
#       format_name: percent
#       format_version: '1.3'
#       jupytext_version: 1.13.8
#   kernelspec:
#     display_name: Python 3
#     name: python3
# ---

# %% [markdown]
# # Overview
# This tutorial covers the basics of using Habitat 2.0 including: setting up
# the environment, creating custom environments, and creating new episode
# datasets.

# %%
# Play a teaser video
try:
    from IPython.display import HTML

    HTML(
        '<iframe src="https://drive.google.com/file/d/1ltrse38i8pnJPGAXlThylcdy8PMjUMKh/preview" width="640" height="480" allow="autoplay"></iframe>'
    )
except Exception:
    pass

# %%
# %%capture
# @title Install Dependencies (if on Colab) { display-mode: "form" }
# @markdown (double click to show code)

import os

# Colab installation
if "COLAB_GPU" in os.environ:
    print("Setting up Habitat")
    # !curl -L https://raw.githubusercontent.com/facebookresearch/habitat-sim/main/examples/colab_utils/colab_install.sh | NIGHTLY=true bash -s
# %%
# Imports
import os

if "COLAB_GPU" in os.environ:
    print("Setting Habitat base path")
    # %env HABLAB_BASE_CFG_PATH=/content/habitat-lab
    import importlib

    import PIL

    importlib.reload(PIL.TiffTags)

import os

import gym
import gym.spaces as spaces
import numpy as np

import habitat
import habitat.utils.gym_definitions
from habitat.core.embodied_task import Measure
from habitat.core.registry import registry
from habitat.core.simulator import Sensor, SensorTypes
from habitat.tasks.rearrange.rearrange_sensors import RearrangeReward
from habitat.tasks.rearrange.rearrange_task import RearrangeTask
from habitat.utils.render_wrapper import overlay_frame
from habitat.utils.visualizations.utils import observations_to_image
from habitat_sim.utils import viz_utils as vut

# Quiet the Habitat simulator logging
os.environ["MAGNUM_LOG"] = "quiet"
os.environ["HABITAT_SIM_LOG"] = "quiet"


def insert_render_options(config):
    # Added settings to make rendering higher resolution for better visualization
    config.defrost()
    config.SIMULATOR.THIRD_RGB_SENSOR.WIDTH = 512
    config.SIMULATOR.THIRD_RGB_SENSOR.HEIGHT = 512
    config.SIMULATOR.CONCUR_RENDER = False
    config.SIMULATOR.AGENT_0.SENSORS.append("THIRD_RGB_SENSOR")
    config.freeze()
    return config


import importlib

# If the import block fails due to an error like "'PIL.TiffTags' has no attribute
# 'IFD'", then restart the Colab runtime instance and rerun this cell and the previous cell.
import PIL

importlib.reload(PIL.TiffTags)  # To potentially avoid PIL problem


# %% [markdown]
# # Local installation
# Follow the steps on the [Habitat Lab README](https://github.com/facebookresearch/habitat-lab/tree/challenge_tasks#installation).

# %% [markdown]
# # Quickstart
#
# Start with a minimal environment interaction loop using the Habitat API. This sets up the environment, takes random episodes, and then saves a video once the episode ends.
#
# If this is your first time running Habitat 2.0 code, the datasets will automatically download which include the ReplicaCAD scenes, episode datasets, and object assets. To manually download this data, run `python -m habitat_sim.utils.datasets_download --uids rearrange_task_assets`.

# %%
with habitat.Env(
    config=insert_render_options(
        habitat.get_config(
            "tasks/rearrange/pick.yaml",
        )
    )
) as env:
    observations = env.reset()  # noqa: F841

    print("Agent acting inside environment.")
    count_steps = 0
    # To save the video
    video_file_path = "data/example_interact.mp4"
    video_writer = vut.get_fast_video_writer(video_file_path, fps=30)

    while not env.episode_over:
        observations = env.step(env.action_space.sample())  # noqa: F841
        info = env.get_metrics()

        render_obs = observations_to_image(observations, info)
        render_obs = overlay_frame(render_obs, info)

        video_writer.append_data(render_obs)

        count_steps += 1
    print("Episode finished after {} steps.".format(count_steps))

    video_writer.close()
    if vut.is_notebook():
        vut.display_video(video_file_path)


# %% [markdown]
# ## Gym API
# You can also use environments through the Gym API. For more information about how to use the Gym API and the supported tasks, see [this tutorial](https://github.com/facebookresearch/habitat-lab/blob/main/examples/tutorials/colabs/habitat2_gym_tutorial.ipynb).

# %%
env = gym.make("HabitatRenderPick-v0")

video_file_path = "data/example_interact.mp4"
video_writer = vut.get_fast_video_writer(video_file_path, fps=30)

done = False
env.reset()
while not done:
    obs, reward, done, info = env.step(env.action_space.sample())
    video_writer.append_data(env.render(mode="rgb_array"))

video_writer.close()
if vut.is_notebook():
    vut.display_video(video_file_path)


# %% [markdown]
<<<<<<< HEAD
# ## Interactive Play Script
# On your local machine with a display connected, play the tasks using the keyboard to control the robot:
# ```
# python examples/interactive_play.py --play-task --never-end
# ```
# For more information about the interactive play script, see the
# [documentation string at the top of the file](https://github.com/facebookresearch/habitat-lab/blob/main/examples/interactive_play.py).

# %% [markdown]
# ## Training with Habitat Baselines
# Start training policies with PPO using [Habitat Baselines](https://github.com/facebookresearch/habitat-lab/tree/main/habitat_baselines#baselines). As an example, start training a pick policy with:
#
# ```
# python -u habitat_baselines/run.py --exp-config habitat_baselines/config/rearrange/ddppo_pick.yaml --run-type train
# ```
# Find the [complete list of RL configurations here](https://github.com/facebookresearch/habitat-lab/tree/main/habitat_baselines/config/rearrange), any config starting with `ddppo` can be substituted.
#
# See [here](https://github.com/facebookresearch/habitat-lab/tree/main/habitat_baselines#baselines) for more information on how to run with Habitat Baselines.

# %% [markdown]
# ## Home Assistant Benchmark (HAB) Tasks
#
# To run the HAB tasks, use any of the training configurations here: [here](https://github.com/facebookresearch/habitat-lab/tree/main/main/config/rearrange/hab). For example, to run monolithic RL training on the Tidy House task run:
# ```
# python -u habitat_baselines/run.py --exp-config habitat_baselines/config/rearrange/hab/ddppo_tidy_house.yaml --run-type train
# ```
# To run the TP-SRL baseline use the [`tp_srl`](https://github.com/facebookresearch/habitat-lab/tree/main/habitat_baselines/config/rearrange/hab/tp_srl.yaml`) config. You will first need trained models for each of the individual skills placed in `data/models/[skill_name].pt`. Then specify the name of the task to run. For example, to run TP-SRL on the `set_table` task, run the following:
# ```
# python -u habitat_baselines/run.py --exp-config habitat_baselines/config/rearrange/hab/tp_srl.yaml --run-type train BASE_TASK_CONFIG_PATH habitat/config/tasks/rearrange/set_table.yaml
# ```
# [`tp_srl_oracle_nav`](https://github.com/facebookresearch/habitat-lab/tree/main/habitat_baselines/config/rearrange/hab/tp_srl_oracle_nav.yaml) is the TP-SRL method with oracle navigation.
#
# The HAB tasks can also be used from the Gym interface (tutorial [here](https://github.com/facebookresearch/habitat-lab/blob/main/examples/tutorials/colabs/habitat2_gym_tutorial.ipynb)).

# %% [markdown]
=======
>>>>>>> 380ac0a7
# # Defining New Tasks
#
# We will define a task for the robot to navigate to and then pick up a target object in the environment. To support a new task we need:
# * A task of type `RearrangeTask` which implements the reset function.
# * Sensor definitions to populate the observation space.
# * Measurement definitions to define the reward, termination condition, and additional logging information.
#
# For other examples of task, sensor, and measurement definitions, [see here
# for existing tasks](https://github.com/facebookresearch/habitat-lab/tree/main/habitat/tasks/rearrange/sub_tasks). Tasks, sensors, and measurements are connected through a config file that defines the task.

# %%
@registry.register_task(name="RearrangeDemoNavPickTask-v0")
class NavPickTaskV1(RearrangeTask):
    """
    Primarily this is used to implement the episode reset functionality.
    Can also implement custom episode step functionality.
    """

    def reset(self, episode):
        self.target_object_index = np.random.randint(
            0, self._sim.get_n_targets()
        )
        start_pos = self._sim.pathfinder.get_random_navigable_point()
        self._sim.robot.base_pos = start_pos

        # Put any reset logic here.
        return super().reset(episode)


@registry.register_sensor
class TargetStartSensor(Sensor):
    """
    Relative position from end effector to target object start position.
    """

    cls_uuid: str = "relative_object_to_end_effector"

    def __init__(self, sim, config, *args, task, **kwargs):
        self._sim = sim
        self._task = task
        self._config = config
        super().__init__(**kwargs)

    def _get_uuid(self, *args, **kwargs):
        return TargetStartSensor.cls_uuid

    def _get_sensor_type(self, *args, **kwargs):
        return SensorTypes.TENSOR

    def _get_observation_space(self, *args, **kwargs):
        return spaces.Box(
            shape=(3,),
            low=np.finfo(np.float32).min,
            high=np.finfo(np.float32).max,
            dtype=np.float32,
        )

    def get_observation(self, observations, episode, *args, **kwargs):
        global_T = self._sim.robot.ee_transform
        T_inv = global_T.inverted()
        start_pos = self._sim.get_target_objs_start()[
            self._task.target_object_index
        ]
        relative_start_pos = T_inv.transform_point(start_pos)
        return relative_start_pos


@registry.register_measure
class DistanceToTargetObject(Measure):
    """
    Gets the Euclidean distance to the target object from the end-effector.
    """

    cls_uuid: str = "distance_to_object"

    def __init__(self, sim, config, *args, **kwargs):
        self._sim = sim
        self._config = config
        super().__init__(**kwargs)

    @staticmethod
    def _get_uuid(*args, **kwargs):
        return DistanceToTargetObject.cls_uuid

    def reset_metric(self, *args, episode, **kwargs):
        self.update_metric(*args, episode=episode, **kwargs)

    def update_metric(self, *args, task, episode, **kwargs):
        ee_pos = self._sim.robot.ee_transform.translation

        idxs, _ = self._sim.get_targets()
        scene_pos = self._sim.get_scene_pos()[idxs[task.target_object_index]]

        # Metric information is stored in the `self._metric` variable.
        self._metric = np.linalg.norm(scene_pos - ee_pos, ord=2, axis=-1)


@registry.register_measure
class NavPickReward(RearrangeReward):
    """
    For every new task, you NEED to implement a reward function.
    `RearrangeReward` automatically includes penalties for collisions into the reward function.
    """

    cls_uuid: str = "navpick_reward"

    def __init__(self, sim, config, *args, **kwargs):
        self._sim = sim
        self._config = config
        super().__init__(sim=sim, config=config, **kwargs)

    @staticmethod
    def _get_uuid(*args, **kwargs):
        return NavPickReward.cls_uuid

    def reset_metric(self, *args, task, episode, **kwargs):
        # Measurements can be computed from other measurements.
        task.measurements.check_measure_dependencies(
            self.uuid,
            [
                DistanceToTargetObject.cls_uuid,
            ],
        )
        self.update_metric(*args, task=task, episode=episode, **kwargs)

    def update_metric(self, *args, task, episode, **kwargs):
        ee_to_object_distance = task.measurements.measures[
            DistanceToTargetObject.cls_uuid
        ].get_metric()

        self._metric = -ee_to_object_distance


@registry.register_measure
class NavPickSuccess(Measure):
    """
    For every new task, you NEED to implement a "success" condition.
    """

    cls_uuid: str = "navpick_success"

    def __init__(self, sim, config, *args, **kwargs):
        self._sim = sim
        self._config = config
        super().__init__(**kwargs)

    @staticmethod
    def _get_uuid(*args, **kwargs):
        return NavPickSuccess.cls_uuid

    def reset_metric(self, *args, episode, task, observations, **kwargs):
        self.update_metric(
            *args,
            episode=episode,
            task=task,
            observations=observations,
            **kwargs
        )

    def update_metric(self, *args, episode, task, observations, **kwargs):
        # Check that the agent is holding the correct object.
        abs_targ_obj_idx = self._sim.scene_obj_ids[task.target_object_index]
        self._metric = abs_targ_obj_idx == self._sim.grasp_mgr.snap_idx


# %% [markdown]
# We now add all the previously defined task, sensor, and measurement
# definitions to a config file to finish defining the new Habitat task. For
# examples of more configs [see here](https://github.com/facebookresearch/habitat-lab/tree/main/habitat/config/tasks/rearrange).
#
# This config also defines the action space through the `TASK.ACTIONS` key. You
# can substitute different base control actions from
# [here](https://github.com/facebookresearch/habitat-lab/blob/main/habitat/tasks/rearrange/actions.py),
# different arm control actions [from
# here](https://github.com/facebookresearch/habitat-lab/blob/main/habitat/tasks/rearrange/actions.py),
# and different grip actions [from here](https://github.com/facebookresearch/habitat-lab/blob/main/habitat/tasks/rearrange/grip_actions.py).

# %%
cfg_txt = """
ENVIRONMENT:
    # Number of steps within an episode.
    MAX_EPISODE_STEPS: 200
DATASET:
    TYPE: RearrangeDataset-v0
    SPLIT: train
    # The dataset to use. Later we will generate our own dataset.
    DATA_PATH: data/datasets/replica_cad/rearrange/v1/{split}/all_receptacles_10k_1k.json.gz
    SCENES_DIR: "data/replica_cad/"
TASK:
    TYPE: RearrangeDemoNavPickTask-v0

    # Sensors for the observation space.
    TARGET_START_SENSOR:
        TYPE: "TargetStartSensor"
    JOINT_SENSOR:
        TYPE: "JointSensor"
        DIMENSIONALITY: 7
    SENSORS: ["TARGET_START_SENSOR", "JOINT_SENSOR"]

    # Measurements
    ROBOT_FORCE:
        TYPE: "RobotForce"
        MIN_FORCE: 20.0
    FORCE_TERMINATE:
        TYPE: "ForceTerminate"
        # Maximum amount of allowed force in Newtons.
        MAX_ACCUM_FORCE: 5000.0
    DISTANCE_TO_TARGET_OBJECT:
        TYPE: "DistanceToTargetObject"
    NAV_PICK_REWARD:
        TYPE: "NavPickReward"
        SCALING_FACTOR: 0.1

        # General Rearrange Reward config
        CONSTRAINT_VIOLATE_PEN: 10.0
        FORCE_PEN: 0.001
        MAX_FORCE_PEN: 1.0
        FORCE_END_PEN: 10.0

    NAV_PICK_SUCCESS:
        TYPE: "NavPickSuccess"

    MEASUREMENTS:
        # The measurements returned in the info dictionary
        - "ROBOT_FORCE"
        - "FORCE_TERMINATE"
        - "DISTANCE_TO_TARGET_OBJECT"
        - "NAV_PICK_REWARD"
        - "NAV_PICK_SUCCESS"
    ACTIONS:
        # Define the action space.
        ARM_ACTION:
            TYPE: "ArmAction"
            ARM_CONTROLLER: "ArmRelPosAction"
            GRIP_CONTROLLER: "MagicGraspAction"
            ARM_JOINT_DIMENSIONALITY: 7
            GRASP_THRESH_DIST: 0.15
            DISABLE_GRIP: False
            DELTA_POS_LIMIT: 0.0125
            EE_CTRL_LIM: 0.015
        BASE_VELOCITY:
            TYPE: "BaseVelAction"
            LIN_SPEED: 12.0
            ANG_SPEED: 12.0
            ALLOW_DYN_SLIDE: True
            END_ON_STOP: False
            ALLOW_BACK: True
            MIN_ABS_LIN_SPEED: 1.0
            MIN_ABS_ANG_SPEED: 1.0
    POSSIBLE_ACTIONS:
        - ARM_ACTION
        - BASE_VELOCITY

SIMULATOR:
    ADDITIONAL_OBJECT_PATHS:
        - "data/objects/ycb/configs/"
    DEBUG_RENDER: False
    ACTION_SPACE_CONFIG: v0
    AGENTS: ['AGENT_0']
    CONCUR_RENDER: False
    AUTO_SLEEP: False
    AGENT_0:
        HEIGHT: 1.5
        IS_SET_START_STATE: False
        RADIUS: 0.1
        SENSORS: ['HEAD_RGB_SENSOR']
        START_POSITION: [0, 0, 0]
        START_ROTATION: [0, 0, 0, 1]
    HEAD_RGB_SENSOR:
        WIDTH: 128
        HEIGHT: 128

    # Agent setup
    ARM_REST: [0.6, 0.0, 0.9]
    CTRL_FREQ: 120.0
    AC_FREQ_RATIO: 4
    ROBOT_URDF: ./data/robots/hab_fetch/robots/hab_fetch.urdf
    ROBOT_TYPE: "FetchRobot"
    FORWARD_STEP_SIZE: 0.25

    # Grasping
    HOLD_THRESH: 0.09
    GRASP_IMPULSE: 1000.0

    HABITAT_SIM_V0:
        ALLOW_SLIDING: True
        ENABLE_PHYSICS: True
        GPU_DEVICE_ID: 0
        GPU_GPU: False
        PHYSICS_CONFIG_FILE: ./data/default.physics_config.json
    TYPE: RearrangeSim-v0
"""
nav_pick_cfg_path = "data/nav_pick_demo.yaml"
with open(nav_pick_cfg_path, "w") as f:
    f.write(cfg_txt)

# %% [markdown]
# The new task can then be imported via the yaml file.

# %%
with habitat.Env(
    config=insert_render_options(habitat.get_config(nav_pick_cfg_path))
) as env:
    env.reset()

    print("Agent acting inside environment.")
    count_steps = 0
    # To save the video
    video_file_path = "data/example_interact.mp4"
    video_writer = vut.get_fast_video_writer(video_file_path, fps=30)

    while not env.episode_over:
        action = env.action_space.sample()
        observations = env.step(action)  # noqa: F841
        info = env.get_metrics()

        render_obs = observations_to_image(observations, info)
        render_obs = overlay_frame(render_obs, info)

        video_writer.append_data(render_obs)

        count_steps += 1
    print("Episode finished after {} steps.".format(count_steps))

    video_writer.close()
    if vut.is_notebook():
        vut.display_video(video_file_path)

# %% [markdown]
# # Dataset Generation
# The previously defined task uses an included default `all_receptacles_10k_1k.json.gz` dataset which places objects on any receptacle. The episode `.json.gz` dataset defines where
# objects are placed and their rearrangement target positions. New episode
# datasets are generated with the [run_episode_generator.py](https://github.com/facebookresearch/habitat-lab/blob/main/habitat/datasets/rearrange/run_episode_generator.py) script. In this example, we will define a new episode dataset where a single object spawns on the table with its goal also on the table.

# %%
dataset_cfg_txt = """
---
dataset_path: "data/replica_cad/replicaCAD.scene_dataset_config.json"
additional_object_paths:
  - "data/objects/ycb/configs/"
scene_sets:
  -
    name: "v3_sc"
    included_substrings:
      - "v3_sc"
    excluded_substrings: []
    comment: "This set (v3_sc) selects all 105 ReplicaCAD variations with static furniture."

object_sets:
  -
    name: "kitchen"
    included_substrings:
      - "002_master_chef_can"
      - "003_cracker_box"
    excluded_substrings: []
    comment: "Leave included_substrings empty to select all objects."

receptacle_sets:
  -
    name: "table"
    included_object_substrings:
      - "frl_apartment_table_01"
    excluded_object_substrings: []
    included_receptacle_substrings:
      - ""
    excluded_receptacle_substrings: []
    comment: "The empty substrings act like wildcards, selecting all receptacles for all objects."

scene_sampler:
  type: "subset"
  params:
    scene_sets: ["v3_sc"]
  comment: "Samples from ReplicaCAD 105 variations with static furniture."


object_samplers:
  -
    name: "kitchen_counter"
    type: "uniform"
    params:
      object_sets: ["kitchen"]
      receptacle_sets: ["table"]
      num_samples: [1, 1]
      orientation_sampling: "up"

object_target_samplers:
  -
    name: "kitchen_counter_targets"
    type: "uniform"
    params:
      object_samplers: ["kitchen_counter"]
      receptacle_sets: ["table"]
      num_samples: [1, 1]
      orientation_sampling: "up"
"""
nav_pick_cfg_path = "data/nav_pick_dataset.yaml"
with open(nav_pick_cfg_path, "w") as f:
    f.write(dataset_cfg_txt)

# %%
# !python -m habitat.datasets.rearrange.run_episode_generator --run --config data/nav_pick_dataset.yaml --num-episodes 10 --out data/nav_pick.json.gz

# %% [markdown]
# To use this dataset set `DATASET.DATA_PATH = data/nav_pick.json.gz` in the task config. See the full set of possible objects, receptacles, and scenes with `python -m habitat.datasets.rearrange.run_episode_generator --list`<|MERGE_RESOLUTION|>--- conflicted
+++ resolved
@@ -168,44 +168,6 @@
 
 
 # %% [markdown]
-<<<<<<< HEAD
-# ## Interactive Play Script
-# On your local machine with a display connected, play the tasks using the keyboard to control the robot:
-# ```
-# python examples/interactive_play.py --play-task --never-end
-# ```
-# For more information about the interactive play script, see the
-# [documentation string at the top of the file](https://github.com/facebookresearch/habitat-lab/blob/main/examples/interactive_play.py).
-
-# %% [markdown]
-# ## Training with Habitat Baselines
-# Start training policies with PPO using [Habitat Baselines](https://github.com/facebookresearch/habitat-lab/tree/main/habitat_baselines#baselines). As an example, start training a pick policy with:
-#
-# ```
-# python -u habitat_baselines/run.py --exp-config habitat_baselines/config/rearrange/ddppo_pick.yaml --run-type train
-# ```
-# Find the [complete list of RL configurations here](https://github.com/facebookresearch/habitat-lab/tree/main/habitat_baselines/config/rearrange), any config starting with `ddppo` can be substituted.
-#
-# See [here](https://github.com/facebookresearch/habitat-lab/tree/main/habitat_baselines#baselines) for more information on how to run with Habitat Baselines.
-
-# %% [markdown]
-# ## Home Assistant Benchmark (HAB) Tasks
-#
-# To run the HAB tasks, use any of the training configurations here: [here](https://github.com/facebookresearch/habitat-lab/tree/main/main/config/rearrange/hab). For example, to run monolithic RL training on the Tidy House task run:
-# ```
-# python -u habitat_baselines/run.py --exp-config habitat_baselines/config/rearrange/hab/ddppo_tidy_house.yaml --run-type train
-# ```
-# To run the TP-SRL baseline use the [`tp_srl`](https://github.com/facebookresearch/habitat-lab/tree/main/habitat_baselines/config/rearrange/hab/tp_srl.yaml`) config. You will first need trained models for each of the individual skills placed in `data/models/[skill_name].pt`. Then specify the name of the task to run. For example, to run TP-SRL on the `set_table` task, run the following:
-# ```
-# python -u habitat_baselines/run.py --exp-config habitat_baselines/config/rearrange/hab/tp_srl.yaml --run-type train BASE_TASK_CONFIG_PATH habitat/config/tasks/rearrange/set_table.yaml
-# ```
-# [`tp_srl_oracle_nav`](https://github.com/facebookresearch/habitat-lab/tree/main/habitat_baselines/config/rearrange/hab/tp_srl_oracle_nav.yaml) is the TP-SRL method with oracle navigation.
-#
-# The HAB tasks can also be used from the Gym interface (tutorial [here](https://github.com/facebookresearch/habitat-lab/blob/main/examples/tutorials/colabs/habitat2_gym_tutorial.ipynb)).
-
-# %% [markdown]
-=======
->>>>>>> 380ac0a7
 # # Defining New Tasks
 #
 # We will define a task for the robot to navigate to and then pick up a target object in the environment. To support a new task we need:
