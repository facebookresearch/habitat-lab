--- conflicted
+++ resolved
@@ -67,7 +67,6 @@
     config.TASK.MEASUREMENTS.append("TOP_DOWN_MAP")
     config.TASK.SENSORS.append("HEADING_SENSOR")
     config.freeze()
-<<<<<<< HEAD
     with SimpleRLEnv(config=config) as env:
         goal_radius = env.episodes[0].goals[0].radius
         if goal_radius is None:
@@ -75,36 +74,12 @@
         follower = ShortestPathFollower(
             env.habitat_env.sim, goal_radius, False
         )
-        follower.mode = mode
-=======
-    env = SimpleRLEnv(config=config)
-    goal_radius = env.episodes[0].goals[0].radius
-    if goal_radius is None:
-        goal_radius = config.SIMULATOR.FORWARD_STEP_SIZE
-    follower = ShortestPathFollower(env.habitat_env.sim, goal_radius, False)
-
-    print("Environment creation successful")
-    for episode in range(3):
-        env.reset()
-        dirname = os.path.join(
-            IMAGE_DIR, "shortest_path_example", "%02d" % episode
-        )
-        if os.path.exists(dirname):
-            shutil.rmtree(dirname)
-        os.makedirs(dirname)
-        print("Agent stepping around inside environment.")
-        images = []
-        while not env.habitat_env.episode_over:
-            best_action = follower.get_next_action(
-                env.habitat_env.current_episode.goals[0].position
-            )
->>>>>>> 59228a5e
 
         print("Environment creation successful")
         for episode in range(3):
             env.reset()
             dirname = os.path.join(
-                IMAGE_DIR, "shortest_path_example", mode, "%02d" % episode
+                IMAGE_DIR, "shortest_path_example", "%02d" % episode
             )
             if os.path.exists(dirname):
                 shutil.rmtree(dirname)
@@ -128,8 +103,6 @@
             images_to_video(images, dirname, "trajectory")
             print("Episode finished")
 
-    env.close()
-
 
 def main():
     shortest_path_example()
