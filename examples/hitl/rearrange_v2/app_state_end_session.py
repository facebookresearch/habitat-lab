#!/usr/bin/env python3

# Copyright (c) Meta Platforms, Inc. and its affiliates.
# This source code is licensed under the MIT license found in the
# LICENSE file in the root directory of this source tree.

import os
import shutil
from typing import Optional

from app_data import AppData
from app_state_base import AppStateBase
from app_states import create_app_state_reset
from s3_upload import (
    generate_unique_session_id,
    make_s3_filename,
    upload_file_to_s3,
)
from session import Session
from util import get_top_down_view

from habitat_hitl.app_states.app_service import AppService
from habitat_hitl.core.serialize_utils import save_as_json_gzip
from habitat_hitl.core.user_mask import Mask

# Duration of the end session message, before users are kicked.
SESSION_END_DELAY = 5.0


class AppStateEndSession(AppStateBase):
    """
    * Indicate users that the session is terminated.
    * Upload collected data.
    """

    def __init__(
        self, app_service: AppService, app_data: AppData, session: Session
    ):
        super().__init__(app_service, app_data)
        self._session = session
        self._elapsed_time = 0.0
        self._save_keyframes = False

        self._status = "Session ended."
        if len(session.error) > 0:
            self._status += f"\nError: {session.error}"

    def get_next_state(self) -> Optional[AppStateBase]:
        if self._elapsed_time > SESSION_END_DELAY:
            self._end_session()
            return create_app_state_reset(self._app_service, self._app_data)
        return None

    def sim_update(self, dt: float, post_sim_update_dict):
        # Top-down view.
        cam_matrix = get_top_down_view(self._app_service.sim)
        post_sim_update_dict["cam_transform"] = cam_matrix
        self._app_service._client_message_manager.update_camera_transform(
            cam_matrix, destination_mask=Mask.ALL
        )

        self._status_message(self._status)
        self._elapsed_time += dt

    def _end_session(self):
        session = self._session
        if session is None:
            print("Null session. Skipping S3 upload.")
            return

        # Finalize session.
        if self._session.error == "":
            session.success = True
        session.session_recorder.end_session(self._session.error)

        # Get data collection parameters.
        try:
            config = self._app_service.config
            data_collection_config = config.rearrange_v2.data_collection
            s3_path = data_collection_config.s3_path
<<<<<<< HEAD
            if s3_path[-1] != "/":
                s3_path += "/"
            s3_subdir = "complete" if session.success else "incomplete"
            s3_path += s3_subdir
=======
            s3_subdir = "complete" if session.success else "incomplete"
            s3_path = os.path.join(s3_path, s3_subdir)
>>>>>>> 409d0c30

            # Use the port as a discriminator for when there are multiple concurrent servers.
            output_folder_suffix = str(config.habitat_hitl.networking.port)
            output_folder = f"output_{output_folder_suffix}"

            output_file_name = data_collection_config.output_file_name
            output_file = f"{output_file_name}.json.gz"

        except Exception as e:
            print(f"Invalid data collection config. Skipping S3 upload. {e}")
            return

        # Delete previous output directory
        if os.path.exists(output_folder):
            shutil.rmtree(output_folder)

        # Create new output directory
        os.makedirs(output_folder)
        json_path = os.path.join(output_folder, output_file)
        save_as_json_gzip(session.session_recorder, json_path)

        # Generate unique session ID
        session_id = generate_unique_session_id(
            session.episode_ids, session.connection_records
        )

        # Upload output directory
        orig_file_names = [
            f
            for f in os.listdir(output_folder)
            if os.path.isfile(os.path.join(output_folder, f))
        ]
        for orig_file_name in orig_file_names:
            local_file_path = os.path.join(output_folder, orig_file_name)
            s3_file_name = make_s3_filename(session_id, orig_file_name)
            upload_file_to_s3(local_file_path, s3_file_name, s3_path)<|MERGE_RESOLUTION|>--- conflicted
+++ resolved
@@ -78,15 +78,8 @@
             config = self._app_service.config
             data_collection_config = config.rearrange_v2.data_collection
             s3_path = data_collection_config.s3_path
-<<<<<<< HEAD
-            if s3_path[-1] != "/":
-                s3_path += "/"
-            s3_subdir = "complete" if session.success else "incomplete"
-            s3_path += s3_subdir
-=======
             s3_subdir = "complete" if session.success else "incomplete"
             s3_path = os.path.join(s3_path, s3_subdir)
->>>>>>> 409d0c30
 
             # Use the port as a discriminator for when there are multiple concurrent servers.
             output_folder_suffix = str(config.habitat_hitl.networking.port)
