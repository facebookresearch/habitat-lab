#!/usr/bin/env python3

# Copyright (c) Meta Platforms, Inc. and its affiliates.
# This source code is licensed under the MIT license found in the
# LICENSE file in the root directory of this source tree.


from __future__ import annotations

from dataclasses import dataclass
from enum import Enum
from typing import TYPE_CHECKING, Any, Dict, List, Optional, cast

import magnum as mn
import numpy as np
from app_data import AppData
from app_state_base import AppStateBase
from app_states import (
    create_app_state_cancel_session,
    create_app_state_feedback,
    create_app_state_load_episode,
)
from end_episode_form import EndEpisodeForm, ErrorReport
from metrics import Metrics
from session import Session
from ui import UI
from util import UP
from world import World

from habitat_hitl._internal.networking.average_rate_tracker import (
    AverageRateTracker,
)
from habitat_hitl.app_states.app_service import AppService
from habitat_hitl.core.key_mapping import KeyCode
from habitat_hitl.core.user_mask import Mask, Users
from habitat_hitl.environment.camera_helper import CameraHelper
from habitat_hitl.environment.controllers.controller_abc import (
    Controller,
    GuiController,
)
from habitat_hitl.environment.controllers.gui_controller import (
    GuiHumanoidController,
    GuiRobotController,
)
from habitat_hitl.environment.hablab_utils import get_agent_art_obj_transform
from habitat_sim.gfx import Camera
from habitat_sim.sensor import VisualSensor
from habitat_sim.utils.common import quat_from_magnum, quat_to_coeffs

if TYPE_CHECKING:
    from habitat.tasks.rearrange.rearrange_sim import RearrangeSim

PIP_VIEWPORT_ID = 0  # ID of the picture-in-picture viewport that shows other agent's perspective.

LLM_CONTROLLER_FOUND = False
try:
    from habitat_llm.hitl.llm_controller import (
        AgentTerminationEvent,
        LLMController,
        PlannerStatus,
    )

    LLM_CONTROLLER_FOUND = True
except ImportError:
    print(
        "Could not find LLMController. HitL will only work with GUI controlled agents."
    )


class EpisodeCompletionStatus(Enum):
    PENDING = (0,)
    SUCCESS = (1,)
    FAILURE = (2,)


class FrameRecorder:
    def __init__(
        self, app_service: AppService, app_data: AppData, world: World
    ):
        self._app_service = app_service
        self._app_data = app_data
        self._sim = app_service.sim
        self._world = world

    def get_num_agents(self):
        return len(self._sim.agents_mgr._all_agent_data)

    def get_agents_state(self):
        agent_states = []
        for agent_idx in range(self.get_num_agents()):
            agent_root = get_agent_art_obj_transform(self._sim, agent_idx)
            position = np.array(agent_root.translation).tolist()
            rotation = mn.Quaternion.from_matrix(agent_root.rotation())
            rotation = quat_to_coeffs(quat_from_magnum(rotation)).tolist()

            snap_idx = self._sim.agents_mgr._all_agent_data[
                agent_idx
            ].grasp_mgr.snap_idx
            agent_states.append(
                {
                    "position": position,
                    "rotation": rotation,
                    "grasp_mgr_snap_idx": snap_idx,
                }
            )
        return agent_states

    def get_objects_state(self):
        object_states = []
        rom = self._sim.get_rigid_object_manager()
        for object_handle, rel_idx in self._sim._handle_to_object_id.items():
            obj_id = self._sim._scene_obj_ids[rel_idx]
            ro = rom.get_object_by_id(obj_id)
            position = np.array(ro.translation).tolist()
            rotation = quat_to_coeffs(quat_from_magnum(ro.rotation)).tolist()

            states: Dict[str, Any] = {}
            state_infos = self._world.get_states_for_object_handle(
                object_handle
            )
            for state_info in state_infos:
                spec = state_info.state_spec
                state_name = spec.name
                value = state_info.value
                states[state_name] = value

            object_states.append(
                {
                    "position": position,
                    "rotation": rotation,
                    "object_handle": object_handle,
                    "object_id": obj_id,
                    "states": states,
                }
            )
        return object_states

    def record_state(
        self,
        elapsed_time: float,
        user_data: List[UserData],
        task_percent_complete: Optional[float],
    ) -> Dict[str, Any]:
        data: Dict[str, Any] = {
            "t": elapsed_time,
            "users": [],
            "object_states": self.get_objects_state(),
            "agent_states": self.get_agents_state(),
            "task_percent_complete": task_percent_complete,
        }

        for user_index in range(len(user_data)):
            u = user_data[user_index]
            user_data_dict = {
                "finished_episode": u.agent_data.episode_completion_status
                != EpisodeCompletionStatus.PENDING,
                "camera_transform": u.agent_data.cam_transform,
                "held_object": u.ui._held_object_id,
                "hovered_object": u.ui._hover_selection.object_id,
                "selected_object": u.ui._click_selection.object_id,
                "events": u.pop_ui_events(),
            }
            data["users"].append(user_data_dict)

        return data


class AgentData:
    """
    Agent-specific states for the ongoing rearrangement session.
    Agents can be controlled by either a user or an AI.
    """

    def __init__(
        self,
        app_service: AppService,
        world: World,
        agent_controller: Controller,
        agent_index: int,
        render_cameras: List[Camera],
        can_change_object_states: bool,
    ):
        self.app_service = app_service
        self.world = world
        self.agent_controller = agent_controller
        self.agent_index = agent_index
        self.can_change_object_states = can_change_object_states

        self.task_instruction = ""
        self._episode_message: Optional[str] = None

        self.render_cameras = render_cameras
        self.cam_transform = mn.Matrix4.identity_init()

        self.episode_completion_status = EpisodeCompletionStatus.PENDING

    def update_camera_from_sensor(self) -> None:
        """
        Update the camera transform from the agent's sensor.
        For AI-controlled agents, the camera transform can be inferred from this function.
        """
        if len(self.render_cameras) > 0:
            # NOTE: `camera_matrix` is a Magnum binding. Typing is not yet available.
            self.cam_transform = self.render_cameras[
                0
            ].camera_matrix.inverted()

    def update_camera_transform(
        self, global_cam_transform: mn.Matrix4
    ) -> None:
        """
        Updates the camera transform of the agent.
        If the agent has 'head sensors', this will also update their transform.
        """
        self.cam_transform = global_cam_transform

        for render_camera in self.render_cameras:
            # TODO: There is currently no utility to set a global transform.
            cumulative_transform = mn.Matrix4.identity_init()
            # Note: `parent` is a Magnum binding. Typing is not yet available.
            node = render_camera.node.parent
            while node is not None and hasattr(node, "transformation"):
                cumulative_transform @= node.transformation
                node = node.parent
            inv_cumulative_transform = cumulative_transform.inverted()

            if render_camera is not None:
                render_camera.node.transformation = (
                    inv_cumulative_transform @ global_cam_transform
                )


def _get_rearrange_v2_agent_config(
    root_config: Any, agent_key: str
) -> Optional[Any]:
    if not hasattr(root_config, "rearrange_v2"):
        return None
    agent_configs = vars(root_config.rearrange_v2.agents)
    if agent_key in agent_configs:
        return agent_configs[agent_key]
    return None

    def _on_termination_cb(self, _e: AgentTerminationEvent = None):
        if LLM_CONTROLLER_FOUND:
            if _e.status == PlannerStatus.SUCCESS:
                self.episode_completion_status = (
                    EpisodeCompletionStatus.SUCCESS
                )
            elif _e.status == PlannerStatus.FAILED:
                self.episode_completion_status = (
                    EpisodeCompletionStatus.FAILURE
                )
            elif _e.status == PlannerStatus.ERROR:
                self.episode_completion_status = (
                    EpisodeCompletionStatus.FAILURE
                )
                self._episode_message = _e.message
        else:
            self._episode_message = _e


class UserData:
    """
    User-specific states for the ongoing rearrangement session.
    """

    def __init__(
        self,
        app_service: AppService,
        user_index: int,
        world: World,
        agent_data: AgentData,
        server_sps_tracker: AverageRateTracker,
    ):
        self.app_service = app_service
        self.user_index = user_index
        self.world = world
        self.agent_data = agent_data
        self.server_sps_tracker = server_sps_tracker
        self.client_helper = (
            self.app_service.remote_client_state._client_helper
        )
        self.pip_initialized = False

        gui_agent_controller = agent_data.agent_controller
        assert isinstance(
            gui_agent_controller, GuiController
        ), "User agent controller must be a GuiController"
        self.gui_agent_controller = gui_agent_controller

        # Events for data collection.
        self.ui_events: List[Dict[str, Any]] = []

        # If in remote mode, get the remote input. Else get the server (local) input.
        self.gui_input = (
            app_service.remote_client_state.get_gui_input(user_index)
            if app_service.remote_client_state is not None
            else self.app_service.gui_input
        )

        self.camera_helper = CameraHelper(
            app_service.hitl_config,
            self.gui_input,
        )

        self.ui = UI(
            hitl_config=app_service.hitl_config,
            user_index=user_index,
            app_service=app_service,
            world=world,
            gui_controller=self.gui_agent_controller,
            sim=app_service.sim,
            gui_input=self.gui_input,
            gui_drawer=app_service.gui_drawer,
            camera_helper=self.camera_helper,
            can_change_object_states=agent_data.can_change_object_states,
        )

        self.end_episode_form = EndEpisodeForm(user_index, app_service)

        # Register UI callbacks
        self.ui.on_pick.registerCallback(self._on_pick)
        self.ui.on_place.registerCallback(self._on_place)
        self.ui.on_open.registerCallback(self._on_open)
        self.ui.on_close.registerCallback(self._on_close)
        self.ui.on_state_change.registerCallback(self._on_state_change)

        self.end_episode_form.on_cancel.registerCallback(
            self._on_episode_form_cancelled
        )
        self.end_episode_form.on_episode_success.registerCallback(
            self._on_episode_finished
        )
        self.end_episode_form.on_error_reported.registerCallback(
            self._on_error_reported
        )

        # HACK: Work around GuiController input.
        # TODO: Communicate to the controller via action hints.
        gui_agent_controller._gui_input = self.gui_input

    def reset(self):
        self._update_camera()
        self.camera_helper.update(self._get_camera_lookat_pos(), dt=0)
        self.ui.reset()

        # If networking is enabled...
        if self.app_service.client_message_manager:
            # Assign user agent objects to their own layer.
            agent_index = self.gui_agent_controller._agent_idx
            agent_object_ids = self.world.get_agent_object_ids(agent_index)
            for agent_object_id in agent_object_ids:
                self.app_service.client_message_manager.set_object_visibility_layer(
                    object_id=agent_object_id,
                    layer_id=agent_index,
                    destination_mask=Mask.from_index(self.user_index),
                )

            # Show all layers except "user_index" in the default viewport.
            # This hides the user's own agent in the first person view.
            self.app_service.client_message_manager.set_viewport_properties(
                viewport_id=-1,
                visible_layer_ids=Mask.all_except_index(agent_index),
                destination_mask=Mask.from_index(self.user_index),
            )

    def update(self, dt: float):
        if self.end_episode_form.is_form_shown():
            self.end_episode_form.step()
            return

        if self.gui_input.get_key_down(KeyCode.ZERO):
            self.end_episode_form.show()

        if self.client_helper:
            self.client_helper.update(
                self.user_index,
                self._is_user_idle_this_frame(),
                self.server_sps_tracker.get_smoothed_rate(),
            )

        self.camera_helper.update(self._get_camera_lookat_pos(), dt)
        self.agent_data.cam_transform = self.camera_helper.get_cam_transform()

        self._update_camera()
        self.ui.update()
        self.ui.draw_ui()

    def draw_pip_viewport(self, pip_agent_data: AgentData):
        """
        Draw a picture-in-picture viewport showing another agent's perspective.
        """
        # If networking is disabled, skip.
        if not self.app_service.client_message_manager:
            return

        # Lazy init:
        if not self.pip_initialized:
            self.pip_initialized = True

            # Assign pip agent objects to their own layer.
            pip_agent_index = pip_agent_data.agent_index
            agent_object_ids = self.world.get_agent_object_ids(pip_agent_index)
            for agent_object_id in agent_object_ids:
                self.app_service.client_message_manager.set_object_visibility_layer(
                    object_id=agent_object_id,
                    layer_id=pip_agent_index,
                    destination_mask=Mask.from_index(self.user_index),
                )

            # Define picture-in-picture (PIP) viewport.
            # Show all layers except "pip_user_index".
            # This hides the other agent in the picture-in-picture viewport.
            self.app_service.client_message_manager.set_viewport_properties(
                viewport_id=PIP_VIEWPORT_ID,
                viewport_rect_xywh=[0.8, 0.02, 0.18, 0.18],
                visible_layer_ids=Mask.all_except_index(pip_agent_index),
                destination_mask=Mask.from_index(self.user_index),
            )

        # Show picture-in-picture (PIP) viewport.
        self.app_service.client_message_manager.update_camera_transform(
            cam_transform=pip_agent_data.cam_transform,
            viewport_id=PIP_VIEWPORT_ID,
            destination_mask=Mask.from_index(self.user_index),
        )

    def pop_ui_events(self) -> List[Dict[str, Any]]:
        events = list(self.ui_events)
        self.ui_events.clear()
        return events

    def _get_camera_lookat_pos(self) -> mn.Vector3:
        agent_root = get_agent_art_obj_transform(
            self.app_service.sim,
            self.gui_agent_controller._agent_idx,
        )
        lookat_y_offset = UP
        lookat = agent_root.translation + lookat_y_offset
        return lookat

    def _update_camera(self) -> None:
        self.camera_helper.update(self._get_camera_lookat_pos(), dt=0)
        cam_transform = self.camera_helper.get_cam_transform()
        self.agent_data.update_camera_transform(cam_transform)

        if self.app_service.hitl_config.networking.enable:
            self.app_service._client_message_manager.update_camera_transform(
                self.agent_data.cam_transform,
                destination_mask=Mask.from_index(self.user_index),
            )

    def _is_user_idle_this_frame(self) -> bool:
        return not self.gui_input.get_any_input()

    def _on_pick(self, e: UI.PickEventData):
        self.ui_events.append(
            {
                "type": "pick",
                "obj_handle": e.object_handle,
                "obj_id": e.object_id,
            }
        )

    def _on_place(self, e: UI.PlaceEventData):
        self.ui_events.append(
            {
                "type": "place",
                "obj_handle": e.object_handle,
                "obj_id": e.object_id,
                "receptacle_id": e.receptacle_id,
            }
        )

    def _on_open(self, e: UI.OpenEventData):
        self.ui_events.append(
            {
                "type": "open",
                "obj_handle": e.object_handle,
                "obj_id": e.object_id,
            }
        )

    def _on_close(self, e: UI.CloseEventData):
        self.ui_events.append(
            {
                "type": "close",
                "obj_handle": e.object_handle,
                "obj_id": e.object_id,
            }
        )

    def _on_state_change(self, e: UI.StateChangeEventData):
        self.ui_events.append(
            {
                "type": "state_change",
                "obj_handle": e.object_handle,
                "state_name": e.state_name,
                "new_value": e.new_value,
            }
        )

    def _on_episode_form_cancelled(self, _e: Any = None):
        self.ui_events.append(
            {
                "type": "end_episode_form_cancelled",
            }
        )
        self.agent_data.episode_completion_status = (
            EpisodeCompletionStatus.PENDING
        )

    def _on_episode_finished(self, _e: Any = None):
        self.ui_events.append(
            {
                "type": "episode_finished",
            }
        )
        self.agent_data.episode_completion_status = (
            EpisodeCompletionStatus.SUCCESS
        )
        print(f"User {self.user_index} has signaled the episode as completed.")

    def _on_error_reported(self, error_report: ErrorReport):
        self.ui_events.append(
            {
                "type": "error_reported",
                "error_report": error_report.user_message,
            }
        )
        self.agent_data.episode_completion_status = (
            EpisodeCompletionStatus.FAILURE
        )
        print(
            f"User {self.user_index} has signaled a problem with the episode: '{error_report.user_message}'."
        )


@dataclass
class RearrangeV2AgentConfig:
    head_sensor_substring: str
    """Substring used to identify the agent's head sensor."""

    can_change_object_states: bool
    """Whether the agent can modify object states."""


@dataclass
class RearrangeV2Config:
    agents: Dict[int, RearrangeV2AgentConfig]

    @staticmethod
    def load(
        raw_config: Dict[str, Any], sim: "RearrangeSim"
    ) -> RearrangeV2Config:
        output = RearrangeV2Config(agents={})
        agents: Dict[str, Any] = raw_config.get("agents", {})
        for agent_name, agent_cfg in agents.items():
            agent_index = sim.agents_mgr.get_agent_index_from_name(agent_name)
            output.agents[agent_index] = RearrangeV2AgentConfig(
                head_sensor_substring=agent_cfg.get(
                    "head_sensor_substring", "undefined"
                ),
                can_change_object_states=agent_cfg.get(
                    "can_change_object_states", True
                ),
            )
        return output


class AppStateRearrangeV2(AppStateBase):
    """
    Multiplayer rearrangement HITL application.
    """

    def __init__(
        self, app_service: AppService, app_data: AppData, session: Session
    ):
        super().__init__(app_service, app_data)
        sim = app_service.sim
        agent_mgr = sim.agents_mgr
        self._save_keyframes = False  # Done on env step (rearrange_sim).

        self._app_service = app_service
        self._session = session
        self._gui_agent_controllers = app_service.gui_agent_controllers

        self._users = app_service.users
        self._num_users = self._users.max_user_count
        self._agents = Users(
            len(agent_mgr._all_agent_data), activate_users=True
        )
        self._num_agents = self._agents.max_user_count

        self._sps_tracker = AverageRateTracker(2.0)
        self._server_user_index = 0
        self._server_gui_input = app_service.gui_input
        self._server_input_enabled = False
        self._elapsed_time = 0.0

        self._world = World(app_service.sim, app_service.config)
        self._metrics = Metrics(app_service)

        self._agent_to_user_index: Dict[int, int] = {}
        self._user_to_agent_index: Dict[int, int] = {}

<<<<<<< HEAD
        self._error_message: Optional[str] = None

=======
        rearrange_v2_config_raw: Dict[str, Any] = app_service.config.get(
            "rearrange_v2", {}
        )
        rearrange_v2_config = RearrangeV2Config.load(
            rearrange_v2_config_raw, app_service.sim
        )

        # NOTE: The simulator has only 1 agent with all sensors. See 'create_sim_config() in habitat_simulator.py'.
        sim_agent = sim.agents[0]
>>>>>>> 94ae27de
        self._agent_data: List[AgentData] = []
        sensor_agent_index = 0

        # get camera renders for head sensors provided via config
        for agent_index in range(self._num_agents):
<<<<<<< HEAD
            # agent = agent_mgr._all_agent_data[agent_index]
            # camera_name: Optional[Any] = (
            #     list(agent.articulated_agent._cameras)[0]
            #     if len(agent.articulated_agent._cameras) > 0
            #     else None
            # )
            agent_name = f"agent_{agent_index}"
            camera_sensor_substring = app_service._config["rearrange_v2"][
                "head_sensor_substrings"
            ][agent_name]
            camera_name = f"{agent_name}_{camera_sensor_substring}_rgb"
            print("=====", camera_name, "======")
            try:
                render_camera: Optional[Any] = (
                    sim.agents[sensor_agent_index]
                    ._sensors[camera_name]
                    .render_camera
                    if camera_name is not None
                    else None
                )
            except (TypeError, IndexError):
                print(
                    "=== Could not find a render-matrix for camera: ",
                    camera_name,
                    " ===",
                )
=======
            # Find all `render_camera` objects associated with the agent.
            render_cameras: List[Camera] = []
            agent_cfg = rearrange_v2_config.agents[agent_index]
            head_sensor_substring = agent_cfg.head_sensor_substring
            agent_name = sim.agents_mgr.get_agent_name_from_index(agent_index)
            for sensor_name, sensor in sim_agent._sensors.items():
                if (
                    isinstance(sensor, VisualSensor)
                    and agent_name in sensor_name
                    and head_sensor_substring in sensor_name
                ):
                    visual_sensor = cast(VisualSensor, sensor)
                    render_cameras.append(visual_sensor.render_camera)

>>>>>>> 94ae27de
            agent_controller = app_service.all_agent_controllers[agent_index]

            # Match agent and user indices.
            for user_index in range(len(self._gui_agent_controllers)):
                gui_agent_controller = self._gui_agent_controllers[user_index]
                if gui_agent_controller._agent_idx == agent_index:
                    self._agent_to_user_index[agent_index] = user_index
                    self._user_to_agent_index[user_index] = agent_index
                    break

            self._agent_data.append(
                AgentData(
                    app_service=app_service,
                    world=self._world,
                    agent_controller=agent_controller,
                    agent_index=agent_index,
                    render_cameras=render_cameras,
                    can_change_object_states=agent_cfg.can_change_object_states,
                )
            )
            if LLM_CONTROLLER_FOUND and isinstance(
                agent_controller, LLMController
            ):
                agent_controller._on_termination.registerCallback(
                    self._agent_data[agent_index]._on_termination_cb
                )
                agent_controller._on_termination.registerCallback(
                    self._on_termination_cb
                )

        self._user_data: List[UserData] = []
        for user_index in range(self._users.max_user_count):
            agent_data = self._agent_data[
                self._user_to_agent_index[user_index]
            ]
            self._user_data.append(
                UserData(
                    app_service=app_service,
                    user_index=user_index,
                    world=self._world,
                    agent_data=agent_data,
                    server_sps_tracker=self._sps_tracker,
                )
            )
            if LLM_CONTROLLER_FOUND:
                for agent_controller in app_service.all_agent_controllers:
                    # register callbacks for LLMController
                    if isinstance(agent_controller, LLMController):
                        self._user_data[-1].ui.on_pick.registerCallback(
                            agent_controller._on_pick
                        )
                        self._user_data[-1].ui.on_place.registerCallback(
                            agent_controller._on_place
                        )
                        self._user_data[-1].ui.on_open.registerCallback(
                            agent_controller._on_open
                        )
                        self._user_data[-1].ui.on_close.registerCallback(
                            agent_controller._on_close
                        )

        self._frame_recorder = FrameRecorder(
            app_service, app_data, self._world
        )

        # Reset the environment immediately.
        self.on_environment_reset(None)

    def get_next_state(self) -> Optional[AppStateBase]:
        if self._cancel:
            return create_app_state_cancel_session(
                self._app_service,
                self._app_data,
                self._session,
                error="User disconnected",
            )
        elif self._is_episode_finished():
            success = self._metrics.get_task_percent_complete()
            feedback = self._metrics.get_task_explanation()

            # If task metrics are available, show task feedback.
            if success is not None and feedback is not None:
                return create_app_state_feedback(
                    self._app_service,
                    self._app_data,
                    self._session,
                    success,
                    feedback,
                )
            # If task metrics are unavailable, fallback load the next episode.
            else:
                return create_app_state_load_episode(
                    self._app_service, self._app_data, self._session
                )
        else:
            return None

    def on_enter(self):
        super().on_enter()

        user_index_to_agent_index_map: Dict[int, int] = {}
        for user_index in range(len(self._user_data)):
            user_index_to_agent_index_map[user_index] = self._user_data[
                user_index
            ].gui_agent_controller._agent_idx

        episode = self._app_service.episode_helper.current_episode

        self._session.session_recorder.start_episode(
            episode_index=self._session.current_episode_index,
            episode_id=episode.episode_id,
            scene_id=episode.scene_id,
            dataset=episode.scene_dataset_config,
            user_index_to_agent_index_map=user_index_to_agent_index_map,
            episode_info=episode.info,
        )

    def on_exit(self):
        super().on_exit()

        task_percent_complete = self._metrics.get_task_percent_complete()
        feedback = self._metrics.get_task_explanation()

        episode_finished = self._is_episode_finished() and not self._cancel

        self._session.session_recorder.end_episode(
            episode_finished=episode_finished,
            task_percent_complete=(
                task_percent_complete
                if task_percent_complete is not None
                else 1.0
            ),
            task_explanation=feedback,
        )

        for user_data in self._user_data:
            user_data.ui.reset()

    def on_environment_reset(self, episode_recorder_dict):
        self._world.reset()

        # Reset AFK timers.
        # TODO: Move to idle_kick_timer class. Make it per-user. Couple it with "user_data" class
        self._app_service.remote_client_state._client_helper.activate_users()

        # Set the task instruction
        current_episode = self._app_service.env.current_episode
        if hasattr(current_episode, "instruction"):
            task_instruction = current_episode.instruction
            # TODO: Agents will have different instructions.
            for agent_index in self._agents.indices(Mask.ALL):
                self._agent_data[
                    agent_index
                ].task_instruction = task_instruction

        for user_index in self._users.indices(Mask.ALL):
            self._user_data[user_index].reset()

        # Insert a keyframe immediately.
        self._app_service.sim.gfx_replay_manager.save_keyframe()

    def _update_grasping_and_set_act_hints(self, user_index: int):
        # TODO: Read/write from grasp manager.
        gui_agent_controller = self._user_data[user_index].gui_agent_controller
        assert isinstance(
            gui_agent_controller, (GuiHumanoidController, GuiRobotController)
        )
        gui_agent_controller.set_act_hints(
            walk_dir=None,
            distance_multiplier=1.0,
            grasp_obj_idx=None,
            do_drop=None,
            cam_yaw=self._user_data[
                user_index
            ].camera_helper.lookat_offset_yaw,
            throw_vel=None,
            reach_pos=None,
        )

    def _update_ui_overlay(self, user_index: int):
        """
        Update the UI overlay content for a specific user.
        """
        task_instruction = self._user_data[
            user_index
        ].agent_data.task_instruction

        status_str = ""
        # the multi-agent case
        status_str = ""
        # the multi-agent case
        if (
            self._users.max_user_count > 1
            and self._user_data[
                user_index
            ].agent_data.episode_completion_status
            == EpisodeCompletionStatus.PENDING
        ):
            if self._has_any_agent_finished_success():
                status_str += "The other participant signaled that the task is completed.\nPress '0' when you are done.\n"
            elif self._has_any_agent_finished_failure():
                status_str += "The other participant signaled a problem with the task.\nPress '0' to continue.\n"

        # the single-learn case
        if (
            (len(self._user_data) == 1)
            and len(self._agent_data) == 2
            and any(
                self._agent_data[agent_index].episode_completion_status
                != EpisodeCompletionStatus.PENDING
                for agent_index in range(self._num_agents)
            )
        ):
            status_str += "\n\nThe other participant finished working on their part of the task.\nPress '0' when you are done."

        # the single-learn case
        if (
            (len(self._user_data) == 1)
            and len(self._agent_data) == 2
            and any(
                self._agent_data[agent_index].episode_completion_status
                != EpisodeCompletionStatus.PENDING
                for agent_index in range(self._num_agents)
            )
        ):
            status_str += "\n\nThe other participant finished working on their part of the task.\nPress '0' when you are done."

        client_helper = self._app_service.remote_client_state._client_helper
        if client_helper.do_show_idle_kick_warning(user_index):
            remaining_time = str(
                client_helper.get_remaining_idle_time(user_index)
            )
            status_str += f"Are you still there?\nPress any key in the next {remaining_time}s to keep playing!\n"

        self._user_data[user_index].ui.update_overlay_instructions(
            task_instruction, status_str
        )

    def sim_update(self, dt: float, post_sim_update_dict):
        if self._is_server_gui_enabled():
            # Server GUI exit.
            if (
                not self._app_service.hitl_config.networking.enable
                and self._server_gui_input.get_key_down(KeyCode.ESC)
            ):
                self._app_service.end_episode()
                post_sim_update_dict["application_exit"] = True
                return

            # Skip the form when changing the episode from the server.
            if self._server_gui_input.get_key_down(KeyCode.ZERO):
                server_user = self._user_data[self._server_user_index]
                if (
                    server_user.agent_data.episode_completion_status
                    == EpisodeCompletionStatus.PENDING
                ):
                    server_user._on_episode_finished()

            # Switch the server-controlled user.
            if self._num_users > 0 and self._server_gui_input.get_key_down(
                KeyCode.TAB
            ):
                self._server_user_index = (
                    self._server_user_index + 1
                ) % self._num_users

        # Update world.
        self._world.update(dt)

        # Copy server input to user input when server input is active.
        if self._app_service.hitl_config.networking.enable:
            server_user_input = self._user_data[
                self._server_user_index
            ].gui_input
            if server_user_input.get_any_input():
                self._server_input_enabled = False
            elif self._server_gui_input.get_any_input():
                self._server_input_enabled = True
            if self._server_input_enabled:
                server_user_input.copy_from(self._server_gui_input)

        self._sps_tracker.increment()

        for user_index in self._users.indices(Mask.ALL):
            self._user_data[user_index].update(dt)
            self._update_grasping_and_set_act_hints(user_index)
            self._update_ui_overlay(user_index)

        # Draw the picture-in-picture showing other agent's perspective.
        if self._num_agents == 2:
            for user_index in range(self._num_users):
                user_agent_idx = self._user_to_agent_index[user_index]
                other_agent_idx = user_agent_idx ^ 1
                other_agent_data = self._agent_data[other_agent_idx]

                # If the other agent is AI-controlled, update its camera.
                if other_agent_idx not in self._user_to_agent_index:
                    other_agent_data.update_camera_from_sensor()

                self._user_data[user_index].draw_pip_viewport(other_agent_data)

        self._app_service.compute_action_and_step_env()

        # Set the server camera.
        server_cam_transform = self._user_data[
            self._server_user_index
        ].agent_data.cam_transform
        post_sim_update_dict["cam_transform"] = server_cam_transform

        #  Collect data.
        self._elapsed_time += dt
        if self._is_any_agent_policy_driven() or self._is_any_user_active():
            frame_data = self._frame_recorder.record_state(
                self._elapsed_time,
                self._user_data,
                self._metrics.get_task_percent_complete(),
            )
            self._session.session_recorder.record_frame(frame_data)
        else:
            self._session.session_recorder.record_frame({})

    def _is_any_agent_policy_driven(self) -> bool:
        """
        Returns true if any of the agents is policy-driven.
        Returns false if all agents are user-driven.
        """
        return self._num_agents > self._num_users

    def _is_any_user_active(self) -> bool:
        """
        Returns true if any user is active during the frame.
        """
        return self._is_any_agent_policy_driven() or any(
            self._user_data[user_index].gui_input.get_any_input()
            or len(self._user_data[user_index].ui_events) > 0
            for user_index in range(self._app_data.max_user_count)
        )

    def _has_any_agent_finished_success(self) -> bool:
        """
        Returns true if any agent completed the episode successfully.
        """
        return any(
            self._agent_data[agent_index].episode_completion_status
            == EpisodeCompletionStatus.SUCCESS
            for agent_index in range(self._num_agents)
        )

    def _has_any_agent_finished_failure(self) -> bool:
        """
        Returns true if any agent completed the episode unsuccessfully.
        """
        return any(
            self._agent_data[agent_index].episode_completion_status
            == EpisodeCompletionStatus.FAILURE
            for agent_index in range(self._num_agents)
        )

    def _is_episode_finished(self) -> bool:
        """
        Returns true if all agents finished the episode, regardless of success.
        """
        return all(
            self._agent_data[agent_index].episode_completion_status
            != EpisodeCompletionStatus.PENDING
            for agent_index in range(self._num_agents)
        )

    def _is_episode_successful(self) -> bool:
        """
        Returns true if:
        * 'task_percent_complete' is 100%.
        * All agents finished the episode without reporting an error.
        """

        task_percent_complete = self._metrics.get_task_percent_complete()
        task_successful = (
            # We avoid comparing to 1.0 in case the implementation doesn't return a whole number.
            task_percent_complete > 0.99
            if task_percent_complete is not None
            # If the task success metric isn't available, assume success.
            else True
        )

        all_agents_reported_success = all(
            self._agent_data[agent_index].episode_completion_status
            == EpisodeCompletionStatus.SUCCESS
            for agent_index in range(self._num_agents)
        )

        return task_successful and all_agents_reported_success

    def _on_termination_cb(self, _e=None):
        """
        _e: habitat_llm.hitl.llm_controller.AgentTerminationEvent
        """
        if LLM_CONTROLLER_FOUND:
            # Trigger episode change sequence when an agent error occurs.
            if _e.status == PlannerStatus.ERROR:
                self._error_message = f"Other participant encountered an error: {_e.message}. Skipping episode."
            if _e.status == PlannerStatus.FAILED:
                self._error_message = "The other participant has encountered an error. Skipping episode."
        else:
            self._error_message = _e<|MERGE_RESOLUTION|>--- conflicted
+++ resolved
@@ -229,6 +229,24 @@
                     inv_cumulative_transform @ global_cam_transform
                 )
 
+    def _on_termination_cb(self, _e: AgentTerminationEvent = None):
+        if LLM_CONTROLLER_FOUND:
+            if _e.status == PlannerStatus.SUCCESS:
+                self.episode_completion_status = (
+                    EpisodeCompletionStatus.SUCCESS
+                )
+            elif _e.status == PlannerStatus.FAILED:
+                self.episode_completion_status = (
+                    EpisodeCompletionStatus.FAILURE
+                )
+            elif _e.status == PlannerStatus.ERROR:
+                self.episode_completion_status = (
+                    EpisodeCompletionStatus.FAILURE
+                )
+                self._episode_message = _e.message
+        else:
+            self._episode_message = _e
+
 
 def _get_rearrange_v2_agent_config(
     root_config: Any, agent_key: str
@@ -239,24 +257,6 @@
     if agent_key in agent_configs:
         return agent_configs[agent_key]
     return None
-
-    def _on_termination_cb(self, _e: AgentTerminationEvent = None):
-        if LLM_CONTROLLER_FOUND:
-            if _e.status == PlannerStatus.SUCCESS:
-                self.episode_completion_status = (
-                    EpisodeCompletionStatus.SUCCESS
-                )
-            elif _e.status == PlannerStatus.FAILED:
-                self.episode_completion_status = (
-                    EpisodeCompletionStatus.FAILURE
-                )
-            elif _e.status == PlannerStatus.ERROR:
-                self.episode_completion_status = (
-                    EpisodeCompletionStatus.FAILURE
-                )
-                self._episode_message = _e.message
-        else:
-            self._episode_message = _e
 
 
 class UserData:
@@ -604,10 +604,8 @@
         self._agent_to_user_index: Dict[int, int] = {}
         self._user_to_agent_index: Dict[int, int] = {}
 
-<<<<<<< HEAD
         self._error_message: Optional[str] = None
 
-=======
         rearrange_v2_config_raw: Dict[str, Any] = app_service.config.get(
             "rearrange_v2", {}
         )
@@ -617,40 +615,11 @@
 
         # NOTE: The simulator has only 1 agent with all sensors. See 'create_sim_config() in habitat_simulator.py'.
         sim_agent = sim.agents[0]
->>>>>>> 94ae27de
         self._agent_data: List[AgentData] = []
-        sensor_agent_index = 0
+        # sensor_agent_index = 0
 
         # get camera renders for head sensors provided via config
         for agent_index in range(self._num_agents):
-<<<<<<< HEAD
-            # agent = agent_mgr._all_agent_data[agent_index]
-            # camera_name: Optional[Any] = (
-            #     list(agent.articulated_agent._cameras)[0]
-            #     if len(agent.articulated_agent._cameras) > 0
-            #     else None
-            # )
-            agent_name = f"agent_{agent_index}"
-            camera_sensor_substring = app_service._config["rearrange_v2"][
-                "head_sensor_substrings"
-            ][agent_name]
-            camera_name = f"{agent_name}_{camera_sensor_substring}_rgb"
-            print("=====", camera_name, "======")
-            try:
-                render_camera: Optional[Any] = (
-                    sim.agents[sensor_agent_index]
-                    ._sensors[camera_name]
-                    .render_camera
-                    if camera_name is not None
-                    else None
-                )
-            except (TypeError, IndexError):
-                print(
-                    "=== Could not find a render-matrix for camera: ",
-                    camera_name,
-                    " ===",
-                )
-=======
             # Find all `render_camera` objects associated with the agent.
             render_cameras: List[Camera] = []
             agent_cfg = rearrange_v2_config.agents[agent_index]
@@ -665,7 +634,6 @@
                     visual_sensor = cast(VisualSensor, sensor)
                     render_cameras.append(visual_sensor.render_camera)
 
->>>>>>> 94ae27de
             agent_controller = app_service.all_agent_controllers[agent_index]
 
             # Match agent and user indices.
