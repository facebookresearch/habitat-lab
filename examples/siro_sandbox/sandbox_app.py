--- conflicted
+++ resolved
@@ -211,10 +211,6 @@
             self._viz_anim_fraction,
         )
 
-<<<<<<< HEAD
-
-=======
->>>>>>> e65aad23
     def get_target_object_position(self, target_obj_idx):
         sim = self.get_sim()
         rom = sim.get_rigid_object_manager()
