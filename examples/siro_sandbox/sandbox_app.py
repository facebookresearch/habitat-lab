#!/usr/bin/env python3

# Copyright (c) Meta Platforms, Inc. and its affiliates.
# This source code is licensed under the MIT license found in the
# LICENSE file in the root directory of this source tree.

"""
See README.md in this directory.
"""

import ctypes

# must call this before importing habitat or magnum! avoids EGL_BAD_ACCESS error on some platforms
import sys
from enum import Enum

flags = sys.getdlopenflags()
sys.setdlopenflags(flags | ctypes.RTLD_GLOBAL)

import argparse
from functools import wraps
from typing import Any, List, Tuple

import magnum as mn
import numpy as np
from controllers import ControllerHelper, GuiHumanoidController
from hitl_tutorial import TutorialStage, generate_tutorial
from magnum.platform.glfw import Application

import habitat
import habitat.tasks.rearrange.rearrange_task
import habitat_sim
from habitat.config.default import get_agent_config
from habitat.config.default_structured_configs import (
    HumanoidJointActionConfig,
    PddlApplyActionConfig,
    ThirdRGBSensorConfig,
)
from habitat.gui.gui_application import GuiAppDriver, GuiApplication
from habitat.gui.gui_input import GuiInput
from habitat.gui.replay_gui_app_renderer import ReplayGuiAppRenderer
from habitat.gui.text_drawer import TextOnScreenAlignment
from habitat_baselines.config.default import get_config as get_baselines_config

# Please reach out to the paper authors to obtain this file
DEFAULT_POSE_PATH = (
    "data/humanoids/humanoid_data/walking_motion_processed_smplx.pkl"
)

DEFAULT_CFG = "benchmark/rearrange/rearrange_easy_human_and_fetch.yaml"


def requires_habitat_sim_with_bullet(callable_):
    @wraps(callable_)
    def wrapper(*args, **kwds):
        import habitat_sim

        assert (
            habitat_sim.built_with_bullet
        ), f"Habitat-sim is built without bullet, but {callable_.__name__} requires Habitat-sim with bullet."
        return callable_(*args, **kwds)

    return wrapper


<<<<<<< HEAD
class SandboxState(Enum):
    CONTROLLING_AGENT = 1
    TUTORIAL = 2
=======
def get_pretty_object_name_from_handle(obj_handle_str):
    handle_lower = obj_handle_str.lower()
    filtered_str = "".join(filter(lambda c: c.isalpha(), handle_lower))
    return filtered_str
>>>>>>> e5d09993


@requires_habitat_sim_with_bullet
class SandboxDriver(GuiAppDriver):
    def __init__(self, args, config, gui_input):
        with habitat.config.read_write(config):
            # needed so we can provide keyframes to GuiApplication
            config.habitat.simulator.habitat_sim_v0.enable_gfx_replay_save = (
                True
            )
            config.habitat.simulator.concur_render = False

        self.env = habitat.Env(config=config)
        if args.gui_controlled_agent_index is not None:
            sim_config = config.habitat.simulator
            gui_agent_key = sim_config.agents_order[
                args.gui_controlled_agent_index
            ]
            oracle_nav_sensor_key = f"{gui_agent_key}_has_finished_oracle_nav"
            if oracle_nav_sensor_key in self.env.task.sensor_suite.sensors:
                del self.env.task.sensor_suite.sensors[oracle_nav_sensor_key]

        self.ctrl_helper = ControllerHelper(self.env, config, args, gui_input)

        self.gui_agent_ctrl = self.ctrl_helper.get_gui_agent_controller()

        self.cam_transform = None
        self.cam_zoom_dist = 1.0
        self._max_zoom_dist = 50.0
        self._min_zoom_dist = 0.02

        self.gui_input = gui_input

        self._debug_line_render = None
        self._debug_images = args.debug_images

        self._viz_anim_fraction = 0.0

        self.lookat = None

        if self.is_free_camera_mode() and args.first_person_mode:
            raise RuntimeError(
                "--first-person-mode must be used with --gui-controlled-agent-index"
            )

        # lookat offset yaw (spin left/right) and pitch (up/down)
        # to enable camera rotation and pitch control
        self._first_person_mode = args.first_person_mode
        if self._first_person_mode:
            self._lookat_offset_yaw = 0.0
            self._lookat_offset_pitch = float(
                mn.Rad(mn.Deg(20.0))
            )  # look slightly down
            self._min_lookat_offset_pitch = (
                -max(min(np.radians(args.max_look_up_angle), np.pi / 2), 0)
                + 1e-5
            )
            self._max_lookat_offset_pitch = (
                -min(max(np.radians(args.min_look_down_angle), -np.pi / 2), 0)
                - 1e-5
            )
        else:
            # (computed from previously hardcoded mn.Vector3(0.5, 1, 0.5).normalized())
            self._lookat_offset_yaw = 0.785
            self._lookat_offset_pitch = 0.955
            self._min_lookat_offset_pitch = -np.pi / 2 + 1e-5
            self._max_lookat_offset_pitch = np.pi / 2 - 1e-5

        self._enable_gfx_replay_save: bool = args.enable_gfx_replay_save
        self._gfx_replay_save_path: str = args.gfx_replay_save_path
        self._recording_keyframes: List[str] = []

        self._cursor_style = None
        self._can_grasp_place_threshold = args.can_grasp_place_threshold

        # not sure if these are needed here for linting
        # self._held_target_obj_idx = None
        # self._num_remaining_objects = None
        # self._num_busy_objects = None
        # self._target_obj_ids = None
        # self._goal_positions = None

        self.on_environment_reset()

    def on_environment_reset(self):
        self.obs = self.env.reset()
        self.ctrl_helper.on_environment_reset()
        self._held_target_obj_idx = None
        self._num_remaining_objects = None  # resting, not at goal location yet
        self._num_busy_objects = None  # currently held by non-gui agents

        sim = self.get_sim()
        temp_ids, goal_positions_np = sim.get_targets()
        self._target_obj_ids = [
            sim._scene_obj_ids[temp_id] for temp_id in temp_ids
        ]
        self._goal_positions = [mn.Vector3(pos) for pos in goal_positions_np]

        self._sandbox_state = (
            SandboxState.TUTORIAL
            if args.show_tutorial
            else SandboxState.CONTROLLING_AGENT
        )
        self._tutorial_stages: List[TutorialStage] = (
            generate_tutorial(
                self.get_sim(),
                self.ctrl_helper.get_gui_controlled_agent_index(),
                self._create_camera_lookat(),
            )
            if args.show_tutorial
            else None
        )
        self._tutorial_stage_index: int = 0

    @property
    def lookat_offset_yaw(self):
        return self.to_zero_2pi_range(self._lookat_offset_yaw)

    @property
    def lookat_offset_pitch(self):
        return self._lookat_offset_pitch

    def set_debug_line_render(self, debug_line_render):
        self._debug_line_render = debug_line_render
        self._debug_line_render.set_line_width(3)

    def set_text_drawer(self, text_drawer):
        self._text_drawer = text_drawer

    def is_free_camera_mode(self):
        return self.ctrl_helper.get_gui_controlled_agent_index() is None

    # trying to get around mypy complaints about missing sim attributes
    def get_sim(self) -> Any:
        return self.env.task._sim

    def draw_nav_hint_from_agent(self, end_pos, end_radius, color):
        agent_idx = self.ctrl_helper.get_gui_controlled_agent_index()
        assert agent_idx is not None
        art_obj = (
            self.get_sim().agents_mgr[agent_idx].articulated_agent.sim_obj
        )
        agent_pos = art_obj.transformation.translation
        # get forward_dir from FPS camera yaw, not art_obj.transformation
        # (the problem with art_obj.transformation is that it includes a "wobble"
        # introduced by the walk animation)
        transformation = self.cam_transform or art_obj.transformation
        forward_dir = transformation.transform_vector(-mn.Vector3(0, 0, 1))
        forward_dir[1] = 0
        forward_dir = forward_dir.normalized()

        self.draw_nav_hint(
            agent_pos,
            forward_dir,
            end_pos,
            end_radius,
            color,
            self._viz_anim_fraction,
        )

    def get_target_object_position(self, target_obj_idx):
        sim = self.get_sim()
        rom = sim.get_rigid_object_manager()
        object_id = self._target_obj_ids[target_obj_idx]
        return rom.get_object_by_id(object_id).translation

    def get_target_object_positions(self):
        sim = self.get_sim()
        rom = sim.get_rigid_object_manager()
        return np.array(
            [
                rom.get_object_by_id(obj_id).translation
                for obj_id in self._target_obj_ids
            ]
        )

    def update_grasping_and_set_act_hints(self):
        if self.is_free_camera_mode():
            return None

        end_radius = self.env._config.task.obj_succ_thresh

        drop_pos = None
        grasp_object_id = None

        if self._held_target_obj_idx is not None:
            color = mn.Color3(0, 255 / 255, 0)  # green
            goal_position = self._goal_positions[self._held_target_obj_idx]
            self._debug_line_render.draw_circle(
                goal_position, end_radius, color, 24
            )

            self.draw_nav_hint_from_agent(
                mn.Vector3(goal_position), end_radius, color
            )
            # draw can place area
            can_place_position = mn.Vector3(goal_position)
            can_place_position[1] = self.get_agent_feet_height()
            self._debug_line_render.draw_circle(
                can_place_position,
                1,
                mn.Color3(255 / 255, 255 / 255, 0),
                24,
            )

            if self.gui_input.get_key_down(GuiInput.KeyNS.SPACE):
                translation = self.get_agent_translation()
                dist_to_obj = np.linalg.norm(goal_position - translation)
                if dist_to_obj < self._can_grasp_place_threshold:
                    self._held_target_obj_idx = None
                    drop_pos = goal_position
        else:
            # check for new grasp and call gui_agent_ctrl.set_act_hints
            if self._held_target_obj_idx is None:
                assert not self.gui_agent_ctrl.is_grasped
                # pick up an object
                if self.gui_input.get_key_down(GuiInput.KeyNS.SPACE):
                    translation = self.get_agent_translation()

                    min_dist = self._can_grasp_place_threshold
                    min_i = None
                    for i in range(len(self._target_obj_ids)):
                        if self.is_target_object_at_goal_position(i):
                            continue

                        this_target_pos = self.get_target_object_position(i)
                        # compute distance in xz plane
                        offset = this_target_pos - translation
                        offset.y = 0
                        dist_xz = offset.length()
                        if dist_xz < min_dist:
                            min_dist = dist_xz
                            min_i = i

                    if min_i is not None:
                        self._held_target_obj_idx = min_i
                        grasp_object_id = self._target_obj_ids[
                            self._held_target_obj_idx
                        ]

        walk_dir = (
            self.viz_and_get_humanoid_walk_dir()
            if not self._first_person_mode
            else None
        )

        self.gui_agent_ctrl.set_act_hints(
            walk_dir, grasp_object_id, drop_pos, self.lookat_offset_yaw
        )

        return drop_pos

    def is_target_object_at_goal_position(self, target_obj_idx):
        this_target_pos = self.get_target_object_position(target_obj_idx)
        end_radius = self.env._config.task.obj_succ_thresh
        return (
            this_target_pos - self._goal_positions[target_obj_idx]
        ).length() < end_radius

    def update_task(self):
        end_radius = self.env._config.task.obj_succ_thresh

        grasped_objects_idxs = self.get_grasped_objects_idxs()
        self._num_remaining_objects = 0
        self._num_busy_objects = len(grasped_objects_idxs)

        # draw nav_hint and target box
        for i in range(len(self._target_obj_ids)):
            # object is grasped
            if i in grasped_objects_idxs:
                continue

            color = mn.Color3(255 / 255, 128 / 255, 0)  # orange
            if self.is_target_object_at_goal_position(i):
                continue

            self._num_remaining_objects += 1

            if self._held_target_obj_idx is None:
                this_target_pos = self.get_target_object_position(i)
                box_half_size = 0.15
                box_offset = mn.Vector3(
                    box_half_size, box_half_size, box_half_size
                )
                self._debug_line_render.draw_box(
                    this_target_pos - box_offset,
                    this_target_pos + box_offset,
                    color,
                )

                if not self.is_free_camera_mode():
                    self.draw_nav_hint_from_agent(
                        mn.Vector3(this_target_pos), end_radius, color
                    )
                    # draw can grasp area
                    can_grasp_position = mn.Vector3(this_target_pos)
                    can_grasp_position[1] = self.get_agent_feet_height()
                    self._debug_line_render.draw_circle(
                        can_grasp_position,
                        1,
                        mn.Color3(255 / 255, 255 / 255, 0),
                        24,
                    )

    def get_grasped_objects_idxs(self):
        sim = self.get_sim()
        agents_mgr = sim.agents_mgr

        grasped_objects_idxs = []
        for agent_idx in range(self.ctrl_helper.n_robots):
            if agent_idx == self.ctrl_helper.get_gui_controlled_agent_index():
                continue
            grasp_mgr = agents_mgr._all_agent_data[agent_idx].grasp_mgr
            if grasp_mgr.is_grasped:
                grasped_objects_idxs.append(
                    sim.scene_obj_ids.index(grasp_mgr.snap_idx)
                )

        return grasped_objects_idxs

    def get_agent_translation(self):
        assert isinstance(self.gui_agent_ctrl, GuiHumanoidController)
        return (
            self.gui_agent_ctrl._humanoid_controller.obj_transform_base.translation
        )

    def get_agent_feet_height(self):
        assert isinstance(self.gui_agent_ctrl, GuiHumanoidController)
        base_offset = (
            self.gui_agent_ctrl.get_articulated_agent().params.base_offset
        )
        agent_feet_translation = self.get_agent_translation() + base_offset
        return agent_feet_translation[1]

    def viz_and_get_humanoid_walk_dir(self):
        path_color = mn.Color3(0, 153 / 255, 255 / 255)
        path_endpoint_radius = 0.12

        ray = self.gui_input.mouse_ray

        floor_y = 0.15  # hardcoded to ReplicaCAD

        if not ray or ray.direction.y >= 0 or ray.origin.y <= floor_y:
            return None

        dist_to_floor_y = (ray.origin.y - floor_y) / -ray.direction.y
        target_on_floor = ray.origin + ray.direction * dist_to_floor_y

        agent_idx = self.ctrl_helper.get_gui_controlled_agent_index()
        art_obj = (
            self.get_sim().agents_mgr[agent_idx].articulated_agent.sim_obj
        )
        robot_root = art_obj.transformation

        pathfinder = self.get_sim().pathfinder
        snapped_pos = pathfinder.snap_point(target_on_floor)
        snapped_start_pos = robot_root.translation
        snapped_start_pos.y = snapped_pos.y

        path = habitat_sim.ShortestPath()
        path.requested_start = snapped_start_pos
        path.requested_end = snapped_pos
        found_path = pathfinder.find_path(path)

        if not found_path or len(path.points) < 2:
            return None

        path_points = []
        for path_i in range(0, len(path.points)):
            adjusted_point = mn.Vector3(path.points[path_i])
            # first point in path is at wrong height
            if path_i == 0:
                adjusted_point.y = mn.Vector3(path.points[path_i + 1]).y
            path_points.append(adjusted_point)

        self._debug_line_render.draw_path_with_endpoint_circles(
            path_points, path_endpoint_radius, path_color
        )

        if (self.gui_input.get_mouse_button(GuiInput.MouseNS.RIGHT)) and len(
            path.points
        ) >= 2:
            walk_dir = mn.Vector3(path.points[1]) - mn.Vector3(path.points[0])
            return walk_dir

        return None

    def _camera_pitch_and_yaw_wasd_control(self):
        # update yaw and pitch using ADIK keys
        cam_rot_angle = 0.1

        if self.gui_input.get_key(GuiInput.KeyNS.I):
            self._lookat_offset_pitch -= cam_rot_angle
        if self.gui_input.get_key(GuiInput.KeyNS.K):
            self._lookat_offset_pitch += cam_rot_angle
        self._lookat_offset_pitch = np.clip(
            self._lookat_offset_pitch,
            self._min_lookat_offset_pitch,
            self._max_lookat_offset_pitch,
        )
        if self.gui_input.get_key(GuiInput.KeyNS.A):
            self._lookat_offset_yaw -= cam_rot_angle
        if self.gui_input.get_key(GuiInput.KeyNS.D):
            self._lookat_offset_yaw += cam_rot_angle

    def _camera_pitch_and_yaw_mouse_control(self):
        enable_mouse_control = (
            self._first_person_mode
            and self._cursor_style == Application.Cursor.HIDDEN_LOCKED
        ) or (
            not self._first_person_mode
            and self.gui_input.get_key(GuiInput.KeyNS.R)
        )

        if enable_mouse_control:
            # update yaw and pitch by scale * mouse relative position delta
            scale = 1 / 50
            self._lookat_offset_yaw += (
                scale * self.gui_input.relative_mouse_position[0]
            )
            self._lookat_offset_pitch += (
                scale * self.gui_input.relative_mouse_position[1]
            )
            self._lookat_offset_pitch = np.clip(
                self._lookat_offset_pitch,
                self._min_lookat_offset_pitch,
                self._max_lookat_offset_pitch,
            )

    def draw_nav_hint(
        self, start_pos, start_dir, end_pos, end_radius, color, anim_fraction
    ):
        assert isinstance(start_pos, mn.Vector3)
        assert isinstance(start_dir, mn.Vector3)
        assert isinstance(end_pos, mn.Vector3)

        bias_weight = 0.5
        biased_dir = (
            start_dir + (end_pos - start_pos).normalized() * bias_weight
        ).normalized()

        start_dir_weight = min(4.0, (end_pos - start_pos).length() / 2)
        ctrl_pts = [
            start_pos,
            start_pos + biased_dir * start_dir_weight,
            end_pos,
            end_pos,
        ]

        steps_per_meter = 10
        pad_meters = 1.0
        alpha_ramp_dist = 1.0
        num_steps = max(
            2,
            int(
                ((end_pos - start_pos).length() + pad_meters) * steps_per_meter
            ),
        )

        prev_pos = None
        for step_idx in range(num_steps):
            t = step_idx / (num_steps - 1) + anim_fraction * (
                1 / (num_steps - 1)
            )
            pos = _evaluate_cubic_bezier(ctrl_pts, t)

            if (pos - end_pos).length() < end_radius:
                break

            if step_idx > 0:
                alpha = min(1.0, (pos - start_pos).length() / alpha_ramp_dist)

                radius = 0.05
                num_segments = 12
                # todo: use safe_normalize
                normal = (pos - prev_pos).normalized()
                color_with_alpha = mn.Color4(color)
                color_with_alpha[3] *= alpha
                self._debug_line_render.draw_circle(
                    pos, radius, color_with_alpha, num_segments, normal
                )
            prev_pos = pos

    def _free_camera_lookat_control(self):
        if self.lookat is None:
            # init lookat
            self.lookat = np.array(
                self.get_sim().sample_navigable_point()
            ) + np.array([0, 1, 0])
        else:
            # update lookat
            move_delta = 0.1
            move = np.zeros(3)
            if self.gui_input.get_key(GuiInput.KeyNS.W):
                move[0] -= move_delta
            if self.gui_input.get_key(GuiInput.KeyNS.S):
                move[0] += move_delta
            if self.gui_input.get_key(GuiInput.KeyNS.O):
                move[1] += move_delta
            if self.gui_input.get_key(GuiInput.KeyNS.P):
                move[1] -= move_delta
            if self.gui_input.get_key(GuiInput.KeyNS.J):
                move[2] += move_delta
            if self.gui_input.get_key(GuiInput.KeyNS.L):
                move[2] -= move_delta

            # align move forward direction with lookat direction
            rotation_rad = -self.lookat_offset_yaw
            rot_matrix = np.array(
                [
                    [np.cos(rotation_rad), 0, np.sin(rotation_rad)],
                    [0, 1, 0],
                    [-np.sin(rotation_rad), 0, np.cos(rotation_rad)],
                ]
            )

            self.lookat += mn.Vector3(rot_matrix @ move)

        # highlight the lookat translation as a red circle
        self._debug_line_render.draw_circle(
            self.lookat, 0.03, mn.Color3(1, 0, 0)
        )

    def _save_recorded_keyframes_to_file(self):
        # Consolidate recorded keyframes into a single json string
        # self._recording_keyframes format:
        #     List['{"keyframe": {...}', '{"keyframe": {...}', ...]
        # Output format:
        #     '{"keyframes": [{...}, {...}, ...]}'
        json_keyframes = "".join(
            keyframe[12:-1] + ","
            for keyframe in self._recording_keyframes[:-1]
        )
        json_keyframes += self._recording_keyframes[-1:][0][
            12:-1
        ]  # Last element without trailing comma
        json_content = '{{"keyframes": [{}]}}'.format(json_keyframes)

        # Save keyframes to file
        with open(self._gfx_replay_save_path, "w") as json_file:
            json_file.write(json_content)

    def _update_cursor_style(self, post_sim_update_dict):
        do_update_cursor = False
        if self._cursor_style is None:
            self._cursor_style = Application.Cursor.ARROW
            do_update_cursor = True
        else:
            if (
                self._first_person_mode
                and self.gui_input.get_mouse_button_down(GuiInput.MouseNS.LEFT)
            ):
                # toggle cursor mode
                self._cursor_style = (
                    Application.Cursor.HIDDEN_LOCKED
                    if self._cursor_style == Application.Cursor.ARROW
                    else Application.Cursor.ARROW
                )
                do_update_cursor = True

        if do_update_cursor:
            post_sim_update_dict["application_cursor"] = self._cursor_style

<<<<<<< HEAD
    def _update_text(self):
        s: str = ""
        if self._sandbox_state == SandboxState.CONTROLLING_AGENT:

            def get_grasp_release_controls_text():
                if self._held_target_obj_idx is not None:
                    return "Spacebar: put down\n"
                else:
                    return "Spacebar: pick up\n"

            s += "ESC: exit\n"
            s += "M: next episode\n"

            if self._first_person_mode:
                s += "Left-click: toggle cursor\n"
                s += "A, D: turn\n"
                s += "W, S: walk\n"
                s += get_grasp_release_controls_text()
            # third-person mode
            elif not self.is_free_camera_mode():
                s += "Left-click + drag: rotate camera\n"
                s += "Right-click: walk\n"
                s += "A, D: turn\n"
                s += "W, S: walk\n"
                s += "Scroll: zoom\n"
                s += get_grasp_release_controls_text()
            else:
                s += "Left-click + drag: rotate camera\n"
                s += "A, D: turn camera\n"
                s += "W, S: pan camera\n"
                s += "O, P: raise or lower camera\n"
                s += "Scroll: zoom\n"
        elif self._sandbox_state == SandboxState.TUTORIAL:
            s = self._tutorial_stages[
                self._tutorial_stage_index
            ].get_display_text()
=======
    def _update_help_text(self):
        def get_grasp_release_controls_text():
            if self._held_target_obj_idx is not None:
                return "Spacebar: put down\n"
            else:
                return "Spacebar: pick up\n"

        controls_str = ""
        controls_str += "ESC: exit\n"
        controls_str += "M: next episode\n"

        if self._first_person_mode:
            # controls_str += "Left-click: toggle cursor\n"  # make this "unofficial" for now
            controls_str += "I, K: look up, down\n"
            controls_str += "A, D: turn\n"
            controls_str += "W, S: walk\n"
            controls_str += get_grasp_release_controls_text()
        # third-person mode
        elif not self.is_free_camera_mode():
            controls_str += "R + drag: rotate camera\n"
            controls_str += "Right-click: walk\n"
            controls_str += "A, D: turn\n"
            controls_str += "W, S: walk\n"
            controls_str += "Scroll: zoom\n"
            controls_str += get_grasp_release_controls_text()
        else:
            controls_str += "Left-click + drag: rotate camera\n"
            controls_str += "A, D: turn camera\n"
            controls_str += "W, S: pan camera\n"
            controls_str += "O, P: raise or lower camera\n"
            controls_str += "Scroll: zoom\n"

        self._text_drawer.add_text(
            controls_str, TextOnScreenAlignment.TOP_LEFT
        )
>>>>>>> e5d09993

        status_str = ""
        assert self._num_remaining_objects is not None
        assert self._num_busy_objects is not None
        if self._held_target_obj_idx is not None:
            sim = self.get_sim()
            grasp_object_id = sim.scene_obj_ids[self._held_target_obj_idx]
            obj_handle = (
                sim.get_rigid_object_manager().get_object_handle_by_id(
                    grasp_object_id
                )
            )
            status_str += (
                "Place the "
                + get_pretty_object_name_from_handle(obj_handle)
                + " at its goal location!\n"
            )
        elif self._num_remaining_objects > 0:
            status_str += "Move the remaining {} object{}!".format(
                self._num_remaining_objects,
                "s" if self._num_remaining_objects > 1 else "",
            )
        elif self._num_busy_objects > 0:
            status_str += "Just wait! The robot is moving the last object.\n"
        else:
            status_str += "Task complete!"

        self._text_drawer.add_text(
            status_str,
            TextOnScreenAlignment.TOP_CENTER,
            text_delta_x=-150,
            text_delta_y=-50,
        )

    def _create_camera_lookat(self) -> Tuple[mn.Vector3, mn.Vector3]:
        agent_idx = self.ctrl_helper.get_gui_controlled_agent_index()
        if agent_idx is None:
            self._free_camera_lookat_control()
            lookat = self.lookat
        else:
            art_obj = (
                self.get_sim().agents_mgr[agent_idx].articulated_agent.sim_obj
            )
            robot_root = art_obj.transformation
            lookat = robot_root.translation + mn.Vector3(0, 1, 0)

        if self._first_person_mode:
            self.cam_zoom_dist = self._min_zoom_dist
            lookat += 0.075 * robot_root.backward
            lookat -= mn.Vector3(0, 0.2, 0)

<<<<<<< HEAD
        offset = mn.Vector3(
            np.cos(self.lookat_offset_yaw) * np.cos(self.lookat_offset_pitch),
            np.sin(self.lookat_offset_pitch),
            np.sin(self.lookat_offset_yaw) * np.cos(self.lookat_offset_pitch),
        )

        return (lookat + offset.normalized() * self.cam_zoom_dist, lookat)

    def _sim_update_controlling_agent(self, dt: float):
        if isinstance(self.gui_agent_ctrl, GuiHumanoidController):
            (
                walk_dir,
                grasp_object_id,
                drop_pos,
            ) = self.viz_and_get_humanoid_hints()
            self.gui_agent_ctrl.set_act_hints(
                walk_dir, grasp_object_id, drop_pos, self.lookat_offset_yaw
            )
=======
        if self.gui_input.get_key_down(GuiInput.KeyNS.M):
            self.on_environment_reset()

        # _viz_anim_fraction goes from 0 to 1 over time and then resets to 0
        viz_anim_speed = 2.0
        self._viz_anim_fraction = (
            self._viz_anim_fraction + dt * viz_anim_speed
        ) % 1.0

        self.update_task()
        self.update_grasping_and_set_act_hints()
>>>>>>> e5d09993

        action = self.ctrl_helper.update(self.obs)
        self.obs = self.env.step(action)

<<<<<<< HEAD
        if self.gui_input.get_key_down(GuiInput.KeyNS.M):
            self.obs = self.env.reset()
            self.ctrl_helper.on_environment_reset()
=======
        post_sim_update_dict = {}
>>>>>>> e5d09993

        if self.gui_input.mouse_scroll_offset != 0:
            zoom_sensitivity = 0.07
            if self.gui_input.mouse_scroll_offset < 0:
                self.cam_zoom_dist *= (
                    1.0
                    + -self.gui_input.mouse_scroll_offset * zoom_sensitivity
                )
            else:
                self.cam_zoom_dist /= (
                    1.0 + self.gui_input.mouse_scroll_offset * zoom_sensitivity
                )
            self.cam_zoom_dist = mn.math.clamp(
                self.cam_zoom_dist,
                self._min_zoom_dist,
                self._max_zoom_dist,
            )

        # two ways for camera pitch and yaw control for UX comparison:
        # 1) press/hold ADIK keys
        self._camera_pitch_and_yaw_wasd_control()
        # 2) press left mouse button and move mouse
        self._camera_pitch_and_yaw_mouse_control()

        lookat = self._create_camera_lookat()
        self.cam_transform = mn.Matrix4.look_at(
            lookat[0], lookat[1], mn.Vector3(0, 1, 0)
        )

    def _sim_update_tutorial(self, dt: float):
        # Keyframes are saved by RearrangeSim when stepping the environment.
        # Because the environment is not stepped in the tutorial, we need to save keyframes manually for replay rendering to work.
        self.get_sim().gfx_replay_manager.save_keyframe()

        assert self._tutorial_stage_index < len(self._tutorial_stages)
        tutorial_stage = self._tutorial_stages[self._tutorial_stage_index]
        tutorial_stage.update(dt)
        self.cam_transform = tutorial_stage.get_look_at_matrix()

        if tutorial_stage.is_stage_completed():
            self._tutorial_stage_index += 1
            if self._tutorial_stage_index >= len(self._tutorial_stages):
                self._sandbox_state = SandboxState.CONTROLLING_AGENT

    def sim_update(self, dt):
        # todo: pipe end_play somewhere

        # Capture gfx-replay file
        if self.gui_input.get_key_down(GuiInput.KeyNS.PERIOD):
            self._save_recorded_keyframes_to_file()

        # _viz_anim_fraction goes from 0 to 1 over time and then resets to 0
        viz_anim_speed = 2.0
        self._viz_anim_fraction = (
            self._viz_anim_fraction + dt * viz_anim_speed
        ) % 1.0

        # Navmesh visualization only works in the debug third-person view
        # (--debug-third-person-width), not the main sandbox viewport. Navmesh
        # visualization is only implemented for simulator-rendering, not replay-
        # rendering.
        if self.gui_input.get_key_down(GuiInput.KeyNS.N):
            self.env._sim.navmesh_visualization = (  # type: ignore
                not self.env._sim.navmesh_visualization  # type: ignore
            )

        if self._sandbox_state == SandboxState.CONTROLLING_AGENT:
            self._sim_update_controlling_agent(dt)
        else:
            self._sim_update_tutorial(dt)

        self.visualize_task()

        post_sim_update_dict = {"cam_transform": self.cam_transform}

        self._update_cursor_style(post_sim_update_dict)

        if self.gui_input.get_key_down(GuiInput.KeyNS.ESC):
            post_sim_update_dict["application_exit"] = True

        keyframes = (
            self.get_sim().gfx_replay_manager.write_incremental_saved_keyframes_to_string_array()
        )
        post_sim_update_dict["keyframes"] = keyframes
        if self._enable_gfx_replay_save:
            for keyframe in keyframes:
                self._recording_keyframes.append(keyframe)

        def depth_to_rgb(obs):
            converted_obs = np.concatenate(
                [obs * 255.0 for _ in range(3)], axis=2
            ).astype(np.uint8)
            return converted_obs

        # reference code for visualizing a camera sensor in the app GUI
        assert set(self._debug_images).issubset(set(self.obs.keys())), (
            f"Camera sensors ids: {list(set(self._debug_images).difference(set(self.obs.keys())))} "
            f"not in available sensors ids: {list(self.obs.keys())}"
        )
        debug_images = (
            depth_to_rgb(self.obs[k]) if "depth" in k else self.obs[k]
            for k in self._debug_images
        )
        post_sim_update_dict["debug_images"] = [
            np.flipud(image) for image in debug_images
        ]

        self._update_help_text()

        return post_sim_update_dict

    @staticmethod
    def to_zero_2pi_range(radians):
        """Helper method to properly clip radians to [0, 2pi] range."""
        return (
            (2 * np.pi) - ((-radians) % (2 * np.pi))
            if radians < 0
            else radians % (2 * np.pi)
        )


def _evaluate_cubic_bezier(ctrl_pts, t):
    assert len(ctrl_pts) == 4
    weights = (
        pow(1 - t, 3),
        3 * t * pow(1 - t, 2),
        3 * pow(t, 2) * (1 - t),
        pow(t, 3),
    )

    result = weights[0] * ctrl_pts[0]
    for i in range(1, 4):
        result += weights[i] * ctrl_pts[i]

    return result


def parse_debug_third_person(args, framebuffer_size):
    viewport_multiplier = mn.Vector2(
        framebuffer_size.x / args.width, framebuffer_size.y / args.height
    )

    do_show = args.debug_third_person_width != 0

    width = args.debug_third_person_width
    # default to square aspect ratio
    height = (
        args.debug_third_person_height
        if args.debug_third_person_height != 0
        else width
    )

    width = int(width * viewport_multiplier.x)
    height = int(height * viewport_multiplier.y)

    return do_show, width, height


if __name__ == "__main__":
    parser = argparse.ArgumentParser()
    parser.add_argument(
        "--target-sps",
        type=int,
        default=30,
        help="Target rate to step the environment (steps per second); actual SPS may be lower depending on your hardware",
    )
    parser.add_argument(
        "--width",
        default=1280,
        type=int,
        help="Horizontal resolution of the window.",
    )
    parser.add_argument(
        "--height",
        default=720,
        type=int,
        help="Vertical resolution of the window.",
    )
    parser.add_argument(
        "--gui-controlled-agent-index",
        type=int,
        default=None,
        help=(
            "GUI-controlled agent index (must be >= 0 and < number of agents). "
            "Defaults to None, indicating that all the agents are policy-controlled. "
            "If none of the agents is GUI-controlled, the camera is switched to 'free camera' mode "
            "that lets the user observe the scene (instead of controlling one of the agents)"
        ),
    )
    parser.add_argument(
        "--disable-inverse-kinematics",
        action="store_true",
        help="If specified, does not add the inverse kinematics end-effector control. Only relevant for a user-controlled *robot* agent.",
    )
    parser.add_argument("--cfg", type=str, default=DEFAULT_CFG)
    parser.add_argument(
        "--cfg-opts",
        nargs="*",
        default=list(),
        help="Modify config options from command line",
    )
    parser.add_argument(
        "--debug-images",
        nargs="*",
        default=list(),
        help=(
            "Visualize camera sensors (corresponding to `--debug-images` keys) in the app GUI."
            "For example, to visualize agent1's head depth sensor set: --debug-images agent_1_head_depth"
        ),
    )
    parser.add_argument(
        "--walk-pose-path", type=str, default=DEFAULT_POSE_PATH
    )
    parser.add_argument(
        "--never-end",
        action="store_true",
        default=False,
        help="If true, make the task never end due to reaching max number of steps",
    )
    parser.add_argument(
        "--use-batch-renderer",
        action="store_true",
        default=False,
        help="Choose between classic and batch renderer",
    )
    parser.add_argument(
        "--debug-third-person-width",
        default=0,
        type=int,
        help="If specified, enable the debug third-person camera (habitat.simulator.debug_render) with specified viewport width",
    )
    parser.add_argument(
        "--debug-third-person-height",
        default=0,
        type=int,
        help="If specified, use the specified viewport height for the debug third-person camera",
    )
    parser.add_argument(
        "--max-look-up-angle",
        default=15,
        type=float,
        help="Look up angle limit.",
    )
    parser.add_argument(
        "--min-look-down-angle",
        default=-60,
        type=float,
        help="Look down angle limit.",
    )
    parser.add_argument(
        "--first-person-mode",
        action="store_true",
        default=False,
        help="Choose between classic and batch renderer",
    )
    parser.add_argument(
        "--can-grasp-place-threshold",
        default=1.2,
        type=float,
        help="Object grasp/place proximity threshold",
    )
    # temp argument:
    # allowed to switch between oracle baseline nav
    # and random base vel action
    parser.add_argument(
        "--sample-random-baseline-base-vel",
        action="store_true",
        default=False,
        help="Sample random BaselinesController base vel",
    )
    parser.add_argument(
        "--enable-gfx-replay-save",
        action="store_true",
        default=False,
        help="Save the gfx-replay keyframes to file. Use --gfx-replay-save-path to specify the save location.",
    )
    parser.add_argument(
        "--gfx-replay-save-path",
        default="./data/gfx-replay.json",
        type=str,
        help="Path where the captured graphics replay file is saved.",
    )
    parser.add_argument(
        "--show-tutorial",
        action="store_true",
        default=False,
        help="Shows an intro sequence that helps familiarize the user to the scene and task in a HITL context.",
    )

    args = parser.parse_args()

    glfw_config = Application.Configuration()
    glfw_config.title = "Sandbox App"
    glfw_config.size = (args.width, args.height)
    gui_app_wrapper = GuiApplication(glfw_config, args.target_sps)
    # on Mac Retina displays, this will be 2x the window size
    framebuffer_size = gui_app_wrapper.get_framebuffer_size()

    (
        show_debug_third_person,
        debug_third_person_width,
        debug_third_person_height,
    ) = parse_debug_third_person(args, framebuffer_size)

    config = get_baselines_config(args.cfg, args.cfg_opts)
    # config = habitat.get_config(args.cfg, args.cfg_opts)
    with habitat.config.read_write(config):
        habitat_config = config.habitat
        env_config = habitat_config.environment
        sim_config = habitat_config.simulator
        task_config = habitat_config.task
        task_config.actions["pddl_apply_action"] = PddlApplyActionConfig()
        # task_config.actions[
        #     "agent_1_oracle_nav_action"
        # ] = OracleNavActionConfig(agent_index=1)

        agent_config = get_agent_config(sim_config=sim_config)

        if show_debug_third_person:
            sim_config.debug_render = True
            agent_config.sim_sensors.update(
                {
                    "third_rgb_sensor": ThirdRGBSensorConfig(
                        height=debug_third_person_height,
                        width=debug_third_person_width,
                    )
                }
            )
            agent_key = "" if len(sim_config.agents) == 1 else "agent_0_"
            args.debug_images.append(f"{agent_key}third_rgb")

        # Code below is ported from interactive_play.py. I'm not sure what it is for.
        if True:
            if "composite_success" in task_config.measurements:
                task_config.measurements.composite_success.must_call_stop = (
                    False
                )
            if "rearrange_nav_to_obj_success" in task_config.measurements:
                task_config.measurements.rearrange_nav_to_obj_success.must_call_stop = (
                    False
                )
            if "force_terminate" in task_config.measurements:
                task_config.measurements.force_terminate.max_accum_force = -1.0
                task_config.measurements.force_terminate.max_instant_force = (
                    -1.0
                )

        if args.never_end:
            env_config.max_episode_steps = 0

        if not args.disable_inverse_kinematics:
            if "arm_action" not in task_config.actions:
                raise ValueError(
                    "Action space does not have any arm control so cannot add inverse kinematics. Specify the `--disable-inverse-kinematics` option"
                )
            sim_config.agents.main_agent.ik_arm_urdf = (
                "./data/robots/hab_fetch/robots/fetch_onlyarm.urdf"
            )
            task_config.actions.arm_action.arm_controller = "ArmEEAction"

        if args.gui_controlled_agent_index is not None:
            if not (
                args.gui_controlled_agent_index >= 0
                and args.gui_controlled_agent_index < len(sim_config.agents)
            ):
                print(
                    f"--gui-controlled-agent-index argument value ({args.gui_controlled_agent_index}) "
                    f"must be >= 0 and < number of agents ({len(sim_config.agents)})"
                )
                exit()

            gui_agent_key = sim_config.agents_order[
                args.gui_controlled_agent_index
            ]
            if (
                sim_config.agents[gui_agent_key].articulated_agent_type
                != "KinematicHumanoid"
            ):
                print(
                    f"Selected agent for GUI control is of type {sim_config.agents[gui_agent_key].articulated_agent_type}, "
                    "but only KinematicHumanoid is supported at the moment."
                )
                exit()

            task_actions = task_config.actions
            gui_agent_actions = [
                action_key
                for action_key in task_actions.keys()
                if action_key.startswith(gui_agent_key)
            ]
            for action_key in gui_agent_actions:
                task_actions.pop(action_key)

            action_prefix = (
                f"{gui_agent_key}_" if len(sim_config.agents) > 1 else ""
            )
            task_actions[
                f"{action_prefix}humanoidjoint_action"
            ] = HumanoidJointActionConfig(
                agent_index=args.gui_controlled_agent_index
            )

    driver = SandboxDriver(args, config, gui_app_wrapper.get_sim_input())

    viewport_rect = None
    if show_debug_third_person:
        # adjust main viewport to leave room for the debug third-person camera on the right
        assert framebuffer_size.x > debug_third_person_width
        viewport_rect = mn.Range2Di(
            mn.Vector2i(0, 0),
            mn.Vector2i(
                framebuffer_size.x - debug_third_person_width,
                framebuffer_size.y,
            ),
        )

    # note this must be created after GuiApplication due to OpenGL stuff
    app_renderer = ReplayGuiAppRenderer(
        framebuffer_size,
        viewport_rect,
        args.use_batch_renderer,
    )
    gui_app_wrapper.set_driver_and_renderer(driver, app_renderer)

    # sloppy: provide replay app renderer's debug_line_render to our driver
    driver.set_debug_line_render(
        app_renderer._replay_renderer.debug_line_render(0)
    )
    # sloppy: provide app renderer's text_drawer to our driver
    driver.set_text_drawer(app_renderer._text_drawer)

    gui_app_wrapper.exec()<|MERGE_RESOLUTION|>--- conflicted
+++ resolved
@@ -63,16 +63,15 @@
     return wrapper
 
 
-<<<<<<< HEAD
-class SandboxState(Enum):
-    CONTROLLING_AGENT = 1
-    TUTORIAL = 2
-=======
 def get_pretty_object_name_from_handle(obj_handle_str):
     handle_lower = obj_handle_str.lower()
     filtered_str = "".join(filter(lambda c: c.isalpha(), handle_lower))
     return filtered_str
->>>>>>> e5d09993
+
+
+class SandboxState(Enum):
+    CONTROLLING_AGENT = 1
+    TUTORIAL = 2
 
 
 @requires_habitat_sim_with_bullet
@@ -636,80 +635,47 @@
         if do_update_cursor:
             post_sim_update_dict["application_cursor"] = self._cursor_style
 
-<<<<<<< HEAD
-    def _update_text(self):
-        s: str = ""
-        if self._sandbox_state == SandboxState.CONTROLLING_AGENT:
-
-            def get_grasp_release_controls_text():
-                if self._held_target_obj_idx is not None:
-                    return "Spacebar: put down\n"
-                else:
-                    return "Spacebar: pick up\n"
-
-            s += "ESC: exit\n"
-            s += "M: next episode\n"
-
-            if self._first_person_mode:
-                s += "Left-click: toggle cursor\n"
-                s += "A, D: turn\n"
-                s += "W, S: walk\n"
-                s += get_grasp_release_controls_text()
-            # third-person mode
-            elif not self.is_free_camera_mode():
-                s += "Left-click + drag: rotate camera\n"
-                s += "Right-click: walk\n"
-                s += "A, D: turn\n"
-                s += "W, S: walk\n"
-                s += "Scroll: zoom\n"
-                s += get_grasp_release_controls_text()
-            else:
-                s += "Left-click + drag: rotate camera\n"
-                s += "A, D: turn camera\n"
-                s += "W, S: pan camera\n"
-                s += "O, P: raise or lower camera\n"
-                s += "Scroll: zoom\n"
-        elif self._sandbox_state == SandboxState.TUTORIAL:
-            s = self._tutorial_stages[
-                self._tutorial_stage_index
-            ].get_display_text()
-=======
     def _update_help_text(self):
+        controls_str: str = ""
+
         def get_grasp_release_controls_text():
             if self._held_target_obj_idx is not None:
                 return "Spacebar: put down\n"
             else:
                 return "Spacebar: pick up\n"
 
-        controls_str = ""
-        controls_str += "ESC: exit\n"
-        controls_str += "M: next episode\n"
-
-        if self._first_person_mode:
-            # controls_str += "Left-click: toggle cursor\n"  # make this "unofficial" for now
-            controls_str += "I, K: look up, down\n"
-            controls_str += "A, D: turn\n"
-            controls_str += "W, S: walk\n"
-            controls_str += get_grasp_release_controls_text()
-        # third-person mode
-        elif not self.is_free_camera_mode():
-            controls_str += "R + drag: rotate camera\n"
-            controls_str += "Right-click: walk\n"
-            controls_str += "A, D: turn\n"
-            controls_str += "W, S: walk\n"
-            controls_str += "Scroll: zoom\n"
-            controls_str += get_grasp_release_controls_text()
-        else:
-            controls_str += "Left-click + drag: rotate camera\n"
-            controls_str += "A, D: turn camera\n"
-            controls_str += "W, S: pan camera\n"
-            controls_str += "O, P: raise or lower camera\n"
-            controls_str += "Scroll: zoom\n"
-
-        self._text_drawer.add_text(
-            controls_str, TextOnScreenAlignment.TOP_LEFT
-        )
->>>>>>> e5d09993
+        if self._sandbox_state == SandboxState.CONTROLLING_AGENT:
+            controls_str += "ESC: exit\n"
+            controls_str += "M: next episode\n"
+
+            if self._first_person_mode:
+                # controls_str += "Left-click: toggle cursor\n"  # make this "unofficial" for now
+                controls_str += "I, K: look up, down\n"
+                controls_str += "A, D: turn\n"
+                controls_str += "W, S: walk\n"
+                controls_str += get_grasp_release_controls_text()
+            # third-person mode
+            elif not self.is_free_camera_mode():
+                controls_str += "R + drag: rotate camera\n"
+                controls_str += "Right-click: walk\n"
+                controls_str += "A, D: turn\n"
+                controls_str += "W, S: walk\n"
+                controls_str += "Scroll: zoom\n"
+                controls_str += get_grasp_release_controls_text()
+            else:
+                controls_str += "Left-click + drag: rotate camera\n"
+                controls_str += "A, D: turn camera\n"
+                controls_str += "W, S: pan camera\n"
+                controls_str += "O, P: raise or lower camera\n"
+                controls_str += "Scroll: zoom\n"
+
+            self._text_drawer.add_text(
+                controls_str, TextOnScreenAlignment.TOP_LEFT
+            )
+        elif self._sandbox_state == SandboxState.TUTORIAL:
+            controls_str = self._tutorial_stages[
+                self._tutorial_stage_index
+            ].get_display_text()
 
         status_str = ""
         assert self._num_remaining_objects is not None
@@ -761,7 +727,6 @@
             lookat += 0.075 * robot_root.backward
             lookat -= mn.Vector3(0, 0.2, 0)
 
-<<<<<<< HEAD
         offset = mn.Vector3(
             np.cos(self.lookat_offset_yaw) * np.cos(self.lookat_offset_pitch),
             np.sin(self.lookat_offset_pitch),
@@ -771,16 +736,6 @@
         return (lookat + offset.normalized() * self.cam_zoom_dist, lookat)
 
     def _sim_update_controlling_agent(self, dt: float):
-        if isinstance(self.gui_agent_ctrl, GuiHumanoidController):
-            (
-                walk_dir,
-                grasp_object_id,
-                drop_pos,
-            ) = self.viz_and_get_humanoid_hints()
-            self.gui_agent_ctrl.set_act_hints(
-                walk_dir, grasp_object_id, drop_pos, self.lookat_offset_yaw
-            )
-=======
         if self.gui_input.get_key_down(GuiInput.KeyNS.M):
             self.on_environment_reset()
 
@@ -790,20 +745,8 @@
             self._viz_anim_fraction + dt * viz_anim_speed
         ) % 1.0
 
-        self.update_task()
-        self.update_grasping_and_set_act_hints()
->>>>>>> e5d09993
-
         action = self.ctrl_helper.update(self.obs)
         self.obs = self.env.step(action)
-
-<<<<<<< HEAD
-        if self.gui_input.get_key_down(GuiInput.KeyNS.M):
-            self.obs = self.env.reset()
-            self.ctrl_helper.on_environment_reset()
-=======
-        post_sim_update_dict = {}
->>>>>>> e5d09993
 
         if self.gui_input.mouse_scroll_offset != 0:
             zoom_sensitivity = 0.07
@@ -875,7 +818,8 @@
         else:
             self._sim_update_tutorial(dt)
 
-        self.visualize_task()
+        self.update_task()
+        self.update_grasping_and_set_act_hints()
 
         post_sim_update_dict = {"cam_transform": self.cam_transform}
 
