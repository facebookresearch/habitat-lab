exclude: 'build|src/deps|src/obsolete'

default_language_version:
    python: python3

repos:
-   repo: https://github.com/pre-commit/pre-commit-hooks
    rev: v3.1.0
    hooks:
    -   id: trailing-whitespace
    -   id: check-added-large-files
        args: ['--maxkb=2000']
    -   id: end-of-file-fixer
    -   id: debug-statements
    -   id: check-case-conflict
    -   id: check-docstring-first
    -   id: check-executables-have-shebangs
    -   id: check-merge-conflict
    -   id: check-toml
    -   id: mixed-line-ending
        args: ['--fix=lf']

<<<<<<< HEAD
-   repo: https://github.com/asottile/seed-isort-config
    rev: v2.2.0
    hooks:
    -   id: seed-isort-config
        language_version: python3

-   repo: https://github.com/pre-commit/mirrors-isort
    rev: v5.3.2
=======
-   repo: https://github.com/timothycrosley/isort
    rev: 5.4.2
>>>>>>> 358969e4
    hooks:
    -   id: isort
        exclude: docs/
        additional_dependencies: [toml]

-   repo: https://github.com/ambv/black
    rev: stable
    hooks:
    - id: black
      exclude: ^examples/tutorials/(nb_python|colabs)

-   repo: https://github.com/myint/autoflake
    rev: master
    hooks:
    -   id: autoflake
        args: ['--expand-star-imports', '--ignore-init-module-imports', '--in-place', '-c']
        exclude: docs/

-   repo: https://gitlab.com/pycqa/flake8
    rev: 3.8.3
    hooks:
    -   id: flake8

-   repo: https://github.com/kynan/nbstripout
    rev: master
    hooks:
    -   id: nbstripout
        files: ".ipynb"

-   repo: local
    hooks:
    -   id: jupytext-sync
        name: Sync scripts and notebooks
        files: '^examples/tutorials/(colabs|nb_python)/(.*\.py|.*\.ipynb)$'
        entry: jupytext --update-metadata '{"jupytext":{"notebook_metadata_filter":"all", "cell_metadata_filter":"-all"}, "accelerator":"GPU"}' --set-formats 'nb_python//py:percent,colabs//ipynb' --pipe black --pipe "sed s/[[:space:]]*\#[[:space:]]\%\%/\#\%\%/g"  --pipe 'isort -' --pipe-fmt 'py:percent' --sync
        pass_filenames: true
        additional_dependencies:
            - 'jupytext==1.5.2'
            - black
            - isort
        always_run: false
        language: python<|MERGE_RESOLUTION|>--- conflicted
+++ resolved
@@ -20,19 +20,8 @@
     -   id: mixed-line-ending
         args: ['--fix=lf']
 
-<<<<<<< HEAD
--   repo: https://github.com/asottile/seed-isort-config
-    rev: v2.2.0
-    hooks:
-    -   id: seed-isort-config
-        language_version: python3
-
--   repo: https://github.com/pre-commit/mirrors-isort
-    rev: v5.3.2
-=======
 -   repo: https://github.com/timothycrosley/isort
     rev: 5.4.2
->>>>>>> 358969e4
     hooks:
     -   id: isort
         exclude: docs/
