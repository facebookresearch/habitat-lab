--- conflicted
+++ resolved
@@ -196,44 +196,6 @@
     test_cfg_path: str, mode: str, camera: str, sensor_type: str
 ):
     meta_config = get_config(config_paths=test_cfg_path)
-<<<<<<< HEAD
-    meta_config.defrost()
-    config = meta_config.habitat
-    CAMERA_NUM = 6
-    orient = [
-        [0, math.pi, 0],  # Back
-        [-math.pi / 2, 0, 0],  # Down
-        [0, 0, 0],  # Front
-        [0, math.pi / 2, 0],  # Right
-        [0, 3 / 2 * math.pi, 0],  # Left
-        [math.pi / 2, 0, 0],  # Up
-    ]
-    sensor_uuids = []
-
-    if f"{sensor_type}_sensor" not in config.simulator.agent_0.sensors:
-        config.simulator.agent_0.sensors.append(f"{sensor_type}_sensor")
-    sensor = getattr(config.simulator, f"{sensor_type}_sensor")
-    for camera_id in range(CAMERA_NUM):
-        camera_template = f"{sensor_type}_{camera_id}"
-        camera_config = deepcopy(sensor)
-        camera_config.orientation = orient[camera_id]
-        camera_config.uuid = camera_template.lower()
-        sensor_uuids.append(camera_config.uuid)
-        setattr(config.simulator, camera_template, camera_config)
-        config.simulator.agent_0.sensors.append(camera_template)
-
-    meta_config.habitat = config
-    meta_config.habitat_baselines.sensors = config.simulator.agent_0.sensors
-    if camera == "equirect":
-        meta_config.habitat_baselines.rl.policy.obs_transforms.cube2eq.sensor_uuids = tuple(
-            sensor_uuids
-        )
-    elif camera == "fisheye":
-        meta_config.habitat_baselines.rl.policy.obs_transforms.cube2fish.sensor_uuids = tuple(
-            sensor_uuids
-        )
-    meta_config.freeze()
-=======
     with read_write(meta_config):
         config = meta_config.habitat
         CAMERA_NUM = 6
@@ -260,16 +222,17 @@
             config.simulator.agent_0.sensors.append(camera_template)
 
         meta_config.habitat = config
-        meta_config.sensors = config.simulator.agent_0.sensors
+        meta_config.habitat_baselines.sensors = (
+            config.simulator.agent_0.sensors
+        )
         if camera == "equirect":
-            meta_config.rl.policy.obs_transforms.cube2eq.sensor_uuids = tuple(
+            meta_config.habitat_baselines.rl.policy.obs_transforms.cube2eq.sensor_uuids = tuple(
                 sensor_uuids
             )
         elif camera == "fisheye":
-            meta_config.rl.policy.obs_transforms.cube2fish.sensor_uuids = (
-                tuple(sensor_uuids)
+            meta_config.habitat_baselines.rl.policy.obs_transforms.cube2fish.sensor_uuids = tuple(
+                sensor_uuids
             )
->>>>>>> 84df83bf
     if camera in ["equirect", "fisheye"]:
         execute_exp(meta_config, mode)
         # Deinit processes group
