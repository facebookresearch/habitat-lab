#!/usr/bin/env python3

# Copyright (c) Facebook, Inc. and its affiliates.
# This source code is licensed under the MIT license found in the
# LICENSE file in the root directory of this source tree.


from glob import glob

import pytest

import habitat
from habitat.config.default import _C, get_config

CFG_TEST = "habitat/config/test/habitat_all_sensors_test.yaml"
CFG_EQA = "habitat/config/test/habitat_mp3d_eqa_test.yaml"
CFG_NEW_KEYS = "habitat/config/test/new_keys_test.yaml"
MAX_TEST_STEPS_LIMIT = 3


def test_merged_configs():
    test_config = get_config(CFG_TEST)
    eqa_config = get_config(CFG_EQA)
    merged_config = get_config("{},{}".format(CFG_TEST, CFG_EQA))
    assert merged_config.TASK.TYPE == eqa_config.TASK.TYPE
    assert (
        merged_config.ENVIRONMENT.MAX_EPISODE_STEPS
        == test_config.ENVIRONMENT.MAX_EPISODE_STEPS
    )


def test_new_keys_merged_configs():
    test_config = get_config(CFG_TEST)
    new_keys_config = get_config(CFG_NEW_KEYS)
    merged_config = get_config("{},{}".format(CFG_TEST, CFG_NEW_KEYS))
    assert (
        merged_config.TASK.MY_NEW_TASK_PARAM
        == new_keys_config.TASK.MY_NEW_TASK_PARAM
    )
    assert (
        merged_config.ENVIRONMENT.MAX_EPISODE_STEPS
        == test_config.ENVIRONMENT.MAX_EPISODE_STEPS
    )


def test_overwrite_options():
    for steps_limit in range(MAX_TEST_STEPS_LIMIT):
        config = get_config(
            config_paths=CFG_TEST,
            opts=["ENVIRONMENT.MAX_EPISODE_STEPS", steps_limit],
        )
        assert (
            config.ENVIRONMENT.MAX_EPISODE_STEPS == steps_limit
        ), "Overwriting of config options failed."


CONFIGS_ALLOWED_TO_HAVE_NON_DEFAULT_KEYS = [
    # new_keys_test.yaml excluded since it explicitely uses
    # keys not present in the default for testing purposes
    "habitat/config/test/new_keys_test.yaml",
    # Trainer excluded because does not use the default config
<<<<<<< HEAD
    "habitat/config/baselines/ppo.yaml",
=======
    "configs/baselines/ppo.yaml",
    "configs/tasks/rearrange/rearrange_easy_multi_agent.yaml",
>>>>>>> 56889cd5
    # Planning Domain Definition Language configs are
    # excluded since they do not implement the default config
] + glob("**/pddl/*.yaml", recursive=True)


@pytest.mark.parametrize(
    "config_path",
    glob("habitat/config/**/*.yaml", recursive=True),
)
def test_no_core_config_has_non_default_keys(config_path):
    if config_path in CONFIGS_ALLOWED_TO_HAVE_NON_DEFAULT_KEYS:
        pytest.skip(f"File {config_path} manually excluded from test")
    # We manually disallow new keys when merging to make sure all keys
    # are in the default config
    _C.set_new_allowed(False)
    try:
        habitat.get_config(config_path)
    except KeyError as e:
        raise KeyError(f"Failed for config {config_path}") from e
    finally:
        _C.set_new_allowed(True)<|MERGE_RESOLUTION|>--- conflicted
+++ resolved
@@ -59,12 +59,7 @@
     # keys not present in the default for testing purposes
     "habitat/config/test/new_keys_test.yaml",
     # Trainer excluded because does not use the default config
-<<<<<<< HEAD
-    "habitat/config/baselines/ppo.yaml",
-=======
-    "configs/baselines/ppo.yaml",
-    "configs/tasks/rearrange/rearrange_easy_multi_agent.yaml",
->>>>>>> 56889cd5
+    "habitat/config/tasks/rearrange/rearrange_easy_multi_agent.yaml",
     # Planning Domain Definition Language configs are
     # excluded since they do not implement the default config
 ] + glob("**/pddl/*.yaml", recursive=True)
