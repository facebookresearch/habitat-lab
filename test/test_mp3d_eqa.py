#!/usr/bin/env python3

# Copyright (c) Facebook, Inc. and its affiliates.
# This source code is licensed under the MIT license found in the
# LICENSE file in the root directory of this source tree.

import time

import numpy as np
import pytest

import habitat
import habitat.datasets.eqa.mp3d_eqa_dataset as mp3d_dataset
from habitat.config.default import get_config
from habitat.core.embodied_task import Episode
from habitat.core.logging import logger
from habitat.datasets import make_dataset
from habitat.tasks.eqa.eqa import AnswerAction
from habitat.tasks.nav.nav import MoveForwardAction, StopAction
from habitat.utils.test_utils import sample_non_stop_action

CFG_TEST = "configs/test/habitat_mp3d_eqa_test.yaml"
CLOSE_STEP_THRESHOLD = 0.028
OLD_STOP_ACTION_ID = 3


# List of episodes each from unique house
TEST_EPISODE_SET = [1, 309, 807, 958, 696, 10, 297, 1021, 1307, 1569]

RGB_EPISODE_MEANS = {
    1: 123.1576333222566,
    10: 123.86094605688947,
    297: 122.69351220853402,
    309: 118.95794969775298,
    696: 115.71903709129052,
    807: 143.7834237211494,
    958: 141.97871610030387,
    1021: 119.1051016229882,
    1307: 102.11408987112925,
    1569: 91.01973929495183,
}

EPISODES_LIMIT = 6


def get_minos_for_sim_eqa_config():
    _sim_eqa_c = get_config(CFG_TEST)
    _sim_eqa_c.task_name = "EQA-v0"
    _sim_eqa_c.dataset = mp3d_dataset.get_default_mp3d_v1_config()
    _sim_eqa_c.dataset.split = "val"
    _sim_eqa_c.scene = "data/scene_datasets/mp3d/17DRP5sb8fy/17DRP5sb8fy.glb"
    _sim_eqa_c.height = 512
    _sim_eqa_c.width = 512
    _sim_eqa_c.hfov = "45"
    _sim_eqa_c.vfov = "45"
    _sim_eqa_c.sensor_position = [0, 1.09, 0]
    _sim_eqa_c.forward_step_size = 0.1  # in metres
    _sim_eqa_c.turn_angle = 9  # in degrees
    _sim_eqa_c.sim = "Sim-v0"

    # Agent configuration
    agent_c = _sim_eqa_c.agents[0]
    agent_c.height = 1.5
    agent_c.radius = 0.1
    agent_c.mass = 32.0
    agent_c.linear_acceleration = 10.0
    agent_c.angular_acceleration = 5 * 3.14
    agent_c.linear_friction = 1.0
    agent_c.angular_friction = 1.0
    agent_c.coefficient_of_restitution = 0.15707963267

    return _sim_eqa_c


def check_json_serializaiton(dataset: habitat.Dataset):
    start_time = time.time()
    json_str = str(dataset.to_json())
    logger.info(
        "JSON conversion finished. {} sec".format((time.time() - start_time))
    )
    decoded_dataset = dataset.__class__()
    decoded_dataset.from_json(json_str)
    assert len(decoded_dataset.episodes) > 0
    episode = decoded_dataset.episodes[0]
    assert isinstance(episode, Episode)
    assert (
        decoded_dataset.to_json() == json_str
    ), "JSON dataset encoding/decoding isn't consistent"


def test_mp3d_eqa_dataset():
    dataset_config = get_config(CFG_TEST).DATASET
    if not mp3d_dataset.Matterport3dDatasetV1.check_config_paths_exist(
        dataset_config
    ):
        pytest.skip("Please download Matterport3D EQA dataset to data folder.")

    dataset = mp3d_dataset.Matterport3dDatasetV1(config=dataset_config)
    assert dataset
    assert (
        len(dataset.episodes) == mp3d_dataset.EQA_MP3D_V1_VAL_EPISODE_COUNT
    ), "Test split episode number mismatch"
    check_json_serializaiton(dataset)


@pytest.mark.parametrize("split", ["train", "val"])
def test_dataset_splitting(split):

    dataset_config = get_config(CFG_TEST).DATASET
    dataset_config.defrost()
    dataset_config.SPLIT = split
    if not mp3d_dataset.Matterport3dDatasetV1.check_config_paths_exist(
        dataset_config
    ):
        pytest.skip("Please download Matterport3D EQA dataset to data folder.")

    scenes = mp3d_dataset.Matterport3dDatasetV1.get_scenes_to_load(
        config=dataset_config
    )
    assert (
        len(scenes) > 0
    ), "Expected dataset contains separate episode file per scene."

    dataset_config.CONTENT_SCENES = scenes
    full_dataset = make_dataset(
        id_dataset=dataset_config.TYPE, config=dataset_config
    )
    full_episodes = {
        (ep.scene_id, ep.episode_id) for ep in full_dataset.episodes
    }

    dataset_config.CONTENT_SCENES = scenes[0 : len(scenes) // 2]
    split1_dataset = make_dataset(
        id_dataset=dataset_config.TYPE, config=dataset_config
    )
    split1_episodes = {
        (ep.scene_id, ep.episode_id) for ep in split1_dataset.episodes
    }

    dataset_config.CONTENT_SCENES = scenes[len(scenes) // 2 :]
    split2_dataset = make_dataset(
        id_dataset=dataset_config.TYPE, config=dataset_config
    )
    split2_episodes = {
        (ep.scene_id, ep.episode_id) for ep in split2_dataset.episodes
    }

    assert full_episodes == split1_episodes.union(
        split2_episodes
    ), "Split dataset is not equal to full dataset"
    assert (
        len(split1_episodes.intersection(split2_episodes)) == 0
    ), "Intersection of split datasets is not the empty set"


def test_mp3d_eqa_sim():
    eqa_config = get_config(CFG_TEST)

    if not mp3d_dataset.Matterport3dDatasetV1.check_config_paths_exist(
        eqa_config.DATASET
    ):
        pytest.skip("Please download Matterport3D EQA dataset to data folder.")

    dataset = make_dataset(
        id_dataset=eqa_config.DATASET.TYPE, config=eqa_config.DATASET
    )
    with habitat.Env(config=eqa_config, dataset=dataset) as env:
        env.episodes = dataset.episodes[:EPISODES_LIMIT]

        env.reset()
        while not env.episode_over:
            obs = env.step(env.task.action_space.sample())
            if not env.episode_over:
                assert "rgb" in obs, "RGB image is missing in observation."
                assert obs["rgb"].shape[:2] == (
                    eqa_config.SIMULATOR.RGB_SENSOR.HEIGHT,
                    eqa_config.SIMULATOR.RGB_SENSOR.WIDTH,
                ), (
                    "Observation resolution {} doesn't correspond to config "
                    "({}, {}).".format(
                        obs["rgb"].shape[:2],
                        eqa_config.SIMULATOR.RGB_SENSOR.HEIGHT,
                        eqa_config.SIMULATOR.RGB_SENSOR.WIDTH,
                    )
                )


def test_mp3d_eqa_sim_correspondence():
    eqa_config = get_config(CFG_TEST)

    if not mp3d_dataset.Matterport3dDatasetV1.check_config_paths_exist(
        eqa_config.DATASET
    ):
        pytest.skip("Please download Matterport3D EQA dataset to data folder.")

    dataset = make_dataset(
        id_dataset=eqa_config.DATASET.TYPE, config=eqa_config.DATASET
    )
    with habitat.Env(config=eqa_config, dataset=dataset) as env:
        env.episodes = [
            episode
            for episode in dataset.episodes
            if int(episode.episode_id) in TEST_EPISODE_SET[:EPISODES_LIMIT]
        ]

        ep_i = 0
        cycles_n = 2
        while cycles_n > 0:
            env.reset()
            episode = env.current_episode
            assert (
                len(episode.goals) == 1
            ), "Episode has no goals or more than one."
            assert (
                len(episode.shortest_paths) == 1
            ), "Episode has no shortest paths or more than one."
            start_state = env.sim.get_agent_state()
            assert np.allclose(
                start_state.position, episode.start_position
            ), "Agent's start position diverges from the shortest path's one."

            rgb_mean = 0
            logger.info(
                "{id} {question}\n{answer}".format(
                    id=episode.episode_id,
                    question=episode.question.question_text,
                    answer=episode.question.answer_text,
                )
            )

            for step_id, point in enumerate(episode.shortest_paths[0]):
                cur_state = env.sim.get_agent_state()

                logger.info(
                    "diff position: {} diff rotation: {} "
                    "cur_state.position: {} shortest_path.position: {} "
                    "cur_state.rotation: {} shortest_path.rotation: {} action: {}"
                    "".format(
                        cur_state.position - point.position,
                        cur_state.rotation
                        - habitat.utils.geometry_utils.quaternion_wxyz_to_xyzw(
                            point.rotation
                        ),
                        cur_state.position,
                        point.position,
                        cur_state.rotation,
                        point.rotation,
                        point.action,
                    )
                )

                assert np.allclose(
                    [cur_state.position[0], cur_state.position[2]],
                    [point.position[0], point.position[2]],
                    atol=CLOSE_STEP_THRESHOLD * (step_id + 1),
                ), "Agent's path diverges from the shortest path."

                if point.action != OLD_STOP_ACTION_ID:
                    obs = env.step(action=point.action)

<<<<<<< HEAD
                if not env.episode_over:
                    rgb_mean += obs["rgb"][:, :, :3].mean()
=======
        if ep_i < len(RGB_EPISODE_MEANS):
            rgb_mean = rgb_mean / len(episode.shortest_paths[0])
            # Slightly bigger atol for basis meshes
            assert np.isclose(
                RGB_EPISODE_MEANS[int(episode.episode_id)], rgb_mean, atol=0.5
            ), "RGB output doesn't match the ground truth."
>>>>>>> 59228a5e

            if ep_i < len(RGB_EPISODE_MEANS):
                rgb_mean = rgb_mean / len(episode.shortest_paths[0])
                assert np.isclose(
                    RGB_EPISODE_MEANS[int(episode.episode_id)], rgb_mean
                ), "RGB output doesn't match the ground truth."

            ep_i = (ep_i + 1) % EPISODES_LIMIT
            if ep_i == 0:
                cycles_n -= 1


def test_eqa_task():
    eqa_config = get_config(CFG_TEST)

    if not mp3d_dataset.Matterport3dDatasetV1.check_config_paths_exist(
        eqa_config.DATASET
    ):
        pytest.skip("Please download Matterport3D EQA dataset to data folder.")

    dataset = make_dataset(
        id_dataset=eqa_config.DATASET.TYPE, config=eqa_config.DATASET
    )
    with habitat.Env(config=eqa_config, dataset=dataset) as env:
        env.episodes = list(
            filter(
                lambda e: int(e.episode_id)
                in TEST_EPISODE_SET[:EPISODES_LIMIT],
                dataset.episodes,
            )
        )

        env.reset()

        for i in range(10):
            action = sample_non_stop_action(env.action_space)
            if action["action"] != AnswerAction.name:
                env.step(action)
            metrics = env.get_metrics()
            del metrics["episode_info"]
            logger.info(metrics)

        correct_answer_id = env.current_episode.question.answer_token
        env.step(
            {
                "action": AnswerAction.name,
                "action_args": {"answer_id": correct_answer_id},
            }
        )

        metrics = env.get_metrics()
        del metrics["episode_info"]
        logger.info(metrics)
        assert metrics["answer_accuracy"] == 1

        with pytest.raises(AssertionError):
            env.step({"action": MoveForwardAction.name})<|MERGE_RESOLUTION|>--- conflicted
+++ resolved
@@ -258,22 +258,16 @@
                 if point.action != OLD_STOP_ACTION_ID:
                     obs = env.step(action=point.action)
 
-<<<<<<< HEAD
                 if not env.episode_over:
                     rgb_mean += obs["rgb"][:, :, :3].mean()
-=======
-        if ep_i < len(RGB_EPISODE_MEANS):
-            rgb_mean = rgb_mean / len(episode.shortest_paths[0])
-            # Slightly bigger atol for basis meshes
-            assert np.isclose(
-                RGB_EPISODE_MEANS[int(episode.episode_id)], rgb_mean, atol=0.5
-            ), "RGB output doesn't match the ground truth."
->>>>>>> 59228a5e
 
             if ep_i < len(RGB_EPISODE_MEANS):
+                # Slightly bigger atol for basis meshes
                 rgb_mean = rgb_mean / len(episode.shortest_paths[0])
                 assert np.isclose(
-                    RGB_EPISODE_MEANS[int(episode.episode_id)], rgb_mean
+                    RGB_EPISODE_MEANS[int(episode.episode_id)],
+                    rgb_mean,
+                    atol=0.5,
                 ), "RGB output doesn't match the ground truth."
 
             ep_i = (ep_i + 1) % EPISODES_LIMIT
