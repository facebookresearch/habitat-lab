#!/usr/bin/env python3

# Copyright (c) Facebook, Inc. and its affiliates.
# This source code is licensed under the MIT license found in the
# LICENSE file in the root directory of this source tree.

import time

import numpy as np
import pytest

import habitat
import habitat.datasets.eqa.mp3d_eqa_dataset as mp3d_dataset
from habitat.config.default import get_config
from habitat.core.embodied_task import Episode
from habitat.core.logging import logger
from habitat.datasets import make_dataset
from habitat.tasks.eqa.eqa_task import AnswerAction
from habitat.tasks.nav.nav_task import MoveForwardAction
from habitat.utils.test_utils import sample_non_stop_action

CFG_TEST = "configs/test/habitat_mp3d_eqa_test.yaml"
CLOSE_STEP_THRESHOLD = 0.028


# List of episodes each from unique house
TEST_EPISODE_SET = [1, 309, 807, 958, 696, 10, 297, 1021, 1307, 1569]

RGB_EPISODE_MEANS = {
    1: 123.1576333222566,
    10: 123.86094605688947,
    297: 122.69351220853402,
    309: 118.95794969775298,
    696: 115.71903709129052,
    807: 143.7834237211494,
    958: 141.97871610030387,
    1021: 119.1051016229882,
    1307: 102.11408987112925,
    1569: 91.01973929495183,
}

EPISODES_LIMIT = 6


def get_minos_for_sim_eqa_config():
    _sim_eqa_c = get_config(CFG_TEST)
    _sim_eqa_c.task_name = "EQA-v0"
    _sim_eqa_c.dataset = mp3d_dataset.get_default_mp3d_v1_config()
    _sim_eqa_c.dataset.split = "val"
    _sim_eqa_c.scene = "data/scene_datasets/mp3d/17DRP5sb8fy/17DRP5sb8fy.glb"
    _sim_eqa_c.height = 512
    _sim_eqa_c.width = 512
    _sim_eqa_c.hfov = "45"
    _sim_eqa_c.vfov = "45"
    _sim_eqa_c.sensor_position = [0, 1.09, 0]
    _sim_eqa_c.forward_step_size = 0.1  # in metres
    _sim_eqa_c.turn_angle = 9  # in degrees
    _sim_eqa_c.sim = "Sim-v0"

    # Agent configuration
    agent_c = _sim_eqa_c.agents[0]
    agent_c.height = 1.5
    agent_c.radius = 0.1
    agent_c.mass = 32.0
    agent_c.linear_acceleration = 10.0
    agent_c.angular_acceleration = 5 * 3.14
    agent_c.linear_friction = 1.0
    agent_c.angular_friction = 1.0
    agent_c.coefficient_of_restitution = 0.15707963267

    return _sim_eqa_c


def check_json_serializaiton(dataset: habitat.Dataset):
    start_time = time.time()
    json_str = str(dataset.to_json())
    logger.info(
        "JSON conversion finished. {} sec".format((time.time() - start_time))
    )
    decoded_dataset = dataset.__class__()
    decoded_dataset.from_json(json_str)
    assert len(decoded_dataset.episodes) > 0
    episode = decoded_dataset.episodes[0]
    assert isinstance(episode, Episode)
    assert (
        decoded_dataset.to_json() == json_str
    ), "JSON dataset encoding/decoding isn't consistent"


def test_mp3d_eqa_dataset():
    dataset_config = get_config(CFG_TEST).DATASET
    if not mp3d_dataset.Matterport3dDatasetV1.check_config_paths_exist(
        dataset_config
    ):
        pytest.skip(
            "Please download Matterport3D EQA dataset to " "data folder."
        )

    dataset = mp3d_dataset.Matterport3dDatasetV1(config=dataset_config)
    assert dataset
    assert (
        len(dataset.episodes) == mp3d_dataset.EQA_MP3D_V1_VAL_EPISODE_COUNT
    ), "Test split episode number mismatch"
    check_json_serializaiton(dataset)


def test_mp3d_eqa_sim():
    eqa_config = get_config(CFG_TEST)

    if not mp3d_dataset.Matterport3dDatasetV1.check_config_paths_exist(
        eqa_config.DATASET
    ):
        pytest.skip(
            "Please download Matterport3D EQA dataset to " "data folder."
        )

    dataset = make_dataset(
        id_dataset=eqa_config.DATASET.TYPE, config=eqa_config.DATASET
    )
    env = habitat.Env(config=eqa_config, dataset=dataset)
    env.episodes = dataset.episodes[:EPISODES_LIMIT]

    assert env
    env.reset()
    while not env.episode_over:
        obs = env.step(env.task.action_space.sample())
        if not env.episode_over:
            assert "rgb" in obs, "RGB image is missing in observation."
            assert obs["rgb"].shape[:2] == (
                eqa_config.SIMULATOR.RGB_SENSOR.HEIGHT,
                eqa_config.SIMULATOR.RGB_SENSOR.WIDTH,
            ), (
                "Observation resolution {} doesn't correspond to config "
                "({}, {}).".format(
                    obs["rgb"].shape[:2],
                    eqa_config.SIMULATOR.RGB_SENSOR.HEIGHT,
                    eqa_config.SIMULATOR.RGB_SENSOR.WIDTH,
                )
            )

    env.close()


def test_mp3d_eqa_sim_correspondence():
    eqa_config = get_config(CFG_TEST)

    if not mp3d_dataset.Matterport3dDatasetV1.check_config_paths_exist(
        eqa_config.DATASET
    ):
        pytest.skip(
            "Please download Matterport3D EQA dataset to " "data folder."
        )

    dataset = make_dataset(
        id_dataset=eqa_config.DATASET.TYPE, config=eqa_config.DATASET
    )
    env = habitat.Env(config=eqa_config, dataset=dataset)
    env.episodes = [
        episode
        for episode in dataset.episodes
        if int(episode.episode_id) in TEST_EPISODE_SET[:EPISODES_LIMIT]
    ]

    ep_i = 0
    cycles_n = 2
    while cycles_n > 0:
        env.reset()
        episode = env.current_episode
        assert (
            len(episode.goals) == 1
        ), "Episode has no goals or more than one."
        assert (
            len(episode.shortest_paths) == 1
        ), "Episode has no shortest paths or more than one."
        start_state = env.sim.get_agent_state()
        assert np.allclose(
            start_state.position, episode.start_position
        ), "Agent's start position diverges from the shortest path's one."

        rgb_mean = 0
        logger.info(
            "{id} {question}\n{answer}".format(
                id=episode.episode_id,
                question=episode.question.question_text,
                answer=episode.question.answer_text,
            )
        )

        for step_id, point in enumerate(episode.shortest_paths[0]):
            cur_state = env.sim.get_agent_state()

            logger.info(
                "diff position: {} diff rotation: {} "
                "cur_state.position: {} shortest_path.position: {} "
                "cur_state.rotation: {} shortest_path.rotation: {} action: {}"
                "".format(
                    cur_state.position - point.position,
                    cur_state.rotation
                    - habitat.utils.geometry_utils.quaternion_wxyz_to_xyzw(
                        point.rotation
                    ),
                    cur_state.position,
                    point.position,
                    cur_state.rotation,
                    point.rotation,
                    point.action,
                )
            )

            assert np.allclose(
                [cur_state.position[0], cur_state.position[2]],
                [point.position[0], point.position[2]],
                atol=CLOSE_STEP_THRESHOLD * (step_id + 1),
            ), "Agent's path diverges from the shortest path."

            obs = env.step(action=point.action)

            if not env.episode_over:
                rgb_mean += obs["rgb"][:, :, :3].mean()

        if ep_i < len(RGB_EPISODE_MEANS):
            rgb_mean = rgb_mean / len(episode.shortest_paths[0])
            assert np.isclose(
                RGB_EPISODE_MEANS[int(episode.episode_id)], rgb_mean
            ), "RGB output doesn't match the ground truth."

        ep_i = (ep_i + 1) % EPISODES_LIMIT
        if ep_i == 0:
            cycles_n -= 1

    env.close()


def test_eqa_task():
    eqa_config = get_config(CFG_TEST)

    if not mp3d_dataset.Matterport3dDatasetV1.check_config_paths_exist(
        eqa_config.DATASET
    ):
        pytest.skip("Please download Matterport3D EQA dataset to data folder.")

    dataset = make_dataset(
        id_dataset=eqa_config.DATASET.TYPE, config=eqa_config.DATASET
    )
    env = habitat.Env(config=eqa_config, dataset=dataset)
    env.episodes = list(
        filter(
            lambda e: int(e.episode_id) in TEST_EPISODE_SET[:EPISODES_LIMIT],
            dataset.episodes,
        )
    )

<<<<<<< HEAD
    print(env.task.possible_actions)
    action_func = env.task.possible_actions["move_forward"]
    env.reset()

    for i in range(3):
        print(env.task.possible_actions["move_forward"](env.task))
        #print(env.task.move_forward())
        env.step(
            action=1 + np.random.choice(2)
        )
        metrics = env.get_metrics()
        del metrics["episode_info"]
        print(metrics)
    correct_answer_id = dataset.get_answers_vocabulary()[
        env.current_episode.question.answer_text
    ]
    obs = env.step("answer", action_args={"answer": correct_answer_id})
    obs = env.step(2)
    # env.step(habitat.TaskAction(sim_action=0, task_action=correct_answer_id))
    # env.task.answer_question(correct_answer_id, env.episode_over)
    metrics = env.get_metrics()
    del metrics["episode_info"]
    print(metrics)
    # assert metrics["answer_accuracy"] == 1
=======
    env.reset()

    for i in range(10):
        action = sample_non_stop_action(env.action_space)
        if action["action"] != AnswerAction.name:
            env.step(action)
        metrics = env.get_metrics()
        del metrics["episode_info"]
        logger.info(metrics)

    correct_answer_id = dataset.get_answers_vocabulary()[
        env.current_episode.question.answer_text
    ]
    env.step(
        {
            "action": AnswerAction.name,
            "action_args": {"answer_id": correct_answer_id},
        }
    )

    metrics = env.get_metrics()
    del metrics["episode_info"]
    logger.info(metrics)
    assert metrics["answer_accuracy"] == 1

    with pytest.raises(AssertionError):
        env.step({"action": MoveForwardAction.name})
>>>>>>> 776787e6
<|MERGE_RESOLUTION|>--- conflicted
+++ resolved
@@ -250,32 +250,6 @@
         )
     )
 
-<<<<<<< HEAD
-    print(env.task.possible_actions)
-    action_func = env.task.possible_actions["move_forward"]
-    env.reset()
-
-    for i in range(3):
-        print(env.task.possible_actions["move_forward"](env.task))
-        #print(env.task.move_forward())
-        env.step(
-            action=1 + np.random.choice(2)
-        )
-        metrics = env.get_metrics()
-        del metrics["episode_info"]
-        print(metrics)
-    correct_answer_id = dataset.get_answers_vocabulary()[
-        env.current_episode.question.answer_text
-    ]
-    obs = env.step("answer", action_args={"answer": correct_answer_id})
-    obs = env.step(2)
-    # env.step(habitat.TaskAction(sim_action=0, task_action=correct_answer_id))
-    # env.task.answer_question(correct_answer_id, env.episode_over)
-    metrics = env.get_metrics()
-    del metrics["episode_info"]
-    print(metrics)
-    # assert metrics["answer_accuracy"] == 1
-=======
     env.reset()
 
     for i in range(10):
@@ -302,5 +276,4 @@
     assert metrics["answer_accuracy"] == 1
 
     with pytest.raises(AssertionError):
-        env.step({"action": MoveForwardAction.name})
->>>>>>> 776787e6
+        env.step({"action": MoveForwardAction.name})