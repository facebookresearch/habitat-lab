--- conflicted
+++ resolved
@@ -892,16 +892,8 @@
         obj_trans, obj_rot = self.env.sim.get_prim_transform(
             path, convention="quat"
         )
-<<<<<<< HEAD
-        obj_trans = torch.tensor(np.expand_dims(obj_trans, axis=0))
-        obj_rot_real=obj_rot.GetReal()
-        obj_rot_im=obj_rot.GetImaginary()
-        obj_rot=np.array([obj_rot_im[0], obj_rot_im[1], obj_rot_im[2], obj_rot_real])
-        obj_rot = torch.tensor(np.expand_dims(obj_rot, axis=0))
-=======
         obj_trans = torch.tensor(obj_trans).unsqueeze(0)
         obj_rot = torch.tensor(obj_rot).unsqueeze(0)
->>>>>>> 9c703023
 
         pc_world = to_world_frame(pc, obj_rot, obj_trans)
         obs_dict = {}
