#!/usr/bin/env python3

# Copyright (c) Facebook, Inc. and its affiliates.
# This source code is licensed under the MIT license found in the
# LICENSE file in the root directory of this source tree.

import glob
import os
import re
import shutil
import tarfile
from collections import defaultdict
from io import BytesIO
from typing import (
    Any,
    DefaultDict,
    Dict,
    Iterable,
    List,
    Optional,
    Tuple,
    Union,
)

import attr
import numpy as np
import torch
from gym.spaces import Box
from PIL import Image
from torch import Size, Tensor
from torch import nn as nn

from habitat import logger
from habitat.config import Config
from habitat.core.dataset import Episode
from habitat.core.utils import try_cv2_import
from habitat.utils import profiling_wrapper
from habitat.utils.visualizations.utils import images_to_video
from habitat_baselines.common.tensor_dict import DictTree, TensorDict
from habitat_baselines.common.tensorboard_utils import TensorboardWriter

cv2 = try_cv2_import()


class CustomFixedCategorical(torch.distributions.Categorical):  # type: ignore
    def sample(
        self, sample_shape: Size = torch.Size()  # noqa: B008
    ) -> Tensor:
        return super().sample(sample_shape).unsqueeze(-1)

    def log_probs(self, actions: Tensor) -> Tensor:
        return (
            super()
            .log_prob(actions.squeeze(-1))
            .view(actions.size(0), -1)
            .sum(-1)
            .unsqueeze(-1)
        )

    def mode(self):
        return self.probs.argmax(dim=-1, keepdim=True)


class CategoricalNet(nn.Module):
    def __init__(self, num_inputs: int, num_outputs: int) -> None:
        super().__init__()

        self.linear = nn.Linear(num_inputs, num_outputs)

        nn.init.orthogonal_(self.linear.weight, gain=0.01)
        nn.init.constant_(self.linear.bias, 0)

    def forward(self, x: Tensor) -> CustomFixedCategorical:
        x = self.linear(x)
        return CustomFixedCategorical(logits=x)


class CustomNormal(torch.distributions.normal.Normal):
    def sample(
        self, sample_shape: Size = torch.Size()  # noqa: B008
    ) -> Tensor:
        return super().rsample(sample_shape)

    def log_probs(self, actions):
        ret = super().log_prob(actions).sum(-1).unsqueeze(-1)
        return ret


class GaussianNet(nn.Module):
    def __init__(
        self,
        num_inputs: int,
        num_outputs: int,
        config: Config,
    ) -> None:
        super().__init__()

        self.action_activation = config.action_activation
        self.use_log_std = config.use_log_std
        self.use_softplus = config.use_softplus
        if config.use_log_std:
            self.min_std = config.min_log_std
            self.max_std = config.max_log_std
        else:
            self.min_std = config.min_std
            self.max_std = config.max_std

        self.mu = nn.Linear(num_inputs, num_outputs)
        self.std = nn.Linear(num_inputs, num_outputs)

        nn.init.orthogonal_(self.mu.weight, gain=0.01)
        nn.init.constant_(self.mu.bias, 0)
        nn.init.orthogonal_(self.std.weight, gain=0.01)
        nn.init.constant_(self.std.bias, 0)

    def forward(self, x: Tensor) -> CustomNormal:
        mu = self.mu(x)
        if self.action_activation == "tanh":
            mu = torch.tanh(mu)

        std = torch.clamp(self.std(x), min=self.min_std, max=self.max_std)
        if self.use_log_std:
            std = torch.exp(std)
        if self.use_softplus:
            std = torch.nn.functional.softplus(std)

        return CustomNormal(mu, std)


def linear_decay(epoch: int, total_num_updates: int) -> float:
    r"""Returns a multiplicative factor for linear value decay

    Args:
        epoch: current epoch number
        total_num_updates: total number of

    Returns:
        multiplicative factor that decreases param value linearly
    """
    return 1 - (epoch / float(total_num_updates))


@attr.s(auto_attribs=True, slots=True)
class ObservationBatchingCache:
    r"""Helper for batching observations that maintains a cpu-side tensor
    that is the right size and is pinned to cuda memory
    """
    _pool: Dict[Any, Union[torch.Tensor, np.ndarray]] = attr.Factory(dict)

    def get(
        self,
        num_obs: int,
        sensor_name: str,
        sensor: torch.Tensor,
        device: Optional[torch.device] = None,
    ) -> Union[torch.Tensor, np.ndarray]:
        r"""Returns a tensor of the right size to batch num_obs observations together

        If sensor is a cpu-side tensor and device is a cuda device the batched tensor will
        be pinned to cuda memory.  If sensor is a cuda tensor, the batched tensor will also be
        a cuda tensor
        """
        key = (
            num_obs,
            sensor_name,
            tuple(sensor.size()),
            sensor.type(),
            sensor.device.type,
            sensor.device.index,
        )
        if key in self._pool:
            return self._pool[key]

        cache = torch.empty(
            num_obs, *sensor.size(), dtype=sensor.dtype, device=sensor.device
        )
        if (
            device is not None
            and device.type == "cuda"
            and cache.device.type == "cpu"
        ):
            # Pytorch indexing is slow,
            # so convert to numpy
            cache = cache.pin_memory().numpy()

        self._pool[key] = cache
        return cache


@torch.no_grad()
@profiling_wrapper.RangeContext("batch_obs")
def batch_obs(
    observations: List[DictTree],
    device: Optional[torch.device] = None,
    cache: Optional[ObservationBatchingCache] = None,
) -> TensorDict:
    r"""Transpose a batch of observation dicts to a dict of batched
    observations.

    Args:
        observations:  list of dicts of observations.
        device: The torch.device to put the resulting tensors on.
            Will not move the tensors if None
        cache: An ObservationBatchingCache.  This enables faster
            stacking of observations and cpu-gpu transfer as it
            maintains a correctly sized tensor for the batched
            observations that is pinned to cuda memory.

    Returns:
        transposed dict of torch.Tensor of observations.
    """
    batch_t: TensorDict = TensorDict()
    if cache is None:
        batch: DefaultDict[str, List] = defaultdict(list)

<<<<<<< HEAD
    for i, obs in enumerate(observations):
        for sensor_name, sensor in obs.items():
            sensor = torch.as_tensor(sensor)
=======
    obs = observations[0]
    # Order sensors by size, stack and move the largest first
    sensor_names = sorted(
        obs.keys(),
        key=lambda name: 1
        if isinstance(obs[name], numbers.Number)
        else np.prod(obs[name].shape),
        reverse=True,
    )

    for sensor_name in sensor_names:
        for i, obs in enumerate(observations):
            sensor = obs[sensor_name]
>>>>>>> e691b7fc
            if cache is None:
                batch[sensor_name].append(torch.as_tensor(sensor))
            else:
                if sensor_name not in batch_t:
                    batch_t[sensor_name] = cache.get(
                        len(observations),
                        sensor_name,
                        torch.as_tensor(sensor),
                        device,
                    )

                # Use isinstance(sensor, np.ndarray) here instead of
                # np.asarray as this is quickier for the more common
                # path of sensor being an np.ndarray
                # np.asarray is ~3x slower than checking
                if isinstance(sensor, np.ndarray):
                    batch_t[sensor_name][i] = sensor
                elif torch.is_tensor(sensor):
                    batch_t[sensor_name][i].copy_(sensor, non_blocking=True)
                # If the sensor wasn't a tensor, then it's some CPU side data
                # so use a numpy array
                else:
                    batch_t[sensor_name][i] = np.asarray(sensor)

<<<<<<< HEAD
=======
        # With the batching cache, we use pinned mem
        # so we can start the move to the GPU async
        # and continue stacking other things with it
        if cache is not None:
            # If we were using a numpy array to do indexing and copying,
            # convert back to torch tensor
            # We know that batch_t[sensor_name] is either an np.ndarray
            # or a torch.Tensor, so this is faster than torch.as_tensor
            if isinstance(batch_t[sensor_name], np.ndarray):
                batch_t[sensor_name] = torch.from_numpy(batch_t[sensor_name])

            batch_t[sensor_name] = batch_t[sensor_name].to(
                device, non_blocking=True
            )

>>>>>>> e691b7fc
    if cache is None:
        for sensor in batch:
            batch_t[sensor] = torch.stack(batch[sensor], dim=0)

    return batch_t.map(lambda v: v.to(device, non_blocking=True))


def get_checkpoint_id(ckpt_path: str) -> Optional[int]:
    r"""Attempts to extract the ckpt_id from the filename of a checkpoint.
    Assumes structure of ckpt.ID.path .

    Args:
        ckpt_path: the path to the ckpt file

    Returns:
        returns an int if it is able to extract the ckpt_path else None
    """
    ckpt_path = os.path.basename(ckpt_path)
    nums: List[int] = [int(s) for s in ckpt_path.split(".") if s.isdigit()]
    if len(nums) > 0:
        return nums[-1]
    return None


def poll_checkpoint_folder(
    checkpoint_folder: str, previous_ckpt_ind: int
) -> Optional[str]:
    r"""Return (previous_ckpt_ind + 1)th checkpoint in checkpoint folder
    (sorted by time of last modification).

    Args:
        checkpoint_folder: directory to look for checkpoints.
        previous_ckpt_ind: index of checkpoint last returned.

    Returns:
        return checkpoint path if (previous_ckpt_ind + 1)th checkpoint is found
        else return None.
    """
    assert os.path.isdir(checkpoint_folder), (
        f"invalid checkpoint folder " f"path {checkpoint_folder}"
    )
    models_paths = list(
        filter(os.path.isfile, glob.glob(checkpoint_folder + "/*"))
    )
    models_paths.sort(key=os.path.getmtime)
    ind = previous_ckpt_ind + 1
    if ind < len(models_paths):
        return models_paths[ind]
    return None


def generate_video(
    video_option: List[str],
    video_dir: Optional[str],
    images: List[np.ndarray],
    episode_id: Union[int, str],
    checkpoint_idx: int,
    metrics: Dict[str, float],
    tb_writer: TensorboardWriter,
    fps: int = 10,
) -> None:
    r"""Generate video according to specified information.

    Args:
        video_option: string list of "tensorboard" or "disk" or both.
        video_dir: path to target video directory.
        images: list of images to be converted to video.
        episode_id: episode id for video naming.
        checkpoint_idx: checkpoint index for video naming.
        metric_name: name of the performance metric, e.g. "spl".
        metric_value: value of metric.
        tb_writer: tensorboard writer object for uploading video.
        fps: fps for generated video.
    Returns:
        None
    """
    if len(images) < 1:
        return

    metric_strs = []
    for k, v in metrics.items():
        metric_strs.append(f"{k}={v:.2f}")

    video_name = f"episode={episode_id}-ckpt={checkpoint_idx}-" + "-".join(
        metric_strs
    )
    if "disk" in video_option:
        assert video_dir is not None
        images_to_video(images, video_dir, video_name)
    if "tensorboard" in video_option:
        tb_writer.add_video_from_np_images(
            f"episode{episode_id}", checkpoint_idx, images, fps=fps
        )


def tensor_to_depth_images(tensor: Union[torch.Tensor, List]) -> np.ndarray:
    r"""Converts tensor (or list) of n image tensors to list of n images.
    Args:
        tensor: tensor containing n image tensors
    Returns:
        list of images
    """
    images = []

    for img_tensor in tensor:
        image = img_tensor.permute(1, 2, 0).cpu().numpy() * 255
        images.append(image)

    return images


def tensor_to_bgr_images(
    tensor: Union[torch.Tensor, Iterable[torch.Tensor]]
) -> List[np.ndarray]:
    r"""Converts tensor of n image tensors to list of n BGR images.
    Args:
        tensor: tensor containing n image tensors
    Returns:
        list of images
    """
    images = []

    for img_tensor in tensor:
        img = img_tensor.permute(1, 2, 0).cpu().numpy() * 255
        img = img.astype(np.uint8)
        img = cv2.cvtColor(img, cv2.COLOR_RGB2BGR)
        images.append(img)

    return images


def image_resize_shortest_edge(
    img: Tensor, size: int, channels_last: bool = False
) -> torch.Tensor:
    """Resizes an img so that the shortest side is length of size while
        preserving aspect ratio.

    Args:
        img: the array object that needs to be resized (HWC) or (NHWC)
        size: the size that you want the shortest edge to be resize to
        channels: a boolean that channel is the last dimension
    Returns:
        The resized array as a torch tensor.
    """
    img = torch.as_tensor(img)
    no_batch_dim = len(img.shape) == 3
    if len(img.shape) < 3 or len(img.shape) > 5:
        raise NotImplementedError()
    if no_batch_dim:
        img = img.unsqueeze(0)  # Adds a batch dimension
    h, w = get_image_height_width(img, channels_last=channels_last)
    if channels_last:
        if len(img.shape) == 4:
            # NHWC -> NCHW
            img = img.permute(0, 3, 1, 2)
        else:
            # NDHWC -> NDCHW
            img = img.permute(0, 1, 4, 2, 3)

    # Percentage resize
    scale = size / min(h, w)
    h = int(h * scale)
    w = int(w * scale)
    img = torch.nn.functional.interpolate(
        img.float(), size=(h, w), mode="area"
    ).to(dtype=img.dtype)
    if channels_last:
        if len(img.shape) == 4:
            # NCHW -> NHWC
            img = img.permute(0, 2, 3, 1)
        else:
            # NDCHW -> NDHWC
            img = img.permute(0, 1, 3, 4, 2)
    if no_batch_dim:
        img = img.squeeze(dim=0)  # Removes the batch dimension
    return img


def center_crop(
    img: Tensor, size: Union[int, Tuple[int, int]], channels_last: bool = False
) -> Tensor:
    """Performs a center crop on an image.

    Args:
        img: the array object that needs to be resized (either batched or unbatched)
        size: A sequence (h, w) or a python(int) that you want cropped
        channels_last: If the channels are the last dimension.
    Returns:
        the resized array
    """
    h, w = get_image_height_width(img, channels_last=channels_last)

    if isinstance(size, int):
        size_tuple: Tuple[int, int] = (int(size), int(size))
    else:
        size_tuple = size
    assert len(size_tuple) == 2, "size should be (h,w) you wish to resize to"
    cropy, cropx = size_tuple

    startx = w // 2 - (cropx // 2)
    starty = h // 2 - (cropy // 2)
    if channels_last:
        return img[..., starty : starty + cropy, startx : startx + cropx, :]
    else:
        return img[..., starty : starty + cropy, startx : startx + cropx]


def get_image_height_width(
    img: Union[Box, np.ndarray, torch.Tensor], channels_last: bool = False
) -> Tuple[int, int]:
    if img.shape is None or len(img.shape) < 3 or len(img.shape) > 5:
        raise NotImplementedError()
    if channels_last:
        # NHWC
        h, w = img.shape[-3:-1]
    else:
        # NCHW
        h, w = img.shape[-2:]
    return h, w


def overwrite_gym_box_shape(box: Box, shape) -> Box:
    if box.shape == shape:
        return box
    shape = list(shape) + list(box.shape[len(shape) :])
    low = box.low if np.isscalar(box.low) else np.min(box.low)
    high = box.high if np.isscalar(box.high) else np.max(box.high)
    return Box(low=low, high=high, shape=shape, dtype=box.dtype)


def get_scene_episode_dict(episodes: List[Episode]) -> Dict:
    scene_ids = []
    scene_episode_dict = {}

    for episode in episodes:
        if episode.scene_id not in scene_ids:
            scene_ids.append(episode.scene_id)
            scene_episode_dict[episode.scene_id] = [episode]
        else:
            scene_episode_dict[episode.scene_id].append(episode)

    return scene_episode_dict


def base_plus_ext(path: str) -> Union[Tuple[str, str], Tuple[None, None]]:
    """Helper method that splits off all extension.
    Returns base, allext.
    path: path with extensions
    returns: path with all extensions removed
    """
    match = re.match(r"^((?:.*/|)[^.]+)[.]([^/]*)$", path)
    if not match:
        return None, None
    return match.group(1), match.group(2)


def valid_sample(sample: Optional[Any]) -> bool:
    """Check whether a webdataset sample is valid.
    sample: sample to be checked
    """
    return (
        sample is not None
        and isinstance(sample, dict)
        and len(list(sample.keys())) > 0
        and not sample.get("__bad__", False)
    )


def img_bytes_2_np_array(
    x: Tuple[int, torch.Tensor, bytes]
) -> Tuple[int, torch.Tensor, bytes, np.ndarray]:
    """Mapper function to convert image bytes in webdataset sample to numpy
    arrays.
    Args:
        x: webdataset sample containing ep_id, question, answer and imgs
    Returns:
        Same sample with bytes turned into np arrays.
    """
    images = []
    img_bytes: bytes
    for img_bytes in x[3:]:
        bytes_obj = BytesIO()
        bytes_obj.write(img_bytes)
        image = np.array(Image.open(bytes_obj))
        img = image.transpose(2, 0, 1)
        img = img / 255.0
        images.append(img)
    return (*x[0:3], np.array(images, dtype=np.float32))


def create_tar_archive(archive_path: str, dataset_path: str) -> None:
    """Creates tar archive of dataset and returns status code.
    Used in VQA trainer's webdataset.
    """
    logger.info("[ Creating tar archive. This will take a few minutes. ]")

    with tarfile.open(archive_path, "w:gz") as tar:
        for file in sorted(os.listdir(dataset_path)):
            tar.add(os.path.join(dataset_path, file))


def delete_folder(path: str) -> None:
    shutil.rmtree(path)


def action_to_velocity_control(
    action: torch.Tensor,
) -> Union[int, str, Dict[str, Any]]:
    lin_vel, ang_vel = torch.clip(action, min=-1, max=1)
    step_action = {
        "action": {
            "action": "VELOCITY_CONTROL",
            "action_args": {
                "linear_velocity": lin_vel.item(),
                "angular_velocity": ang_vel.item(),
                "allow_sliding": True,
            },
        }
    }
    return step_action<|MERGE_RESOLUTION|>--- conflicted
+++ resolved
@@ -5,6 +5,7 @@
 # LICENSE file in the root directory of this source tree.
 
 import glob
+import numbers
 import os
 import re
 import shutil
@@ -213,11 +214,6 @@
     if cache is None:
         batch: DefaultDict[str, List] = defaultdict(list)
 
-<<<<<<< HEAD
-    for i, obs in enumerate(observations):
-        for sensor_name, sensor in obs.items():
-            sensor = torch.as_tensor(sensor)
-=======
     obs = observations[0]
     # Order sensors by size, stack and move the largest first
     sensor_names = sorted(
@@ -231,7 +227,6 @@
     for sensor_name in sensor_names:
         for i, obs in enumerate(observations):
             sensor = obs[sensor_name]
->>>>>>> e691b7fc
             if cache is None:
                 batch[sensor_name].append(torch.as_tensor(sensor))
             else:
@@ -256,8 +251,6 @@
                 else:
                     batch_t[sensor_name][i] = np.asarray(sensor)
 
-<<<<<<< HEAD
-=======
         # With the batching cache, we use pinned mem
         # so we can start the move to the GPU async
         # and continue stacking other things with it
@@ -273,12 +266,13 @@
                 device, non_blocking=True
             )
 
->>>>>>> e691b7fc
     if cache is None:
         for sensor in batch:
             batch_t[sensor] = torch.stack(batch[sensor], dim=0)
 
-    return batch_t.map(lambda v: v.to(device, non_blocking=True))
+        batch_t.map_in_place(lambda v: v.to(device))
+
+    return batch_t
 
 
 def get_checkpoint_id(ckpt_path: str) -> Optional[int]:
