--- conflicted
+++ resolved
@@ -112,16 +112,11 @@
         self.use_softplus = config.use_softplus
         use_std_param = config.use_std_param
         self.clamp_std = config.clamp_std
-<<<<<<< HEAD
-        self.min_std = config.min_log_std
-        self.max_std = config.max_log_std
-        std_init = config.log_std_init
-=======
 
         if self.use_log_std:
             self.min_std = config.min_log_std
             self.max_std = config.max_log_std
-            std_init = 0.0  # initialize std value so that exp(std) ~ 1
+            std_init = config.log_std_init
         elif self.use_softplus:
             inv_softplus = lambda x: math.log(math.exp(x) - 1)
             self.min_std = inv_softplus(config.min_std)
@@ -131,7 +126,6 @@
             self.min_std = config.min_std
             self.max_std = config.max_std
             std_init = 1.0  # initialize std value so that std ~ 1
->>>>>>> bc874576
 
         if use_std_param:
             self.std = torch.nn.parameter.Parameter(
@@ -161,14 +155,9 @@
             mu = torch.tanh(mu)
 
         if self.clamp_std:
-<<<<<<< HEAD
-            std = torch.clamp(std, min=self.min_std, max=self.max_std)
-        std = torch.exp(std)
-=======
             std = torch.clamp(std, self.min_std, self.max_std)
         if self.use_log_std:
             std = torch.exp(std)
->>>>>>> bc874576
         if self.use_softplus:
             std = torch.nn.functional.softplus(std)
 
