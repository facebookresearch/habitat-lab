#!/usr/bin/env python3

# Copyright (c) Facebook, Inc. and its affiliates.
# This source code is licensed under the MIT license found in the
# LICENSE file in the root directory of this source tree.

import random
from typing import Type, Union

import numpy as np

import habitat
from habitat import Config, Env, RLEnv, VectorEnv, make_dataset


def make_env_fn(
    config: Config, env_class: Type[Union[Env, RLEnv]]
) -> Union[Env, RLEnv]:
    r"""Creates an env of type env_class with specified config and rank.
    This is to be passed in as an argument when creating VectorEnv.

    Args:
        config: root exp config that has core env config node as well as
            env-specific config node.
        env_class: class type of the env to be created.

    Returns:
        env object created according to specification.
    """
    dataset = make_dataset(
        config.TASK_CONFIG.DATASET.TYPE, config=config.TASK_CONFIG.DATASET
    )
    env = env_class(config=config, dataset=dataset)
    env.seed(config.TASK_CONFIG.SEED)
    return env


def construct_envs(
    config: Config,
    env_class: Type[Union[Env, RLEnv]],
    workers_ignore_signals: bool = False,
) -> VectorEnv:
    r"""Create VectorEnv object with specified config and env class type.
    To allow better performance, dataset are split into small ones for
    each individual env, grouped by scenes.

    :param config: configs that contain num_processes as well as information
    :param necessary to create individual environments.
    :param env_class: class type of the envs to be created.
    :param workers_ignore_signals: Passed to :ref:`habitat.VectorEnv`'s constructor

    :return: VectorEnv object created according to specification.
    """

    num_processes = config.NUM_PROCESSES
    configs = []
    env_classes = [env_class for _ in range(num_processes)]
    dataset = make_dataset(config.TASK_CONFIG.DATASET.TYPE)
    scenes = config.TASK_CONFIG.DATASET.CONTENT_SCENES
    if "*" in config.TASK_CONFIG.DATASET.CONTENT_SCENES:
        scenes = dataset.get_scenes_to_load(config.TASK_CONFIG.DATASET)

    if num_processes > 1:
        if len(scenes) == 0:
            raise RuntimeError(
                "No scenes to load, multiple process logic relies on being able to split scenes uniquely between processes"
            )

        if len(scenes) < num_processes:
            raise RuntimeError(
                "reduce the number of processes as there "
                "aren't enough number of scenes"
            )

        random.shuffle(scenes)

    scene_splits = [[] for _ in range(num_processes)]
    for idx, scene in enumerate(scenes):
        scene_splits[idx % len(scene_splits)].append(scene)

    assert sum(map(len, scene_splits)) == len(scenes)

    for i in range(num_processes):
        proc_config = config.clone()
        proc_config.defrost()

        task_config = proc_config.TASK_CONFIG
        task_config.SEED = task_config.SEED + i
        if len(scenes) > 0:
            task_config.DATASET.CONTENT_SCENES = scene_splits[i]

        task_config.SIMULATOR.HABITAT_SIM_V0.GPU_DEVICE_ID = (
            config.SIMULATOR_GPU_ID
        )

        task_config.SIMULATOR.AGENT_0.SENSORS = config.SENSORS

        proc_config.freeze()
        configs.append(proc_config)

    envs = habitat.VectorEnv(
        make_env_fn=make_env_fn,
<<<<<<< HEAD
        env_fn_args=tuple(
            tuple(zip(configs, env_classes, range(num_processes)))
        ),
        workers_ignore_signals=workers_ignore_signals,
=======
        env_fn_args=tuple(tuple(zip(configs, env_classes))),
>>>>>>> e0807ed4
    )
    return envs<|MERGE_RESOLUTION|>--- conflicted
+++ resolved
@@ -100,13 +100,7 @@
 
     envs = habitat.VectorEnv(
         make_env_fn=make_env_fn,
-<<<<<<< HEAD
-        env_fn_args=tuple(
-            tuple(zip(configs, env_classes, range(num_processes)))
-        ),
+        env_fn_args=tuple(tuple(zip(configs, env_classes))),
         workers_ignore_signals=workers_ignore_signals,
-=======
-        env_fn_args=tuple(tuple(zip(configs, env_classes))),
->>>>>>> e0807ed4
     )
     return envs