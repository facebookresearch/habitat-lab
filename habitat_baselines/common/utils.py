--- conflicted
+++ resolved
@@ -160,10 +160,6 @@
     if len(images) < 1:
         return
 
-<<<<<<< HEAD
-    video_name = f"episode{episode_id}_ckpt{checkpoint_idx}_{metric_name}\
-                {metric_value:.2f}"
-=======
     metric_strs = []
     for k, v in metrics.items():
         metric_strs.append(f"{k}={v:.2f}")
@@ -171,7 +167,6 @@
     video_name = f"episode={episode_id}-ckpt={checkpoint_idx}-" + "-".join(
         metric_strs
     )
->>>>>>> 6091d0ae
     if "disk" in video_option:
         assert video_dir is not None
         images_to_video(images, video_dir, video_name)
