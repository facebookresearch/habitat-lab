#!/usr/bin/env python3

# Copyright (c) Facebook, Inc. and its affiliates.
# This source code is licensed under the MIT license found in the
# LICENSE file in the root directory of this source tree.

from habitat_baselines.common.base_trainer import BaseRLTrainer, BaseTrainer
<<<<<<< HEAD
from habitat_baselines.il.trainers.eqa_cnn_pretrain_trainer import (
    EQACNNPretrainTrainer,
)
from habitat_baselines.rl.ddppo import DDPPOTrainer
=======
from habitat_baselines.rl.ddppo import DDPPOTrainer  # noqa: F401
>>>>>>> 73b0ea67
from habitat_baselines.rl.ppo.ppo_trainer import PPOTrainer, RolloutStorage

__all__ = [
    "BaseTrainer",
    "BaseRLTrainer",
    "PPOTrainer",
    "RolloutStorage",
    "EQACNNPretrainTrainer",
]<|MERGE_RESOLUTION|>--- conflicted
+++ resolved
@@ -5,14 +5,10 @@
 # LICENSE file in the root directory of this source tree.
 
 from habitat_baselines.common.base_trainer import BaseRLTrainer, BaseTrainer
-<<<<<<< HEAD
 from habitat_baselines.il.trainers.eqa_cnn_pretrain_trainer import (
     EQACNNPretrainTrainer,
 )
-from habitat_baselines.rl.ddppo import DDPPOTrainer
-=======
 from habitat_baselines.rl.ddppo import DDPPOTrainer  # noqa: F401
->>>>>>> 73b0ea67
 from habitat_baselines.rl.ppo.ppo_trainer import PPOTrainer, RolloutStorage
 
 __all__ = [
