#!/usr/bin/env python3

# Copyright (c) Facebook, Inc. and its affiliates.
# This source code is licensed under the MIT license found in the
# LICENSE file in the root directory of this source tree.

from typing import Any, Dict, List, Optional, Type, Union

import attr
import numpy as np
from gym import spaces

from habitat.config import Config
from habitat.core.dataset import Dataset, Episode
from habitat.core.embodied_task import (
    EmbodiedTask,
    Measure,
    SimulatorTaskAction,
)
from habitat.core.logging import logger
from habitat.core.registry import registry
from habitat.core.simulator import (
    AgentState,
    Sensor,
    SensorTypes,
    ShortestPathPoint,
    Simulator,
)
from habitat.core.utils import not_none_validator, try_cv2_import
from habitat.sims.habitat_simulator.actions import HabitatSimActions
from habitat.tasks.utils import (
    cartesian_to_polar,
    quaternion_from_coeff,
    quaternion_rotate_vector,
)
from habitat.utils.visualizations import fog_of_war, maps

cv2 = try_cv2_import()


MAP_THICKNESS_SCALAR: int = 1250


def merge_sim_episode_config(
    sim_config: Config, episode: Type[Episode]
) -> Any:
    sim_config.defrost()
    sim_config.SCENE = episode.scene_id
    sim_config.freeze()
    if (
        episode.start_position is not None
        and episode.start_rotation is not None
    ):
        agent_name = sim_config.AGENTS[sim_config.DEFAULT_AGENT_ID]
        agent_cfg = getattr(sim_config, agent_name)
        agent_cfg.defrost()
        agent_cfg.START_POSITION = episode.start_position
        agent_cfg.START_ROTATION = episode.start_rotation
        agent_cfg.IS_SET_START_STATE = True
        agent_cfg.freeze()
    return sim_config


@attr.s(auto_attribs=True, kw_only=True)
class NavigationGoal:
    r"""Base class for a goal specification hierarchy.
    """

    position: List[float] = attr.ib(default=None, validator=not_none_validator)
    radius: Optional[float] = None


@attr.s(auto_attribs=True, kw_only=True)
class RoomGoal(NavigationGoal):
    r"""Room goal that can be specified by room_id or position with radius.
    """

    room_id: str = attr.ib(default=None, validator=not_none_validator)
    room_name: Optional[str] = None


@attr.s(auto_attribs=True, kw_only=True)
class NavigationEpisode(Episode):
    r"""Class for episode specification that includes initial position and
    rotation of agent, scene name, goal and optional shortest paths. An
    episode is a description of one task instance for the agent.

    Args:
        episode_id: id of episode in the dataset, usually episode number
        scene_id: id of scene in scene dataset
        start_position: numpy ndarray containing 3 entries for (x, y, z)
        start_rotation: numpy ndarray with 4 entries for (x, y, z, w)
            elements of unit quaternion (versor) representing agent 3D
            orientation. ref: https://en.wikipedia.org/wiki/Versor
        goals: list of goals specifications
        start_room: room id
        shortest_paths: list containing shortest paths to goals
    """

    goals: List[NavigationGoal] = attr.ib(
        default=None, validator=not_none_validator
    )
    start_room: Optional[str] = None
    shortest_paths: Optional[List[ShortestPathPoint]] = None


@registry.register_sensor
class PointGoalSensor(Sensor):
    r"""Sensor for PointGoal observations which are used in PointGoal Navigation.

    For the agent in simulator the forward direction is along negative-z.
    In polar coordinate format the angle returned is azimuth to the goal.

    Args:
        sim: reference to the simulator for calculating task observations.
        config: config for the PointGoal sensor. Can contain field for
            GOAL_FORMAT which can be used to specify the format in which
            the pointgoal is specified. Current options for goal format are
            cartesian and polar.

            Also contains a DIMENSIONALITY field which specifes the number
            of dimensions ued to specify the goal, must be in [2, 3]

    Attributes:
        _goal_format: format for specifying the goal which can be done
            in cartesian or polar coordinates.
        _dimensionality: number of dimensions used to specify the goal
    """

    def __init__(
        self, *args: Any, sim: Simulator, config: Config, **kwargs: Any
    ):
        self._sim = sim

        self._goal_format = getattr(config, "GOAL_FORMAT", "CARTESIAN")
        assert self._goal_format in ["CARTESIAN", "POLAR"]

        self._dimensionality = getattr(config, "DIMENSIONALITY", 2)
        assert self._dimensionality in [2, 3]

        super().__init__(config=config)

    def _get_uuid(self, *args: Any, **kwargs: Any):
        return "pointgoal"

    def _get_sensor_type(self, *args: Any, **kwargs: Any):
        return SensorTypes.PATH

    def _get_observation_space(self, *args: Any, **kwargs: Any):
        sensor_shape = (self._dimensionality,)

        return spaces.Box(
            low=np.finfo(np.float32).min,
            high=np.finfo(np.float32).max,
            shape=sensor_shape,
            dtype=np.float32,
        )

    def _compute_pointgoal(
        self, source_position, source_rotation, goal_position
    ):
        direction_vector = goal_position - source_position
        direction_vector_agent = quaternion_rotate_vector(
            source_rotation.inverse(), direction_vector
        )

        if self._goal_format == "POLAR":
            if self._dimensionality == 2:
                rho, phi = cartesian_to_polar(
                    -direction_vector_agent[2], direction_vector_agent[0]
                )
                return np.array([rho, -phi], dtype=np.float32)
            else:
                _, phi = cartesian_to_polar(
                    -direction_vector_agent[2], direction_vector_agent[0]
                )
                theta = np.arccos(
                    direction_vector_agent[1]
                    / np.linalg.norm(direction_vector_agent)
                )
                rho = np.linalg.norm(direction_vector_agent)

                return np.array([rho, -phi, theta], dtype=np.float32)
        else:
            if self._dimensionality == 2:
                return np.array(
                    [-direction_vector_agent[2], direction_vector_agent[0]],
                    dtype=np.float32,
                )
            else:
                return direction_vector_agent

    def get_observation(
        self, *args: Any, observations, episode: Episode, **kwargs: Any
    ):
        source_position = np.array(episode.start_position, dtype=np.float32)
        rotation_world_start = quaternion_from_coeff(episode.start_rotation)
        goal_position = np.array(episode.goals[0].position, dtype=np.float32)

        return self._compute_pointgoal(
            source_position, rotation_world_start, goal_position
        )


@registry.register_sensor(name="PointGoalWithGPSCompassSensor")
class IntegratedPointGoalGPSAndCompassSensor(PointGoalSensor):
    r"""Sensor that integrates PointGoals observations (which are used PointGoal Navigation) and GPS+Compass.

    For the agent in simulator the forward direction is along negative-z.
    In polar coordinate format the angle returned is azimuth to the goal.

    Args:
        sim: reference to the simulator for calculating task observations.
        config: config for the PointGoal sensor. Can contain field for
            GOAL_FORMAT which can be used to specify the format in which
            the pointgoal is specified. Current options for goal format are
            cartesian and polar.

            Also contains a DIMENSIONALITY field which specifes the number
            of dimensions ued to specify the goal, must be in [2, 3]

    Attributes:
        _goal_format: format for specifying the goal which can be done
            in cartesian or polar coordinates.
        _dimensionality: number of dimensions used to specify the goal
    """

    def _get_uuid(self, *args: Any, **kwargs: Any):
        return "pointgoal_with_gps_compass"

    def get_observation(
        self, *args: Any, observations, episode, **kwargs: Any
    ):
        agent_state = self._sim.get_agent_state()
        agent_position = agent_state.position
        rotation_world_agent = agent_state.rotation
        goal_position = np.array(episode.goals[0].position, dtype=np.float32)

        return self._compute_pointgoal(
            agent_position, rotation_world_agent, goal_position
        )


@registry.register_sensor
class HeadingSensor(Sensor):
    r"""Sensor for observing the agent's heading in the global coordinate
    frame.

    Args:
        sim: reference to the simulator for calculating task observations.
        config: config for the sensor.
    """

    def __init__(
        self, sim: Simulator, config: Config, *args: Any, **kwargs: Any
    ):
        self._sim = sim
        super().__init__(config=config)

    def _get_uuid(self, *args: Any, **kwargs: Any):
        return "heading"

    def _get_sensor_type(self, *args: Any, **kwargs: Any):
        return SensorTypes.HEADING

    def _get_observation_space(self, *args: Any, **kwargs: Any):
        return spaces.Box(low=-np.pi, high=np.pi, shape=(1,), dtype=np.float)

    def _quat_to_xy_heading(self, quat):
        direction_vector = np.array([0, 0, -1])

        heading_vector = quaternion_rotate_vector(quat, direction_vector)

        phi = cartesian_to_polar(-heading_vector[2], heading_vector[0])[1]
        return np.array([phi], dtype=np.float32)

    def get_observation(
        self, observations, episode, *args: Any, **kwargs: Any
    ):
        agent_state = self._sim.get_agent_state()
        rotation_world_agent = agent_state.rotation

        return self._quat_to_xy_heading(rotation_world_agent.inverse())


@registry.register_sensor(name="CompassSensor")
class EpisodicCompassSensor(HeadingSensor):
    r"""The agents heading in the coordinate frame defined by the epiosde,
    theta=0 is defined by the agents state at t=0
    """

    def _get_uuid(self, *args: Any, **kwargs: Any):
        return "compass"

    def get_observation(
        self, *args: Any, observations, episode, **kwargs: Any
    ):
        agent_state = self._sim.get_agent_state()
        rotation_world_agent = agent_state.rotation
        rotation_world_start = quaternion_from_coeff(episode.start_rotation)

        return self._quat_to_xy_heading(
            rotation_world_agent.inverse() * rotation_world_start
        )


@registry.register_sensor(name="GPSSensor")
class EpisodicGPSSensor(Sensor):
    r"""The agents current location in the coordinate frame defined by the episode,
    i.e. the axis it faces along and the origin is defined by its state at t=0

    Args:
        sim: reference to the simulator for calculating task observations.
        config: Contains the DIMENSIONALITY field for the number of dimensions to express the agents position
    Attributes:
        _dimensionality: number of dimensions used to specify the agents position
    """

    def __init__(
        self, sim: Simulator, config: Config, *args: Any, **kwargs: Any
    ):
        self._sim = sim

        self._dimensionality = getattr(config, "DIMENSIONALITY", 2)
        assert self._dimensionality in [2, 3]
        super().__init__(config=config)

    def _get_uuid(self, *args: Any, **kwargs: Any):
        return "gps"

    def _get_sensor_type(self, *args: Any, **kwargs: Any):
        return SensorTypes.POSITION

    def _get_observation_space(self, *args: Any, **kwargs: Any):
        sensor_shape = (self._dimensionality,)
        return spaces.Box(
            low=np.finfo(np.float32).min,
            high=np.finfo(np.float32).max,
            shape=sensor_shape,
            dtype=np.float32,
        )

    def get_observation(
        self, *args: Any, observations, episode, **kwargs: Any
    ):
        agent_state = self._sim.get_agent_state()

        origin = np.array(episode.start_position, dtype=np.float32)
        rotation_world_start = quaternion_from_coeff(episode.start_rotation)

        agent_position = agent_state.position

        agent_position = quaternion_rotate_vector(
            rotation_world_start.inverse(), agent_position - origin
        )
        if self._dimensionality == 2:
            return np.array(
                [-agent_position[2], agent_position[0]], dtype=np.float32
            )
        else:
            return agent_position.astype(np.float32)


@registry.register_sensor
class ProximitySensor(Sensor):
    r"""Sensor for observing the distance to the closest obstacle

    Args:
        sim: reference to the simulator for calculating task observations.
        config: config for the sensor.
    """

    def __init__(self, sim, config, *args: Any, **kwargs: Any):
        self._sim = sim
        self._max_detection_radius = getattr(
            config, "MAX_DETECTION_RADIUS", 2.0
        )
        super().__init__(config=config)

    def _get_uuid(self, *args: Any, **kwargs: Any):
        return "proximity"

    def _get_sensor_type(self, *args: Any, **kwargs: Any):
        return SensorTypes.TACTILE

    def _get_observation_space(self, *args: Any, **kwargs: Any):
        return spaces.Box(
            low=0.0,
            high=self._max_detection_radius,
            shape=(1,),
            dtype=np.float32,
        )

    def get_observation(
        self, observations, *args: Any, episode, **kwargs: Any
    ):
        current_position = self._sim.get_agent_state().position

        return np.array(
            [
                self._sim.distance_to_closest_obstacle(
                    current_position, self._max_detection_radius
                )
            ],
            dtype=np.float32,
        )


@registry.register_measure
class Success(Measure):
    r"""Whether or not the agent succeeded at its task

    This measure depends on DistanceToGoal measure.
    """

    cls_uuid: str = "success"

    def __init__(
        self, *args: Any, sim: Simulator, config: Config, **kwargs: Any
    ):
        self._sim = sim
        self._config = config

        super().__init__()

    def _get_uuid(self, *args: Any, **kwargs: Any):
        return self.cls_uuid

    def reset_metric(self, *args: Any, episode, task, **kwargs: Any):
        task.measurements.check_measure_dependencies(
            self.uuid, [DistanceToGoal.cls_uuid]
        )
        self.update_metric(episode=episode, task=task, *args, **kwargs)

    def update_metric(
        self, *args: Any, episode, task: EmbodiedTask, **kwargs: Any
    ):
        distance_to_target = task.measurements.measures[
            DistanceToGoal.cls_uuid
        ].get_metric()

        if (
            hasattr(task, "is_stop_called")
            and task.is_stop_called
            and distance_to_target < self._config.SUCCESS_DISTANCE
        ):
            self._metric = 1.0
        else:
            self._metric = 0.0


@registry.register_measure
class SPL(Measure):
    r"""SPL (Success weighted by Path Length)

    ref: On Evaluation of Embodied Agents - Anderson et. al
    https://arxiv.org/pdf/1807.06757.pdf
    The measure depends on Distance to Goal measure and Success measure
    to improve computational
    performance for sophisticated goal areas.
    """

    def __init__(
        self, sim: Simulator, config: Config, *args: Any, **kwargs: Any
    ):
        self._previous_position = None
        self._start_end_episode_distance = None
        self._agent_episode_distance = None
        self._episode_view_points = None
        self._sim = sim
        self._config = config

        super().__init__()

    def _get_uuid(self, *args: Any, **kwargs: Any):
        return "spl"

    def reset_metric(self, *args: Any, episode, task, **kwargs: Any):
        task.measurements.check_measure_dependencies(
            self.uuid, [DistanceToGoal.cls_uuid, Success.cls_uuid]
        )
<<<<<<< HEAD
        self.update_metric(episode=episode, task=task, *args, **kwargs)
=======

        self._previous_position = self._sim.get_agent_state().position
        self._agent_episode_distance = 0.0
        self._start_end_episode_distance = task.measurements.measures[
            DistanceToGoal.cls_uuid
        ].get_metric()
        self.update_metric(*args, episode=episode, task=task, **kwargs)
>>>>>>> 676e593b

    def _euclidean_distance(self, position_a, position_b):
        return np.linalg.norm(position_b - position_a, ord=2)

    def update_metric(
        self, episode, task: EmbodiedTask, *args: Any, **kwargs: Any
    ):
        ep_success = task.measurements.measures[Success.cls_uuid].get_metric()

        current_position = self._sim.get_agent_state().position
        self._agent_episode_distance += self._euclidean_distance(
            current_position, self._previous_position
        )

        self._previous_position = current_position

        self._metric = ep_success * (
            self._start_end_episode_distance
            / max(
                self._start_end_episode_distance, self._agent_episode_distance
            )
        )


@registry.register_measure
class SoftSPL(SPL):
    r"""Soft SPL

    Similar to SPL with a relaxed soft-success criteria. Instead of a boolean
    success is now calculated as 1 - (ratio of distance covered to target).
    """

    def _get_uuid(self, *args: Any, **kwargs: Any):
        return "softspl"

    def update_metric(self, episode, task, *args: Any, **kwargs: Any):
        current_position = self._sim.get_agent_state().position.tolist()
        distance_to_target = task.measurements.measures[
            DistanceToGoal.cls_uuid
        ].get_metric()

        ep_soft_success = max(
            0, (1 - distance_to_target / self._start_end_episode_distance)
        )

        self._agent_episode_distance += self._euclidean_distance(
            current_position, self._previous_position
        )

        self._previous_position = current_position

        self._metric = ep_soft_success * (
            self._start_end_episode_distance
            / max(
                self._start_end_episode_distance, self._agent_episode_distance
            )
        )


@registry.register_measure
class Collisions(Measure):
    def __init__(self, sim, config, *args: Any, **kwargs: Any):
        self._sim = sim
        self._config = config
        self._metric = None
        super().__init__()

    def _get_uuid(self, *args: Any, **kwargs: Any):
        return "collisions"

    def reset_metric(self, episode, *args: Any, **kwargs: Any):
        self._metric = None

    def update_metric(self, episode, action, *args: Any, **kwargs: Any):
        if self._metric is None:
            self._metric = {"count": 0, "is_collision": False}
        self._metric["is_collision"] = False
        if self._sim.previous_step_collided:
            self._metric["count"] += 1
            self._metric["is_collision"] = True


@registry.register_measure
class TopDownMap(Measure):
    r"""Top Down Map measure
    """

    def __init__(
        self, *args: Any, sim: Simulator, config: Config, **kwargs: Any
    ):
        self._sim = sim
        self._config = config
        self._grid_delta = config.MAP_PADDING
        self._step_count = None
        self._map_resolution = (config.MAP_RESOLUTION, config.MAP_RESOLUTION)
        self._num_samples = config.NUM_TOPDOWN_MAP_SAMPLE_POINTS
        self._ind_x_min = None
        self._ind_x_max = None
        self._ind_y_min = None
        self._ind_y_max = None
        self._previous_xy_location = None
        self._coordinate_min = maps.COORDINATE_MIN
        self._coordinate_max = maps.COORDINATE_MAX
        self._top_down_map = None
        self._shortest_path_points = None
        self._cell_scale = (
            self._coordinate_max - self._coordinate_min
        ) / self._map_resolution[0]
        self.line_thickness = int(
            np.round(self._map_resolution[0] * 2 / MAP_THICKNESS_SCALAR)
        )
        self.point_padding = 2 * int(
            np.ceil(self._map_resolution[0] / MAP_THICKNESS_SCALAR)
        )
        super().__init__()

    def _get_uuid(self, *args: Any, **kwargs: Any):
        return "top_down_map"

    def _check_valid_nav_point(self, point: List[float]):
        self._sim.is_navigable(point)

    def get_original_map(self):
        top_down_map = maps.get_topdown_map(
            self._sim,
            self._map_resolution,
            self._num_samples,
            self._config.DRAW_BORDER,
        )

        range_x = np.where(np.any(top_down_map, axis=1))[0]
        range_y = np.where(np.any(top_down_map, axis=0))[0]

        self._ind_x_min = range_x[0]
        self._ind_x_max = range_x[-1]
        self._ind_y_min = range_y[0]
        self._ind_y_max = range_y[-1]

        if self._config.FOG_OF_WAR.DRAW:
            self._fog_of_war_mask = np.zeros_like(top_down_map)

        return top_down_map

    def _draw_point(self, position, point_type):
        t_x, t_y = maps.to_grid(
            position[0],
            position[2],
            self._coordinate_min,
            self._coordinate_max,
            self._map_resolution,
        )
        self._top_down_map[
            t_x - self.point_padding : t_x + self.point_padding + 1,
            t_y - self.point_padding : t_y + self.point_padding + 1,
        ] = point_type

    def _draw_goals_view_points(self, episode):
        if self._config.DRAW_VIEW_POINTS:
            for goal in episode.goals:
                try:
                    if goal.view_points is not None:
                        for view_point in goal.view_points:
                            self._draw_point(
                                view_point.agent_state.position,
                                maps.MAP_VIEW_POINT_INDICATOR,
                            )
                except AttributeError:
                    pass

    def _draw_goals_positions(self, episode):
        if self._config.DRAW_GOAL_POSITIONS:

            for goal in episode.goals:
                try:
                    self._draw_point(
                        goal.position, maps.MAP_TARGET_POINT_INDICATOR
                    )
                except AttributeError:
                    pass

    def _draw_goals_aabb(self, episode):
        if self._config.DRAW_GOAL_AABBS:
            for goal in episode.goals:
                try:
                    sem_scene = self._sim.semantic_annotations()
                    object_id = goal.object_id
                    assert int(
                        sem_scene.objects[object_id].id.split("_")[-1]
                    ) == int(
                        goal.object_id
                    ), f"Object_id doesn't correspond to id in semantic scene objects dictionary for episode: {episode}"

                    center = sem_scene.objects[object_id].aabb.center
                    x_len, _, z_len = (
                        sem_scene.objects[object_id].aabb.sizes / 2.0
                    )
                    # Nodes to draw rectangle
                    corners = [
                        center + np.array([x, 0, z])
                        for x, z in [
                            (-x_len, -z_len),
                            (-x_len, z_len),
                            (x_len, z_len),
                            (x_len, -z_len),
                            (-x_len, -z_len),
                        ]
                    ]

                    map_corners = [
                        maps.to_grid(
                            p[0],
                            p[2],
                            self._coordinate_min,
                            self._coordinate_max,
                            self._map_resolution,
                        )
                        for p in corners
                    ]

                    maps.draw_path(
                        self._top_down_map,
                        map_corners,
                        maps.MAP_TARGET_BOUNDING_BOX,
                        self.line_thickness,
                    )
                except AttributeError:
                    pass

    def _draw_shortest_path(
        self, episode: Episode, agent_position: AgentState
    ):
        if self._config.DRAW_SHORTEST_PATH:
            self._shortest_path_points = self._sim.get_straight_shortest_path_points(
                agent_position, episode.goals[0].position
            )
            self._shortest_path_points = [
                maps.to_grid(
                    p[0],
                    p[2],
                    self._coordinate_min,
                    self._coordinate_max,
                    self._map_resolution,
                )
                for p in self._shortest_path_points
            ]
            maps.draw_path(
                self._top_down_map,
                self._shortest_path_points,
                maps.MAP_SHORTEST_PATH_COLOR,
                self.line_thickness,
            )

    def reset_metric(self, *args: Any, episode, **kwargs: Any):
        self._step_count = 0
        self._metric = None
        self._top_down_map = self.get_original_map()
        agent_position = self._sim.get_agent_state().position
        a_x, a_y = maps.to_grid(
            agent_position[0],
            agent_position[2],
            self._coordinate_min,
            self._coordinate_max,
            self._map_resolution,
        )
        self._previous_xy_location = (a_y, a_x)

        self.update_fog_of_war_mask(np.array([a_x, a_y]))

        # draw source and target parts last to avoid overlap
        self._draw_goals_view_points(episode)
        self._draw_goals_aabb(episode)
        self._draw_goals_positions(episode)

        self._draw_shortest_path(episode, agent_position)

        if self._config.DRAW_SOURCE:
            self._draw_point(
                episode.start_position, maps.MAP_SOURCE_POINT_INDICATOR
            )

    def _clip_map(self, _map):
        return _map[
            self._ind_x_min
            - self._grid_delta : self._ind_x_max
            + self._grid_delta,
            self._ind_y_min
            - self._grid_delta : self._ind_y_max
            + self._grid_delta,
        ]

    def update_metric(self, episode, action, *args: Any, **kwargs: Any):
        self._step_count += 1
        house_map, map_agent_x, map_agent_y = self.update_map(
            self._sim.get_agent_state().position
        )

        # Rather than return the whole map which may have large empty regions,
        # only return the occupied part (plus some padding).
        clipped_house_map = self._clip_map(house_map)

        clipped_fog_of_war_map = None
        if self._config.FOG_OF_WAR.DRAW:
            clipped_fog_of_war_map = self._clip_map(self._fog_of_war_mask)

        self._metric = {
            "map": clipped_house_map,
            "fog_of_war_mask": clipped_fog_of_war_map,
            "agent_map_coord": (
                map_agent_x - (self._ind_x_min - self._grid_delta),
                map_agent_y - (self._ind_y_min - self._grid_delta),
            ),
            "agent_angle": self.get_polar_angle(),
        }

    def get_polar_angle(self):
        agent_state = self._sim.get_agent_state()
        # quaternion is in x, y, z, w format
        ref_rotation = agent_state.rotation

        heading_vector = quaternion_rotate_vector(
            ref_rotation.inverse(), np.array([0, 0, -1])
        )

        phi = cartesian_to_polar(-heading_vector[2], heading_vector[0])[1]
        x_y_flip = -np.pi / 2
        return np.array(phi) + x_y_flip

    def update_map(self, agent_position):
        a_x, a_y = maps.to_grid(
            agent_position[0],
            agent_position[2],
            self._coordinate_min,
            self._coordinate_max,
            self._map_resolution,
        )
        # Don't draw over the source point
        if self._top_down_map[a_x, a_y] != maps.MAP_SOURCE_POINT_INDICATOR:
            color = 10 + min(
                self._step_count * 245 // self._config.MAX_EPISODE_STEPS, 245
            )

            thickness = int(
                np.round(self._map_resolution[0] * 2 / MAP_THICKNESS_SCALAR)
            )
            cv2.line(
                self._top_down_map,
                self._previous_xy_location,
                (a_y, a_x),
                color,
                thickness=thickness,
            )

        self.update_fog_of_war_mask(np.array([a_x, a_y]))

        self._previous_xy_location = (a_y, a_x)
        return self._top_down_map, a_x, a_y

    def update_fog_of_war_mask(self, agent_position):
        if self._config.FOG_OF_WAR.DRAW:
            self._fog_of_war_mask = fog_of_war.reveal_fog_of_war(
                self._top_down_map,
                self._fog_of_war_mask,
                agent_position,
                self.get_polar_angle(),
                fov=self._config.FOG_OF_WAR.FOV,
                max_line_len=self._config.FOG_OF_WAR.VISIBILITY_DIST
                * max(self._map_resolution)
                / (self._coordinate_max - self._coordinate_min),
            )


@registry.register_measure
class DistanceToGoal(Measure):
    """The measure calculates a distance towards the goal.
    """

    cls_uuid: str = "distance_to_goal"

    def __init__(
        self, sim: Simulator, config: Config, *args: Any, **kwargs: Any
    ):
        self._previous_position = None
        self._sim = sim
        self._config = config
        self._episode_view_points = None

        super().__init__(**kwargs)

    def _get_uuid(self, *args: Any, **kwargs: Any):
        return self.cls_uuid

    def reset_metric(self, episode, *args: Any, **kwargs: Any):
        self._previous_position = None
        self._metric = None
        if self._config.DISTANCE_TO == "VIEW_POINTS":
            self._episode_view_points = [
                view_point.agent_state.position
                for goal in episode.goals
                for view_point in goal.view_points
            ]
        self.update_metric(episode=episode, *args, **kwargs)

    def update_metric(self, episode: Episode, *args: Any, **kwargs: Any):
        current_position = self._sim.get_agent_state().position

        if self._previous_position is None or not np.allclose(
            self._previous_position, current_position
        ):
            if self._config.DISTANCE_TO == "POINT":
                distance_to_target = self._sim.geodesic_distance(
                    current_position,
                    [goal.position for goal in episode.goals],
                    episode,
                )
            elif self._config.DISTANCE_TO == "VIEW_POINTS":
                distance_to_target = self._sim.geodesic_distance(
                    current_position, self._episode_view_points, episode
                )
            else:
                logger.error(
                    f"Non valid DISTANCE_TO parameter was provided: {self._config.DISTANCE_TO}"
                )

            self._previous_position = current_position

            self._metric = distance_to_target


@registry.register_task_action
class MoveForwardAction(SimulatorTaskAction):
    name: str = "MOVE_FORWARD"

    def step(self, *args: Any, **kwargs: Any):
        r"""Update ``_metric``, this method is called from ``Env`` on each
        ``step``.
        """
        return self._sim.step(HabitatSimActions.MOVE_FORWARD)


@registry.register_task_action
class TurnLeftAction(SimulatorTaskAction):
    def step(self, *args: Any, **kwargs: Any):
        r"""Update ``_metric``, this method is called from ``Env`` on each
        ``step``.
        """
        return self._sim.step(HabitatSimActions.TURN_LEFT)


@registry.register_task_action
class TurnRightAction(SimulatorTaskAction):
    def step(self, *args: Any, **kwargs: Any):
        r"""Update ``_metric``, this method is called from ``Env`` on each
        ``step``.
        """
        return self._sim.step(HabitatSimActions.TURN_RIGHT)


@registry.register_task_action
class StopAction(SimulatorTaskAction):
    name: str = "STOP"

    def reset(self, *args: Any, task: EmbodiedTask, **kwargs: Any):
        task.is_stop_called = False

    def step(self, *args: Any, task: EmbodiedTask, **kwargs: Any):
        r"""Update ``_metric``, this method is called from ``Env`` on each
        ``step``.
        """
        task.is_stop_called = True
        return self._sim.get_observations_at()


@registry.register_task_action
class LookUpAction(SimulatorTaskAction):
    def step(self, *args: Any, **kwargs: Any):
        r"""Update ``_metric``, this method is called from ``Env`` on each
        ``step``.
        """
        return self._sim.step(HabitatSimActions.LOOK_UP)


@registry.register_task_action
class LookDownAction(SimulatorTaskAction):
    def step(self, *args: Any, **kwargs: Any):
        r"""Update ``_metric``, this method is called from ``Env`` on each
        ``step``.
        """
        return self._sim.step(HabitatSimActions.LOOK_DOWN)


@registry.register_task_action
class TeleportAction(SimulatorTaskAction):
    # TODO @maksymets: Propagate through Simulator class
    COORDINATE_EPSILON = 1e-6
    COORDINATE_MIN = -62.3241 - COORDINATE_EPSILON
    COORDINATE_MAX = 90.0399 + COORDINATE_EPSILON

    def _get_uuid(self, *args: Any, **kwargs: Any) -> str:
        return "TELEPORT"

    def step(
        self,
        *args: Any,
        position: List[float],
        rotation: List[float],
        **kwargs: Any,
    ):
        r"""Update ``_metric``, this method is called from ``Env`` on each
        ``step``.
        """

        if not isinstance(rotation, list):
            rotation = list(rotation)

        if not self._sim.is_navigable(position):
            return self._sim.get_observations_at()

        return self._sim.get_observations_at(
            position=position, rotation=rotation, keep_agent_at_new_pose=True
        )

    @property
    def action_space(self):
        return spaces.Dict(
            {
                "position": spaces.Box(
                    low=np.array([self.COORDINATE_MIN] * 3),
                    high=np.array([self.COORDINATE_MAX] * 3),
                    dtype=np.float32,
                ),
                "rotation": spaces.Box(
                    low=np.array([-1.0, -1.0, -1.0, -1.0]),
                    high=np.array([1.0, 1.0, 1.0, 1.0]),
                    dtype=np.float32,
                ),
            }
        )


@registry.register_task(name="Nav-v0")
class NavigationTask(EmbodiedTask):
    def __init__(
        self, config: Config, sim: Simulator, dataset: Optional[Dataset] = None
    ) -> None:
        super().__init__(config=config, sim=sim, dataset=dataset)

    def overwrite_sim_config(
        self, sim_config: Any, episode: Type[Episode]
    ) -> Any:
        return merge_sim_episode_config(sim_config, episode)

    def _check_episode_is_active(self, *args: Any, **kwargs: Any) -> bool:
        return not getattr(self, "is_stop_called", False)<|MERGE_RESOLUTION|>--- conflicted
+++ resolved
@@ -479,9 +479,6 @@
         task.measurements.check_measure_dependencies(
             self.uuid, [DistanceToGoal.cls_uuid, Success.cls_uuid]
         )
-<<<<<<< HEAD
-        self.update_metric(episode=episode, task=task, *args, **kwargs)
-=======
 
         self._previous_position = self._sim.get_agent_state().position
         self._agent_episode_distance = 0.0
@@ -489,7 +486,6 @@
             DistanceToGoal.cls_uuid
         ].get_metric()
         self.update_metric(*args, episode=episode, task=task, **kwargs)
->>>>>>> 676e593b
 
     def _euclidean_distance(self, position_a, position_b):
         return np.linalg.norm(position_b - position_a, ord=2)
