--- conflicted
+++ resolved
@@ -28,11 +28,6 @@
 class ObjectGoalNavEpisode(NavigationEpisode):
     r"""ObjectGoal Navigation Episode
 
-<<<<<<< HEAD
-    :param goals_key: Key to retrieve goals with
-    """
-    goals_key: str = None
-=======
     :param object_category: Category of the obect
     """
     object_category: Optional[str] = None
@@ -42,7 +37,6 @@
         r"""The key to retrieve the goals
         """
         return f"{os.path.basename(self.scene_id)}_{self.object_category}"
->>>>>>> f8af6d11
 
 
 @attr.s(auto_attribs=True)
