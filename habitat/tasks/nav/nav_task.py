#!/usr/bin/env python3

# Copyright (c) Facebook, Inc. and its affiliates.
# This source code is licensed under the MIT license found in the
# LICENSE file in the root directory of this source tree.

from typing import Any, List, Optional, Type

import numpy as np
import cv2
from gym import spaces

import habitat
from habitat.config import Config
from habitat.core.dataset import Episode, Dataset
from habitat.core.embodied_task import Measurements
from habitat.core.simulator import (
    Simulator,
    ShortestPathPoint,
    SensorTypes,
    SensorSuite,
)
from habitat.tasks.utils import quaternion_to_rotation, cartesian_to_polar
from habitat.utils.visualizations import maps

COLLISION_PROXIMITY_TOLERANCE: float = 1e-3


def merge_sim_episode_config(
    sim_config: Config, episode: Type[Episode]
) -> Any:
    sim_config.defrost()
    sim_config.SCENE = episode.scene_id
    sim_config.freeze()
    if (
        episode.start_position is not None
        and episode.start_rotation is not None
    ):
        agent_name = sim_config.AGENTS[sim_config.DEFAULT_AGENT_ID]
        agent_cfg = getattr(sim_config, agent_name)
        agent_cfg.defrost()
        agent_cfg.START_POSITION = episode.start_position
        agent_cfg.START_ROTATION = episode.start_rotation
        agent_cfg.IS_SET_START_STATE = True
        agent_cfg.freeze()
    return sim_config


class NavigationGoal:
    """Base class for a goal specification hierarchy.
    """

    position: List[float]
    radius: Optional[float]

    def __init__(
        self, position: List[float], radius: Optional[float] = None, **kwargs
    ) -> None:
        self.position = position
        self.radius = radius


class ObjectGoal(NavigationGoal):
    """Object goal that can be specified by object_id or position or object
    category.
    """

    object_id: str
    object_name: Optional[str]
    object_category: Optional[str]
    room_id: Optional[str]
    room_name: Optional[str]

    def __init__(
        self,
        object_id: str,
        room_id: Optional[str] = None,
        object_name: Optional[str] = None,
        object_category: Optional[str] = None,
        room_name: Optional[str] = None,
        **kwargs
    ) -> None:
        super().__init__(**kwargs)
        self.object_id = object_id
        self.object_name = object_name
        self.object_category = object_category
        self.room_id = room_id
        self.room_name = room_name


class RoomGoal(NavigationGoal):
    """Room goal that can be specified by room_id or position with radius.
    """

    room_id: str
    room_name: Optional[str]

    def __init__(
        self, room_id: str, room_name: Optional[str] = None, **kwargs
    ) -> None:
        super().__init__(**kwargs)  # type: ignore
        self.room_id = room_id
        self.room_name = room_name


class NavigationEpisode(Episode):
    """Class for episode specification that includes initial position and
    rotation of agent, scene name, goal and optional shortest paths. An
    episode is a description of one task instance for the agent.

    Args:
        episode_id: id of episode in the dataset, usually episode number
        scene_id: id of scene in scene dataset
        start_position: numpy ndarray containing 3 entries for (x, y, z)
        start_rotation: numpy ndarray with 4 entries for (x, y, z, w)
            elements of unit quaternion (versor) representing agent 3D
            orientation. ref: https://en.wikipedia.org/wiki/Versor
        goals: list of goals specifications
        start_room: room id
        shortest_paths: list containing shortest paths to goals
    """

    goals: List[NavigationGoal]
    start_room: Optional[str]
    shortest_paths: Optional[List[ShortestPathPoint]]

    def __init__(
        self,
        goals: List[NavigationGoal],
        start_room: Optional[str] = None,
        shortest_paths: Optional[List[ShortestPathPoint]] = None,
        **kwargs
    ) -> None:
        super().__init__(**kwargs)
        self.goals = goals
        self.shortest_paths = shortest_paths
        self.start_room = start_room


class PointGoalSensor(habitat.Sensor):
    """
    Sensor for PointGoal observations which are used in the PointNav task.
    For the agent in simulator the forward direction is along negative-z.
    In polar coordinate format the angle returned is azimuth to the goal.

    Args:
        sim: reference to the simulator for calculating task observations.
        config: config for the PointGoal sensor. Can contain field for
            GOAL_FORMAT which can be used to specify the format in which
            the pointgoal is specified. Current options for goal format are
            cartesian and polar.

    Attributes:
        _goal_format: format for specifying the goal which can be done
            in cartesian or polar coordinates.
    """

    def __init__(self, sim: Simulator, config: Config):
        self._sim = sim

        self._goal_format = getattr(config, "GOAL_FORMAT", "CARTESIAN")
        assert self._goal_format in ["CARTESIAN", "POLAR"]

        super().__init__(config=config)

    def _get_uuid(self, *args: Any, **kwargs: Any):
        return "pointgoal"

    def _get_sensor_type(self, *args: Any, **kwargs: Any):
        return SensorTypes.PATH

    def _get_observation_space(self, *args: Any, **kwargs: Any):
        if self._goal_format == "CARTESIAN":
            sensor_shape = (3,)
        else:
            sensor_shape = (2,)
        return spaces.Box(
            low=np.finfo(np.float32).min,
            high=np.finfo(np.float32).max,
            shape=sensor_shape,
            dtype=np.float32,
        )

    def get_observation(self, observations, episode):
        agent_state = self._sim.get_agent_state()
        ref_position = agent_state.position
        ref_rotation = agent_state.rotation

        direction_vector = (
            np.array(episode.goals[0].position, dtype=np.float32)
            - ref_position
        )
        rotation_world_agent = quaternion_to_rotation(
            ref_rotation[3], ref_rotation[0], ref_rotation[1], ref_rotation[2]
        )
        direction_vector_agent = np.dot(
            rotation_world_agent.T, direction_vector
        )

        if self._goal_format == "POLAR":
            rho, phi = cartesian_to_polar(
                -direction_vector_agent[2], direction_vector_agent[0]
            )
            direction_vector_agent = np.array([rho, -phi], dtype=np.float32)

        return direction_vector_agent


class StaticPointGoalSensor(habitat.Sensor):
    """
    Sensor for PointGoal observations which are used in the StaticPointNav task.
    For the agent in simulator the forward direction is along negative-z.
    In polar coordinate format the angle returned is azimuth to the goal.
    Args:
        sim: reference to the simulator for calculating task observations.
        config: config for the PointGoal sensor. Can contain field for
            GOAL_FORMAT which can be used to specify the format in which
            the pointgoal is specified. Current options for goal format are
            cartesian and polar.
    Attributes:
        _goal_format: format for specifying the goal which can be done
            in cartesian or polar coordinates.
    """

    def __init__(self, sim, config):
        self._sim = sim
        self._goal_format = getattr(config, "GOAL_FORMAT", "CARTESIAN")
        assert self._goal_format in ["CARTESIAN", "POLAR"]

        super().__init__(sim, config)
        self.initial_vector = None
        self.episode_unique_id = None

    def _get_uuid(self, *args: Any, **kwargs: Any):
        return "static_pointgoal"

    def _get_sensor_type(self, *args: Any, **kwargs: Any):
        return SensorTypes.STATIC_GOAL_VECTOR

    def _get_observation_space(self, *args: Any, **kwargs: Any):
        if self._goal_format == "CARTESIAN":
            sensor_shape = (3,)
        else:
            sensor_shape = (2,)
        return spaces.Box(
            low=np.finfo(np.float32).min,
            high=np.finfo(np.float32).max,
            shape=sensor_shape,
            dtype=np.float32,
        )

    def get_observation(self, observations, episode):
        episode_unique_id = (episode.episode_id, episode.scene_id)
        if self.episode_unique_id != episode_unique_id:
            # Only compute the direction vector when a new episode is started.
            self.episode_unique_id = episode_unique_id
            agent_state = self._sim.get_agent_state()
            ref_position = agent_state.position
            ref_rotation = agent_state.rotation

            direction_vector = (
                np.array(episode.goals[0].position, dtype=np.float32)
                - ref_position
            )
            rotation_world_agent = quaternion_to_rotation(
                ref_rotation[3],
                ref_rotation[0],
                ref_rotation[1],
                ref_rotation[2],
            )
            direction_vector_agent = np.dot(
                rotation_world_agent.T, direction_vector
            )

            if self._goal_format == "POLAR":
                rho, phi = cartesian_to_polar(
                    -direction_vector_agent[2], direction_vector_agent[0]
                )
                direction_vector_agent = np.array(
                    [rho, -phi], dtype=np.float32
                )

            self.initial_vector = direction_vector_agent
        return self.initial_vector


class HeadingSensor(habitat.Sensor):
    """
       Sensor for observing the agent's heading in the global coordinate frame.

       Args:
           sim: reference to the simulator for calculating task observations.
           config: config for the sensor.
       """

    def __init__(self, sim: Simulator, config: Config):
        self._sim = sim
        super().__init__(config=config)

    def _get_uuid(self, *args: Any, **kwargs: Any):
        return "heading"

    def _get_sensor_type(self, *args: Any, **kwargs: Any):
        return SensorTypes.HEADING

    def _get_observation_space(self, *args: Any, **kwargs: Any):
        return spaces.Box(low=-np.pi, high=np.pi, shape=(1,), dtype=np.float)

    def get_observation(self, observations, episode):
        agent_state = self._sim.get_agent_state()
        # Quaternion is in x, y, z, w format
        ref_rotation = agent_state.rotation

        direction_vector = np.array([0, 0, -1])

        rotation_world_agent = quaternion_to_rotation(
            ref_rotation[3], ref_rotation[0], ref_rotation[1], ref_rotation[2]
        )

        heading_vector = np.dot(rotation_world_agent.T, direction_vector)

        phi = cartesian_to_polar(-heading_vector[2], heading_vector[0])[1]
        return np.array(phi)


class ProximitySensor(habitat.Sensor):
    """
       Sensor for observing the distance to the closest obstacle

       Args:
           sim: reference to the simulator for calculating task observations.
           config: config for the sensor.
       """

    def __init__(self, sim, config):
        self._sim = sim
        self._max_detection_radius = getattr(
            config, "MAX_DETECTION_RADIUS", 2.0
        )
        super().__init__(config=config)

    def _get_uuid(self, *args: Any, **kwargs: Any):
        return "proximity"

    def _get_sensor_type(self, *args: Any, **kwargs: Any):
        return SensorTypes.TACTILE

    def _get_observation_space(self, *args: Any, **kwargs: Any):
        return spaces.Box(
            low=0.0,
            high=self._max_detection_radius,
            shape=(1,),
            dtype=np.float,
        )

    def get_observation(self, observations, episode):
        current_position = self._sim.get_agent_state().position

        return self._sim.distance_to_closest_obstacle(
            current_position, self._max_detection_radius
        )


class SPL(habitat.Measure):
    """SPL (Success weighted by Path Length)

    ref: On Evaluation of Embodied Agents - Anderson et. al
    https://arxiv.org/pdf/1807.06757.pdf
    """

    def __init__(self, sim: Simulator, config: Config):
        self._previous_position = None
        self._start_end_episode_distance = None
        self._agent_episode_distance = None
        self._sim = sim
        self._config = config

        super().__init__()

    def _get_uuid(self, *args: Any, **kwargs: Any):
        return "spl"

    def reset_metric(self, episode):
        self._previous_position = self._sim.get_agent_state().position.tolist()
        self._start_end_episode_distance = episode.info["geodesic_distance"]
        self._agent_episode_distance = 0.0
        self._metric = None

    def _euclidean_distance(self, position_a, position_b):
        return np.linalg.norm(
            np.array(position_b) - np.array(position_a), ord=2
        )

    def update_metric(self, episode, action):
        ep_success = 0
        current_position = self._sim.get_agent_state().position.tolist()

        distance_to_target = self._sim.geodesic_distance(
            current_position, episode.goals[0].position
        )

        if (
            action == self._sim.index_stop_action
            and distance_to_target < self._config.SUCCESS_DISTANCE
        ):
            ep_success = 1

        self._agent_episode_distance += self._euclidean_distance(
            current_position, self._previous_position
        )

        self._previous_position = current_position

        self._metric = ep_success * (
            self._start_end_episode_distance
            / max(
                self._start_end_episode_distance, self._agent_episode_distance
            )
        )


<<<<<<< HEAD
class TopDownMap(habitat.Measure):
    """Top Down Map measure
    """

    def __init__(self, sim: Simulator, config: Config):
        self._sim = sim
        self._draw_source_and_target = config.DRAW_SOURCE_AND_TARGET
        self._draw_border = config.DRAW_BORDER
        self._grid_delta = 3
        self._step_count = 0
        self._max_steps = config.MAX_EPISODE_STEPS
        self._map_resolution = (config.MAP_RESOLUTION, config.MAP_RESOLUTION)
        self._num_samples = 20000
        self._ind_x_min = None
        self._ind_x_max = None
        self._ind_y_min = None
        self._ind_y_max = None
        self._previous_xy_location = None
        self._coordinate_min = maps.COORDINATE_MIN
        self._coordinate_max = maps.COORDINATE_MAX
        self._top_down_map = None
        self._cell_scale = (
            self._coordinate_max - self._coordinate_min
        ) / self._map_resolution[0]
=======
class Collisions(habitat.Measure):
    def __init__(self, sim, config):
        self._sim = sim
        self._config = config
        self._metric = None
>>>>>>> 2238a996

        super().__init__()

    def _get_uuid(self, *args: Any, **kwargs: Any):
<<<<<<< HEAD
        return "top_down_map"

    def _check_valid_nav_point(self, point: List[float]):
        return (
            0.01
            < self._sim.geodesic_distance(
                point, [point[0], point[1] + 0.1, point[2]]
            )
            < 0.11
        )

    def get_original_map(self, episode):
        top_down_map = maps.get_topdown_map(
            self._sim,
            self._map_resolution,
            self._num_samples,
            self._draw_border,
        )

        range_x = np.where(np.any(top_down_map, axis=1))[0]
        range_y = np.where(np.any(top_down_map, axis=0))[0]

        self._ind_x_min = range_x[0]
        self._ind_x_max = range_x[-1]
        self._ind_y_min = range_y[0]
        self._ind_y_max = range_y[-1]

        if self._draw_source_and_target:
            # mark source point
            s_x, s_y = maps.to_grid(
                episode.start_position[0],
                episode.start_position[2],
                self._coordinate_min,
                self._coordinate_max,
                self._map_resolution,
            )
            point_padding = 2 * int(np.ceil(self._map_resolution[0] / 1250))
            top_down_map[
                s_x - point_padding : s_x + point_padding + 1,
                s_y - point_padding : s_y + point_padding + 1,
            ] = 4

            # mark target point
            t_x, t_y = maps.to_grid(
                episode.goals[0].position[0],
                episode.goals[0].position[2],
                self._coordinate_min,
                self._coordinate_max,
                self._map_resolution,
            )
            top_down_map[
                t_x - point_padding : t_x + point_padding + 1,
                t_y - point_padding : t_y + point_padding + 1,
            ] = 6

        return top_down_map

    def reset_metric(self, episode):
        self._metric = None
        self._top_down_map = self.get_original_map(episode)
        agent_position = self._sim.get_agent_state().position
        a_x, a_y = maps.to_grid(
            agent_position[0],
            agent_position[2],
            self._coordinate_min,
            self._coordinate_max,
            self._map_resolution,
        )
        self._previous_xy_location = (a_y, a_x)

    def update_metric(self, episode, action):
        self._step_count += 1
        house_map, map_agent_x, map_agent_y = self.update_map(
            self._sim.get_agent_state().position
        )

        house_map = house_map[
            self._ind_x_min
            - self._grid_delta : self._ind_x_max
            + self._grid_delta,
            self._ind_y_min
            - self._grid_delta : self._ind_y_max
            + self._grid_delta,
        ]

        self._metric = house_map

    def update_map(self, agent_position):
        a_x, a_y = maps.to_grid(
            agent_position[0],
            agent_position[2],
            self._coordinate_min,
            self._coordinate_max,
            self._map_resolution,
        )
        color = (
            min(self._step_count * 245 / self._max_steps, 245) + 10
            if self._top_down_map[a_x, a_y] != 4
            else self._top_down_map[a_x, a_y]
        )
        color = int(color)

        thickness = int(np.round(self._map_resolution[0] / 625))
        cv2.line(
            self._top_down_map,
            self._previous_xy_location,
            (a_y, a_x),
            color,
            thickness=thickness,
        )

        self._previous_xy_location = (a_y, a_x)
        return self._top_down_map, a_x, a_y
=======
        return "collisions"

    def reset_metric(self, episode):
        self._metric = None

    def update_metric(self, episode, action):
        if self._metric is None:
            self._metric = 0

        current_position = self._sim.get_agent_state().position
        if (
            action == self._sim.index_forward_action
            and self._sim.distance_to_closest_obstacle(current_position)
            < COLLISION_PROXIMITY_TOLERANCE
        ):
            self._metric += 1
>>>>>>> 2238a996


class NavigationTask(habitat.EmbodiedTask):
    def __init__(
        self,
        task_config: Config,
        sim: Simulator,
        dataset: Optional[Dataset] = None,
    ) -> None:

        task_measurements = []
        for measurement_name in task_config.MEASUREMENTS:
            measurement_cfg = getattr(task_config, measurement_name)
            is_valid_measurement = hasattr(
                habitat.tasks.nav.nav_task,
                measurement_cfg.TYPE,  # type: ignore
            )
            assert is_valid_measurement, "invalid measurement type {}".format(
                measurement_cfg.TYPE
            )
            task_measurements.append(
                getattr(
                    habitat.tasks.nav.nav_task,
                    measurement_cfg.TYPE,  # type: ignore
                )(sim, measurement_cfg)
            )
        self.measurements = Measurements(task_measurements)

        task_sensors = []
        for sensor_name in task_config.SENSORS:
            sensor_cfg = getattr(task_config, sensor_name)
            is_valid_sensor = hasattr(
                habitat.tasks.nav.nav_task, sensor_cfg.TYPE  # type: ignore
            )
            assert is_valid_sensor, "invalid sensor type {}".format(
                sensor_cfg.TYPE
            )
            task_sensors.append(
                getattr(
                    habitat.tasks.nav.nav_task, sensor_cfg.TYPE
                )(  # type: ignore
                    sim, sensor_cfg
                )
            )

        self.sensor_suite = SensorSuite(task_sensors)
        super().__init__(config=task_config, sim=sim, dataset=dataset)

    def overwrite_sim_config(
        self, sim_config: Any, episode: Type[Episode]
    ) -> Any:
        return merge_sim_episode_config(sim_config, episode)<|MERGE_RESOLUTION|>--- conflicted
+++ resolved
@@ -418,8 +418,31 @@
             )
         )
 
-
-<<<<<<< HEAD
+class Collisions(habitat.Measure):
+    def __init__(self, sim, config):
+        self._sim = sim
+        self._config = config
+        self._metric = None
+        super().__init__()
+
+    def _get_uuid(self, *args: Any, **kwargs: Any):
+        return "collisions"
+
+    def reset_metric(self, episode):
+        self._metric = None
+
+    def update_metric(self, episode, action):
+        if self._metric is None:
+            self._metric = 0
+
+        current_position = self._sim.get_agent_state().position
+        if (
+                action == self._sim.index_forward_action
+                and self._sim.distance_to_closest_obstacle(current_position)
+                < COLLISION_PROXIMITY_TOLERANCE
+        ):
+            self._metric += 1
+
 class TopDownMap(habitat.Measure):
     """Top Down Map measure
     """
@@ -444,18 +467,9 @@
         self._cell_scale = (
             self._coordinate_max - self._coordinate_min
         ) / self._map_resolution[0]
-=======
-class Collisions(habitat.Measure):
-    def __init__(self, sim, config):
-        self._sim = sim
-        self._config = config
-        self._metric = None
->>>>>>> 2238a996
-
         super().__init__()
 
     def _get_uuid(self, *args: Any, **kwargs: Any):
-<<<<<<< HEAD
         return "top_down_map"
 
     def _check_valid_nav_point(self, point: List[float]):
@@ -569,24 +583,6 @@
 
         self._previous_xy_location = (a_y, a_x)
         return self._top_down_map, a_x, a_y
-=======
-        return "collisions"
-
-    def reset_metric(self, episode):
-        self._metric = None
-
-    def update_metric(self, episode, action):
-        if self._metric is None:
-            self._metric = 0
-
-        current_position = self._sim.get_agent_state().position
-        if (
-            action == self._sim.index_forward_action
-            and self._sim.distance_to_closest_obstacle(current_position)
-            < COLLISION_PROXIMITY_TOLERANCE
-        ):
-            self._metric += 1
->>>>>>> 2238a996
 
 
 class NavigationTask(habitat.EmbodiedTask):
