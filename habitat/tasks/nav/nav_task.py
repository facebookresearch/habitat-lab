#!/usr/bin/env python3

# Copyright (c) Facebook, Inc. and its affiliates.
# This source code is licensed under the MIT license found in the
# LICENSE file in the root directory of this source tree.

from typing import Any, Dict, List, Optional, Type, Union

import attr
import cv2
import numpy as np
from gym import spaces

from habitat.config import Config
from habitat.core.dataset import Dataset, Episode
<<<<<<< HEAD
from habitat.core.embodied_task import (
    Action,
    EmbodiedTask,
    EmptySpace,
    Measure,
    Measurements,
)
=======
from habitat.core.embodied_task import EmbodiedTask, Measure, SimulatorAction
>>>>>>> 9f615da3
from habitat.core.registry import registry
from habitat.core.simulator import (
    Sensor,
    SensorTypes,
    ShortestPathPoint,
    Simulator,
    SimulatorActions,
)
from habitat.core.utils import not_none_validator
from habitat.tasks.utils import (
    cartesian_to_polar,
    quaternion_from_coeff,
    quaternion_rotate_vector,
)
from habitat.utils.visualizations import fog_of_war, maps

MAP_THICKNESS_SCALAR: int = 1250


def merge_sim_episode_config(
    sim_config: Config, episode: Type[Episode]
) -> Any:
    sim_config.defrost()
    sim_config.SCENE = episode.scene_id
    sim_config.freeze()
    if (
        episode.start_position is not None
        and episode.start_rotation is not None
    ):
        agent_name = sim_config.AGENTS[sim_config.DEFAULT_AGENT_ID]
        agent_cfg = getattr(sim_config, agent_name)
        agent_cfg.defrost()
        agent_cfg.START_POSITION = episode.start_position
        agent_cfg.START_ROTATION = episode.start_rotation
        agent_cfg.IS_SET_START_STATE = True
        agent_cfg.freeze()
    return sim_config


@attr.s(auto_attribs=True, kw_only=True)
class NavigationGoal:
    r"""Base class for a goal specification hierarchy.
    """

    position: List[float] = attr.ib(default=None, validator=not_none_validator)
    radius: Optional[float] = None


@attr.s(auto_attribs=True, kw_only=True)
class ObjectGoal(NavigationGoal):
    r"""Object goal that can be specified by object_id or position or object
    category.
    """

    object_id: str = attr.ib(default=None, validator=not_none_validator)
    object_name: Optional[str] = None
    object_category: Optional[str] = None
    room_id: Optional[str] = None
    room_name: Optional[str] = None


@attr.s(auto_attribs=True, kw_only=True)
class RoomGoal(NavigationGoal):
    r"""Room goal that can be specified by room_id or position with radius.
    """

    room_id: str = attr.ib(default=None, validator=not_none_validator)
    room_name: Optional[str] = None


@attr.s(auto_attribs=True, kw_only=True)
class NavigationEpisode(Episode):
    r"""Class for episode specification that includes initial position and
    rotation of agent, scene name, goal and optional shortest paths. An
    episode is a description of one task instance for the agent.

    Args:
        episode_id: id of episode in the dataset, usually episode number
        scene_id: id of scene in scene dataset
        start_position: numpy ndarray containing 3 entries for (x, y, z)
        start_rotation: numpy ndarray with 4 entries for (x, y, z, w)
            elements of unit quaternion (versor) representing agent 3D
            orientation. ref: https://en.wikipedia.org/wiki/Versor
        goals: list of goals specifications
        start_room: room id
        shortest_paths: list containing shortest paths to goals
    """

    goals: List[NavigationGoal] = attr.ib(
        default=None, validator=not_none_validator
    )
    start_room: Optional[str] = None
    shortest_paths: Optional[List[ShortestPathPoint]] = None


@registry.register_sensor
class PointGoalSensor(Sensor):
    r"""Sensor for PointGoal observations which are used in PointGoal Navigation.

    For the agent in simulator the forward direction is along negative-z.
    In polar coordinate format the angle returned is azimuth to the goal.

    Args:
        sim: reference to the simulator for calculating task observations.
        config: config for the PointGoal sensor. Can contain field for
            GOAL_FORMAT which can be used to specify the format in which
            the pointgoal is specified. Current options for goal format are
            cartesian and polar.

            Also contains a DIMENSIONALITY field which specifes the number
            of dimensions ued to specify the goal, must be in [2, 3]

    Attributes:
        _goal_format: format for specifying the goal which can be done
            in cartesian or polar coordinates.
        _dimensionality: number of dimensions used to specify the goal
    """

    def __init__(
        self, *args: Any, sim: Simulator, config: Config, **kwargs: Any
    ):
        self._sim = sim

        self._goal_format = getattr(config, "GOAL_FORMAT", "CARTESIAN")
        assert self._goal_format in ["CARTESIAN", "POLAR"]

        self._dimensionality = getattr(config, "DIMENSIONALITY", 2)
        assert self._dimensionality in [2, 3]

        super().__init__(config=config)

    def _get_uuid(self, *args: Any, **kwargs: Any):
        return "pointgoal"

    def _get_sensor_type(self, *args: Any, **kwargs: Any):
        return SensorTypes.PATH

    def _get_observation_space(self, *args: Any, **kwargs: Any):
        sensor_shape = (self._dimensionality,)

        return spaces.Box(
            low=np.finfo(np.float32).min,
            high=np.finfo(np.float32).max,
            shape=sensor_shape,
            dtype=np.float32,
        )

    def _compute_pointgoal(
        self, source_position, source_rotation, goal_position
    ):
        direction_vector = goal_position - source_position
        direction_vector_agent = quaternion_rotate_vector(
            source_rotation.inverse(), direction_vector
        )

        if self._goal_format == "POLAR":
            if self._dimensionality == 2:
                rho, phi = cartesian_to_polar(
                    -direction_vector_agent[2], direction_vector_agent[0]
                )
                return np.array([rho, -phi], dtype=np.float32)
            else:
                _, phi = cartesian_to_polar(
                    -direction_vector_agent[2], direction_vector_agent[0]
                )
                theta = np.arccos(
                    direction_vector_agent[1]
                    / np.linalg.norm(direction_vector_agent)
                )
                rho = np.linalg.norm(direction_vector_agent)

                return np.array([rho, -phi, theta], dtype=np.float32)
        else:
            if self._dimensionality == 2:
                return np.array(
                    [-direction_vector_agent[2], direction_vector_agent[0]],
                    dtype=np.float32,
                )
            else:
                return direction_vector_agent

    def get_observation(
        self, *args: Any, observations, episode: Episode, **kwargs: Any
    ):
        source_position = np.array(episode.start_position, dtype=np.float32)
        rotation_world_start = quaternion_from_coeff(episode.start_rotation)
        goal_position = np.array(episode.goals[0].position, dtype=np.float32)

        return self._compute_pointgoal(
            source_position, rotation_world_start, goal_position
        )


@registry.register_sensor(name="PointGoalWithGPSCompassSensor")
class IntegratedPointGoalGPSAndCompassSensor(PointGoalSensor):
    r"""Sensor that integrates PointGoals observations (which are used PointGoal Navigation) and GPS+Compass.

    For the agent in simulator the forward direction is along negative-z.
    In polar coordinate format the angle returned is azimuth to the goal.

    Args:
        sim: reference to the simulator for calculating task observations.
        config: config for the PointGoal sensor. Can contain field for
            GOAL_FORMAT which can be used to specify the format in which
            the pointgoal is specified. Current options for goal format are
            cartesian and polar.

            Also contains a DIMENSIONALITY field which specifes the number
            of dimensions ued to specify the goal, must be in [2, 3]

    Attributes:
        _goal_format: format for specifying the goal which can be done
            in cartesian or polar coordinates.
        _dimensionality: number of dimensions used to specify the goal
    """

    def _get_uuid(self, *args: Any, **kwargs: Any):
        return "pointgoal_with_gps_compass"

    def get_observation(
        self, *args: Any, observations, episode, **kwargs: Any
    ):
        agent_state = self._sim.get_agent_state()
        agent_position = agent_state.position
        rotation_world_agent = agent_state.rotation
        goal_position = np.array(episode.goals[0].position, dtype=np.float32)

        return self._compute_pointgoal(
            agent_position, rotation_world_agent, goal_position
        )


@registry.register_sensor
class HeadingSensor(Sensor):
    r"""Sensor for observing the agent's heading in the global coordinate
    frame.

    Args:
        sim: reference to the simulator for calculating task observations.
        config: config for the sensor.
    """

    def __init__(
        self, sim: Simulator, config: Config, *args: Any, **kwargs: Any
    ):
        self._sim = sim
        super().__init__(config=config)

    def _get_uuid(self, *args: Any, **kwargs: Any):
        return "heading"

    def _get_sensor_type(self, *args: Any, **kwargs: Any):
        return SensorTypes.HEADING

    def _get_observation_space(self, *args: Any, **kwargs: Any):
        return spaces.Box(low=-np.pi, high=np.pi, shape=(1,), dtype=np.float)

    def _quat_to_xy_heading(self, quat):
        direction_vector = np.array([0, 0, -1])

        heading_vector = quaternion_rotate_vector(quat, direction_vector)

        phi = cartesian_to_polar(-heading_vector[2], heading_vector[0])[1]
        return np.array(phi)

    def get_observation(
        self, observations, episode, *args: Any, **kwargs: Any
    ):
        agent_state = self._sim.get_agent_state()
        rotation_world_agent = agent_state.rotation

        return self._quat_to_xy_heading(rotation_world_agent.inverse())


@registry.register_sensor(name="CompassSensor")
class EpisodicCompassSensor(HeadingSensor):
    r"""The agents heading in the coordinate frame defined by the epiosde, 
    theta=0 is defined by the agents state at t=0
    """

    def _get_uuid(self, *args: Any, **kwargs: Any):
        return "compass"

    def get_observation(
        self, *args: Any, observations, episode, **kwargs: Any
    ):
        agent_state = self._sim.get_agent_state()
        rotation_world_agent = agent_state.rotation
        rotation_world_start = quaternion_from_coeff(episode.start_rotation)

        return self._quat_to_xy_heading(
            rotation_world_agent.inverse() * rotation_world_start
        )


@registry.register_sensor(name="GPSSensor")
class EpisodicGPSSensor(Sensor):
    r"""The agents current location in the coordinate frame defined by the episode,
    i.e. the axis it faces along and the origin is defined by its state at t=0

    Args:
        sim: reference to the simulator for calculating task observations.
        config: Contains the DIMENSIONALITY field for the number of dimensions to express the agents position
    Attributes:
        _dimensionality: number of dimensions used to specify the agents position
    """

    def __init__(
        self, sim: Simulator, config: Config, *args: Any, **kwargs: Any
    ):
        self._sim = sim

        self._dimensionality = getattr(config, "DIMENSIONALITY", 2)
        assert self._dimensionality in [2, 3]
        super().__init__(config=config)

    def _get_uuid(self, *args: Any, **kwargs: Any):
        return "gps"

    def _get_sensor_type(self, *args: Any, **kwargs: Any):
        return SensorTypes.POSITION

    def _get_observation_space(self, *args: Any, **kwargs: Any):
        sensor_shape = (self._dimensionality,)
        return spaces.Box(
            low=np.finfo(np.float32).min,
            high=np.finfo(np.float32).max,
            shape=sensor_shape,
            dtype=np.float32,
        )

    def get_observation(
        self, *args: Any, observations, episode, **kwargs: Any
    ):
        agent_state = self._sim.get_agent_state()

        origin = np.array(episode.start_position, dtype=np.float32)
        rotation_world_start = quaternion_from_coeff(episode.start_rotation)

        agent_position = agent_state.position

        agent_position = quaternion_rotate_vector(
            rotation_world_start.inverse(), agent_position - origin
        )
        if self._dimensionality == 2:
            return np.array(
                [-agent_position[2], agent_position[0]], dtype=np.float32
            )
        else:
            return agent_position.astype(np.float32)


@registry.register_sensor
class ProximitySensor(Sensor):
    r"""Sensor for observing the distance to the closest obstacle

    Args:
        sim: reference to the simulator for calculating task observations.
        config: config for the sensor.
    """

    def __init__(self, sim, config, *args: Any, **kwargs: Any):
        self._sim = sim
        self._max_detection_radius = getattr(
            config, "MAX_DETECTION_RADIUS", 2.0
        )
        super().__init__(config=config)

    def _get_uuid(self, *args: Any, **kwargs: Any):
        return "proximity"

    def _get_sensor_type(self, *args: Any, **kwargs: Any):
        return SensorTypes.TACTILE

    def _get_observation_space(self, *args: Any, **kwargs: Any):
        return spaces.Box(
            low=0.0,
            high=self._max_detection_radius,
            shape=(1,),
            dtype=np.float,
        )

    def get_observation(
        self, observations, *args: Any, episode, **kwargs: Any
    ):
        current_position = self._sim.get_agent_state().position

        return self._sim.distance_to_closest_obstacle(
            current_position, self._max_detection_radius
        )


@registry.register_measure
class SPL(Measure):
    r"""SPL (Success weighted by Path Length)

    ref: On Evaluation of Embodied Agents - Anderson et. al
    https://arxiv.org/pdf/1807.06757.pdf
    """

    def __init__(
<<<<<<< HEAD
        self,
        *args: Any,
        sim: Simulator,
        task: EmbodiedTask,
        config: Config,
        **kwargs: Any
=======
        self, *args: Any, sim: Simulator, config: Config, **kwargs: Any
>>>>>>> 9f615da3
    ):
        self._previous_position = None
        self._start_end_episode_distance = None
        self._agent_episode_distance = None
        self._sim = sim
        self._task = task
        self._config = config

        super().__init__()

    def _get_uuid(self, *args: Any, **kwargs: Any):
        return "spl"

    def reset_metric(self, *args: Any, episode, **kwargs: Any):
        self._previous_position = self._sim.get_agent_state().position.tolist()
        self._start_end_episode_distance = episode.info["geodesic_distance"]
        self._agent_episode_distance = 0.0
        self._metric = None

    def _euclidean_distance(self, position_a, position_b):
        return np.linalg.norm(
            np.array(position_b) - np.array(position_a), ord=2
        )

<<<<<<< HEAD
    def update_metric(self, *args: Any, episode, action, **kwargs: Any):
=======
    def update_metric(
        self, *args: Any, episode, action, task: EmbodiedTask, **kwargs: Any
    ):
>>>>>>> 9f615da3
        ep_success = 0
        current_position = self._sim.get_agent_state().position.tolist()

        distance_to_target = self._sim.geodesic_distance(
            current_position, episode.goals[0].position
        )

        if (
<<<<<<< HEAD
            hasattr(self._task, "is_stop_called")
            and self._task.is_stop_called
=======
            hasattr(task, "is_stop_called")
            and task.is_stop_called
>>>>>>> 9f615da3
            and distance_to_target < self._config.SUCCESS_DISTANCE
        ):
            ep_success = 1

        self._agent_episode_distance += self._euclidean_distance(
            current_position, self._previous_position
        )

        self._previous_position = current_position

        self._metric = ep_success * (
            self._start_end_episode_distance
            / max(
                self._start_end_episode_distance, self._agent_episode_distance
            )
        )


@registry.register_measure
class Collisions(Measure):
    def __init__(self, sim, config, *args: Any, **kwargs: Any):
        self._sim = sim
        self._config = config
        self._metric = None
        super().__init__()

    def _get_uuid(self, *args: Any, **kwargs: Any):
        return "collisions"

    def reset_metric(self, episode, *args: Any, **kwargs: Any):
        self._metric = None

    def update_metric(self, episode, action, *args: Any, **kwargs: Any):
        if self._metric is None:
            self._metric = {"count": 0, "is_collision": False}
        self._metric["is_collision"] = False
        if self._sim.previous_step_collided:
            self._metric["count"] += 1
            self._metric["is_collision"] = True


@registry.register_measure
class TopDownMap(Measure):
    r"""Top Down Map measure
    """

    def __init__(
        self, *args: Any, sim: Simulator, config: Config, **kwargs: Any
    ):
        self._sim = sim
        self._config = config
        self._grid_delta = config.MAP_PADDING
        self._step_count = None
        self._map_resolution = (config.MAP_RESOLUTION, config.MAP_RESOLUTION)
        self._num_samples = config.NUM_TOPDOWN_MAP_SAMPLE_POINTS
        self._ind_x_min = None
        self._ind_x_max = None
        self._ind_y_min = None
        self._ind_y_max = None
        self._previous_xy_location = None
        self._coordinate_min = maps.COORDINATE_MIN
        self._coordinate_max = maps.COORDINATE_MAX
        self._top_down_map = None
        self._shortest_path_points = None
        self._cell_scale = (
            self._coordinate_max - self._coordinate_min
        ) / self._map_resolution[0]
        self.line_thickness = int(
            np.round(self._map_resolution[0] * 2 / MAP_THICKNESS_SCALAR)
        )
        super().__init__()

    def _get_uuid(self, *args: Any, **kwargs: Any):
        return "top_down_map"

    def _check_valid_nav_point(self, point: List[float]):
        self._sim.is_navigable(point)

    def get_original_map(self):
        top_down_map = maps.get_topdown_map(
            self._sim,
            self._map_resolution,
            self._num_samples,
            self._config.DRAW_BORDER,
        )

        range_x = np.where(np.any(top_down_map, axis=1))[0]
        range_y = np.where(np.any(top_down_map, axis=0))[0]

        self._ind_x_min = range_x[0]
        self._ind_x_max = range_x[-1]
        self._ind_y_min = range_y[0]
        self._ind_y_max = range_y[-1]

        if self._config.FOG_OF_WAR.DRAW:
            self._fog_of_war_mask = np.zeros_like(top_down_map)

        return top_down_map

    def draw_source_and_target(self, episode):
        # mark source point
        s_x, s_y = maps.to_grid(
            episode.start_position[0],
            episode.start_position[2],
            self._coordinate_min,
            self._coordinate_max,
            self._map_resolution,
        )
        point_padding = 2 * int(
            np.ceil(self._map_resolution[0] / MAP_THICKNESS_SCALAR)
        )
        self._top_down_map[
            s_x - point_padding : s_x + point_padding + 1,
            s_y - point_padding : s_y + point_padding + 1,
        ] = maps.MAP_SOURCE_POINT_INDICATOR

        # mark target point
        t_x, t_y = maps.to_grid(
            episode.goals[0].position[0],
            episode.goals[0].position[2],
            self._coordinate_min,
            self._coordinate_max,
            self._map_resolution,
        )
        self._top_down_map[
            t_x - point_padding : t_x + point_padding + 1,
            t_y - point_padding : t_y + point_padding + 1,
        ] = maps.MAP_TARGET_POINT_INDICATOR

    def reset_metric(self, *args: Any, episode, **kwargs: Any):
        self._step_count = 0
        self._metric = None
        self._top_down_map = self.get_original_map()
        agent_position = self._sim.get_agent_state().position
        a_x, a_y = maps.to_grid(
            agent_position[0],
            agent_position[2],
            self._coordinate_min,
            self._coordinate_max,
            self._map_resolution,
        )
        self._previous_xy_location = (a_y, a_x)
        if self._config.DRAW_SHORTEST_PATH:
            # draw shortest path
            self._shortest_path_points = self._sim.get_straight_shortest_path_points(
                agent_position, episode.goals[0].position
            )
            self._shortest_path_points = [
                maps.to_grid(
                    p[0],
                    p[2],
                    self._coordinate_min,
                    self._coordinate_max,
                    self._map_resolution,
                )[::-1]
                for p in self._shortest_path_points
            ]
            maps.draw_path(
                self._top_down_map,
                self._shortest_path_points,
                maps.MAP_SHORTEST_PATH_COLOR,
                self.line_thickness,
            )

        self.update_fog_of_war_mask(np.array([a_x, a_y]))

        # draw source and target points last to avoid overlap
        if self._config.DRAW_SOURCE_AND_TARGET:
            self.draw_source_and_target(episode)

    def _clip_map(self, _map):
        return _map[
            self._ind_x_min
            - self._grid_delta : self._ind_x_max
            + self._grid_delta,
            self._ind_y_min
            - self._grid_delta : self._ind_y_max
            + self._grid_delta,
        ]

    def update_metric(self, episode, action, *args: Any, **kwargs: Any):
        self._step_count += 1
        house_map, map_agent_x, map_agent_y = self.update_map(
            self._sim.get_agent_state().position
        )

        # Rather than return the whole map which may have large empty regions,
        # only return the occupied part (plus some padding).
        clipped_house_map = self._clip_map(house_map)

        clipped_fog_of_war_map = None
        if self._config.FOG_OF_WAR.DRAW:
            clipped_fog_of_war_map = self._clip_map(self._fog_of_war_mask)

        self._metric = {
            "map": clipped_house_map,
            "fog_of_war_mask": clipped_fog_of_war_map,
            "agent_map_coord": (
                map_agent_x - (self._ind_x_min - self._grid_delta),
                map_agent_y - (self._ind_y_min - self._grid_delta),
            ),
            "agent_angle": self.get_polar_angle(),
        }

    def get_polar_angle(self):
        agent_state = self._sim.get_agent_state()
        # quaternion is in x, y, z, w format
        ref_rotation = agent_state.rotation

        heading_vector = quaternion_rotate_vector(
            ref_rotation.inverse(), np.array([0, 0, -1])
        )

        phi = cartesian_to_polar(-heading_vector[2], heading_vector[0])[1]
        x_y_flip = -np.pi / 2
        return np.array(phi) + x_y_flip

    def update_map(self, agent_position):
        a_x, a_y = maps.to_grid(
            agent_position[0],
            agent_position[2],
            self._coordinate_min,
            self._coordinate_max,
            self._map_resolution,
        )
        # Don't draw over the source point
        if self._top_down_map[a_x, a_y] != maps.MAP_SOURCE_POINT_INDICATOR:
            color = 10 + min(
                self._step_count * 245 // self._config.MAX_EPISODE_STEPS, 245
            )

            thickness = int(
                np.round(self._map_resolution[0] * 2 / MAP_THICKNESS_SCALAR)
            )
            cv2.line(
                self._top_down_map,
                self._previous_xy_location,
                (a_y, a_x),
                color,
                thickness=thickness,
            )

        self.update_fog_of_war_mask(np.array([a_x, a_y]))

        self._previous_xy_location = (a_y, a_x)
        return self._top_down_map, a_x, a_y

    def update_fog_of_war_mask(self, agent_position):
        if self._config.FOG_OF_WAR.DRAW:
            self._fog_of_war_mask = fog_of_war.reveal_fog_of_war(
                self._top_down_map,
                self._fog_of_war_mask,
                agent_position,
                self.get_polar_angle(),
                fov=self._config.FOG_OF_WAR.FOV,
                max_line_len=self._config.FOG_OF_WAR.VISIBILITY_DIST
                * max(self._map_resolution)
                / (self._coordinate_max - self._coordinate_min),
            )


@registry.register_task_action
class MoveForwardAction(SimulatorAction):
    name: str = "MOVE_FORWARD"

    def step(self, *args: Any, **kwargs: Any):
        r"""Update ``_metric``, this method is called from ``Env`` on each
        ``step``.
        """
        return self._sim.step(SimulatorActions.MOVE_FORWARD)


@registry.register_task_action
class TurnLeftAction(SimulatorAction):
    def step(self, *args: Any, **kwargs: Any):
        r"""Update ``_metric``, this method is called from ``Env`` on each
        ``step``.
        """
        return self._sim.step(SimulatorActions.TURN_LEFT)


@registry.register_task_action
class TurnRightAction(SimulatorAction):
    def step(self, *args: Any, **kwargs: Any):
        r"""Update ``_metric``, this method is called from ``Env`` on each
        ``step``.
        """
        return self._sim.step(SimulatorActions.TURN_RIGHT)


@registry.register_task_action
class StopAction(SimulatorAction):
    name: str = "STOP"

    def reset(self, *args: Any, task: EmbodiedTask, **kwargs: Any):
        task.is_stop_called = False

    def step(self, *args: Any, task: EmbodiedTask, **kwargs: Any):
        r"""Update ``_metric``, this method is called from ``Env`` on each
        ``step``.
        """
        task.is_stop_called = True
        return self._sim.get_observations_at()


@registry.register_task_action
class LookUpAction(SimulatorAction):
    def step(self, *args: Any, **kwargs: Any):
        r"""Update ``_metric``, this method is called from ``Env`` on each
        ``step``.
        """
        return self._sim.step(SimulatorActions.LOOK_UP)


@registry.register_task_action
class LookDownAction(SimulatorAction):
    def step(self, *args: Any, **kwargs: Any):
        r"""Update ``_metric``, this method is called from ``Env`` on each
        ``step``.
        """
        return self._sim.step(SimulatorActions.LOOK_DOWN)


@registry.register_task_action
class TeleportAction(SimulatorAction):
    # TODO @maksymets: Propagate through Simulator class
    COORDINATE_EPSILON = 1e-6
    COORDINATE_MIN = -62.3241 - COORDINATE_EPSILON
    COORDINATE_MAX = 90.0399 + COORDINATE_EPSILON

    def _get_uuid(self, *args: Any, **kwargs: Any) -> str:
        return "TELEPORT"

    def step(
        self,
        *args: Any,
        position: List[float],
        rotation: List[float],
        **kwargs: Any
    ):
        r"""Update ``_metric``, this method is called from ``Env`` on each
        ``step``.
        """

        if not isinstance(rotation, list):
            rotation = list(rotation)

        if not self._sim.is_navigable(position):
            return self._sim.get_observations_at()

        return self._sim.get_observations_at(
            position=position, rotation=rotation, keep_agent_at_new_pose=True
        )

    @property
    def action_space(self):
        return spaces.Dict(
            {
                "position": spaces.Box(
                    low=np.array([self.COORDINATE_MIN] * 3),
                    high=np.array([self.COORDINATE_MAX] * 3),
                    dtype=np.float32,
                ),
                "rotation": spaces.Box(
                    low=np.array([-1.0, -1.0, -1.0, -1.0]),
                    high=np.array([1.0, 1.0, 1.0, 1.0]),
                    dtype=np.float32,
                ),
            }
        )


@registry.register_task(name="Nav-v0")
class NavigationTask(EmbodiedTask):
    def __init__(
        self, config: Config, sim: Simulator, dataset: Optional[Dataset] = None
<<<<<<< HEAD
    ) -> None:
        super().__init__(config=config, sim=sim, dataset=dataset)

    def overwrite_sim_config(
        self, sim_config: Any, episode: Type[Episode]
    ) -> Any:
        return merge_sim_episode_config(sim_config, episode)

    def _check_episode_is_active(self, *args: Any, **kwargs: Any) -> bool:
        if not hasattr(self, "is_stop_called"):
            return True
        else:
            return not self.is_stop_called


class SimulatorAction(Action):
    def __init__(
        self,
        *args: Any,
        config: Config,
        sim: Simulator,
        task: EmbodiedTask,
        **kwargs: Any
    ) -> None:
        self._config = config
        self._task = task
        self._sim = sim

    def get_action_space(self):
        return EmptySpace()

    def reset(self, *args: Any, **kwargs: Any) -> None:
        return None


@registry.register_task_action
class MoveForwardAction(SimulatorAction):
    name: str = "MOVE_FORWARD"

    def _get_uuid(self, *args: Any, **kwargs: Any) -> str:
        return self.name

    def step(self, *args: Any, **kwargs: Any):
        r"""Update ``_metric``, this method is called from ``Env`` on each
        ``step``.
        """
        return self._sim.step(SimulatorActions.MOVE_FORWARD)


@registry.register_task_action
class TurnLeftAction(SimulatorAction):
    def _get_uuid(self, *args: Any, **kwargs: Any) -> str:
        return "TURN_LEFT"

    def step(self, *args: Any, **kwargs: Any):
        r"""Update ``_metric``, this method is called from ``Env`` on each
        ``step``.
        """
        return self._sim.step(SimulatorActions.TURN_LEFT)


@registry.register_task_action
class TurnRightAction(SimulatorAction):
    def _get_uuid(self, *args: Any, **kwargs: Any) -> str:
        return "TURN_RIGHT"

    def step(self, *args: Any, **kwargs: Any):
        r"""Update ``_metric``, this method is called from ``Env`` on each
        ``step``.
        """
        return self._sim.step(SimulatorActions.TURN_RIGHT)


@registry.register_task_action
class StopAction(SimulatorAction):
    name: str = "STOP"

    def reset(self, *args: Any, **kwargs: Any):
        self._task.is_stop_called = False

    def _get_uuid(self, *args: Any, **kwargs: Any) -> str:
        return self.name

    def step(self, *args: Any, **kwargs: Any):
        r"""Update ``_metric``, this method is called from ``Env`` on each
        ``step``.
        """
        self._task.is_stop_called = True
        return self._sim.get_observations_at()


@registry.register_task_action
class LookUpAction(SimulatorAction):
    def _get_uuid(self, *args: Any, **kwargs: Any) -> str:
        return "LOOK_UP"

    def step(self, *args: Any, **kwargs: Any):
        r"""Update ``_metric``, this method is called from ``Env`` on each
        ``step``.
        """
        return self._sim.step(SimulatorActions.LOOK_UP)


@registry.register_task_action
class LookDownAction(SimulatorAction):
    def _get_uuid(self, *args: Any, **kwargs: Any) -> str:
        return "LOOK_DOWN"

    def step(self, *args: Any, **kwargs: Any):
        r"""Update ``_metric``, this method is called from ``Env`` on each
        ``step``.
        """
        return self._sim.step(SimulatorActions.LOOK_DOWN)


@registry.register_task_action
class TeleportAction(SimulatorAction):
    # TODO @maksymets: Propagate through Simulator class
    COORDINATE_EPSILON = 1e-6
    COORDINATE_MIN = -62.3241 - COORDINATE_EPSILON
    COORDINATE_MAX = 90.0399 + COORDINATE_EPSILON

    def _get_uuid(self, *args: Any, **kwargs: Any) -> str:
        return "TELEPORT"

    def step(
        self,
        *args: Any,
        position: List[float],
        rotation: List[float],
        **kwargs: Any
    ):
        r"""Update ``_metric``, this method is called from ``Env`` on each
        ``step``.
        """

        if not isinstance(rotation, list):
            rotation = list(rotation)

        if not self._sim.is_navigable(position):
            return self._sim.get_observations_at()

        return self._sim.get_observations_at(
            position=position, rotation=rotation, keep_agent_at_new_pose=True
        )

    def get_action_space(self):
        return spaces.Dict(
            {
                "position": spaces.Box(
                    low=np.array([self.COORDINATE_MIN] * 3),
                    high=np.array([self.COORDINATE_MAX] * 3),
                    dtype=np.float32,
                ),
                "rotation": spaces.Box(
                    low=np.array([-1.0, -1.0, -1.0, -1.0]),
                    high=np.array([1.0, 1.0, 1.0, 1.0]),
                    dtype=np.float32,
                ),
            }
        )
=======
    ) -> None:
        super().__init__(config=config, sim=sim, dataset=dataset)

    def overwrite_sim_config(
        self, sim_config: Any, episode: Type[Episode]
    ) -> Any:
        return merge_sim_episode_config(sim_config, episode)

    def _check_episode_is_active(self, *args: Any, **kwargs: Any) -> bool:
        return not getattr(self, "is_stop_called", False)
>>>>>>> 9f615da3
<|MERGE_RESOLUTION|>--- conflicted
+++ resolved
@@ -13,17 +13,7 @@
 
 from habitat.config import Config
 from habitat.core.dataset import Dataset, Episode
-<<<<<<< HEAD
-from habitat.core.embodied_task import (
-    Action,
-    EmbodiedTask,
-    EmptySpace,
-    Measure,
-    Measurements,
-)
-=======
 from habitat.core.embodied_task import EmbodiedTask, Measure, SimulatorAction
->>>>>>> 9f615da3
 from habitat.core.registry import registry
 from habitat.core.simulator import (
     Sensor,
@@ -425,16 +415,7 @@
     """
 
     def __init__(
-<<<<<<< HEAD
-        self,
-        *args: Any,
-        sim: Simulator,
-        task: EmbodiedTask,
-        config: Config,
-        **kwargs: Any
-=======
         self, *args: Any, sim: Simulator, config: Config, **kwargs: Any
->>>>>>> 9f615da3
     ):
         self._previous_position = None
         self._start_end_episode_distance = None
@@ -459,13 +440,9 @@
             np.array(position_b) - np.array(position_a), ord=2
         )
 
-<<<<<<< HEAD
-    def update_metric(self, *args: Any, episode, action, **kwargs: Any):
-=======
     def update_metric(
         self, *args: Any, episode, action, task: EmbodiedTask, **kwargs: Any
     ):
->>>>>>> 9f615da3
         ep_success = 0
         current_position = self._sim.get_agent_state().position.tolist()
 
@@ -474,13 +451,8 @@
         )
 
         if (
-<<<<<<< HEAD
-            hasattr(self._task, "is_stop_called")
-            and self._task.is_stop_called
-=======
             hasattr(task, "is_stop_called")
             and task.is_stop_called
->>>>>>> 9f615da3
             and distance_to_target < self._config.SUCCESS_DISTANCE
         ):
             ep_success = 1
@@ -857,7 +829,6 @@
 class NavigationTask(EmbodiedTask):
     def __init__(
         self, config: Config, sim: Simulator, dataset: Optional[Dataset] = None
-<<<<<<< HEAD
     ) -> None:
         super().__init__(config=config, sim=sim, dataset=dataset)
 
@@ -867,167 +838,4 @@
         return merge_sim_episode_config(sim_config, episode)
 
     def _check_episode_is_active(self, *args: Any, **kwargs: Any) -> bool:
-        if not hasattr(self, "is_stop_called"):
-            return True
-        else:
-            return not self.is_stop_called
-
-
-class SimulatorAction(Action):
-    def __init__(
-        self,
-        *args: Any,
-        config: Config,
-        sim: Simulator,
-        task: EmbodiedTask,
-        **kwargs: Any
-    ) -> None:
-        self._config = config
-        self._task = task
-        self._sim = sim
-
-    def get_action_space(self):
-        return EmptySpace()
-
-    def reset(self, *args: Any, **kwargs: Any) -> None:
-        return None
-
-
-@registry.register_task_action
-class MoveForwardAction(SimulatorAction):
-    name: str = "MOVE_FORWARD"
-
-    def _get_uuid(self, *args: Any, **kwargs: Any) -> str:
-        return self.name
-
-    def step(self, *args: Any, **kwargs: Any):
-        r"""Update ``_metric``, this method is called from ``Env`` on each
-        ``step``.
-        """
-        return self._sim.step(SimulatorActions.MOVE_FORWARD)
-
-
-@registry.register_task_action
-class TurnLeftAction(SimulatorAction):
-    def _get_uuid(self, *args: Any, **kwargs: Any) -> str:
-        return "TURN_LEFT"
-
-    def step(self, *args: Any, **kwargs: Any):
-        r"""Update ``_metric``, this method is called from ``Env`` on each
-        ``step``.
-        """
-        return self._sim.step(SimulatorActions.TURN_LEFT)
-
-
-@registry.register_task_action
-class TurnRightAction(SimulatorAction):
-    def _get_uuid(self, *args: Any, **kwargs: Any) -> str:
-        return "TURN_RIGHT"
-
-    def step(self, *args: Any, **kwargs: Any):
-        r"""Update ``_metric``, this method is called from ``Env`` on each
-        ``step``.
-        """
-        return self._sim.step(SimulatorActions.TURN_RIGHT)
-
-
-@registry.register_task_action
-class StopAction(SimulatorAction):
-    name: str = "STOP"
-
-    def reset(self, *args: Any, **kwargs: Any):
-        self._task.is_stop_called = False
-
-    def _get_uuid(self, *args: Any, **kwargs: Any) -> str:
-        return self.name
-
-    def step(self, *args: Any, **kwargs: Any):
-        r"""Update ``_metric``, this method is called from ``Env`` on each
-        ``step``.
-        """
-        self._task.is_stop_called = True
-        return self._sim.get_observations_at()
-
-
-@registry.register_task_action
-class LookUpAction(SimulatorAction):
-    def _get_uuid(self, *args: Any, **kwargs: Any) -> str:
-        return "LOOK_UP"
-
-    def step(self, *args: Any, **kwargs: Any):
-        r"""Update ``_metric``, this method is called from ``Env`` on each
-        ``step``.
-        """
-        return self._sim.step(SimulatorActions.LOOK_UP)
-
-
-@registry.register_task_action
-class LookDownAction(SimulatorAction):
-    def _get_uuid(self, *args: Any, **kwargs: Any) -> str:
-        return "LOOK_DOWN"
-
-    def step(self, *args: Any, **kwargs: Any):
-        r"""Update ``_metric``, this method is called from ``Env`` on each
-        ``step``.
-        """
-        return self._sim.step(SimulatorActions.LOOK_DOWN)
-
-
-@registry.register_task_action
-class TeleportAction(SimulatorAction):
-    # TODO @maksymets: Propagate through Simulator class
-    COORDINATE_EPSILON = 1e-6
-    COORDINATE_MIN = -62.3241 - COORDINATE_EPSILON
-    COORDINATE_MAX = 90.0399 + COORDINATE_EPSILON
-
-    def _get_uuid(self, *args: Any, **kwargs: Any) -> str:
-        return "TELEPORT"
-
-    def step(
-        self,
-        *args: Any,
-        position: List[float],
-        rotation: List[float],
-        **kwargs: Any
-    ):
-        r"""Update ``_metric``, this method is called from ``Env`` on each
-        ``step``.
-        """
-
-        if not isinstance(rotation, list):
-            rotation = list(rotation)
-
-        if not self._sim.is_navigable(position):
-            return self._sim.get_observations_at()
-
-        return self._sim.get_observations_at(
-            position=position, rotation=rotation, keep_agent_at_new_pose=True
-        )
-
-    def get_action_space(self):
-        return spaces.Dict(
-            {
-                "position": spaces.Box(
-                    low=np.array([self.COORDINATE_MIN] * 3),
-                    high=np.array([self.COORDINATE_MAX] * 3),
-                    dtype=np.float32,
-                ),
-                "rotation": spaces.Box(
-                    low=np.array([-1.0, -1.0, -1.0, -1.0]),
-                    high=np.array([1.0, 1.0, 1.0, 1.0]),
-                    dtype=np.float32,
-                ),
-            }
-        )
-=======
-    ) -> None:
-        super().__init__(config=config, sim=sim, dataset=dataset)
-
-    def overwrite_sim_config(
-        self, sim_config: Any, episode: Type[Episode]
-    ) -> Any:
-        return merge_sim_episode_config(sim_config, episode)
-
-    def _check_episode_is_active(self, *args: Any, **kwargs: Any) -> bool:
-        return not getattr(self, "is_stop_called", False)
->>>>>>> 9f615da3
+        return not getattr(self, "is_stop_called", False)