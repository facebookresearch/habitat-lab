--- conflicted
+++ resolved
@@ -715,10 +715,7 @@
             assert (
                     measure_type is not None
             ), "invalid measurement type {}".format(measurement_cfg.TYPE)
-<<<<<<< HEAD
-=======
             print("measurement type {}".format(measurement_cfg.TYPE))
->>>>>>> 51c12663
             task_measurements.append(
                 measure_type(
                     sim=sim, config=measurement_cfg, dataset=dataset, task=self
@@ -733,10 +730,7 @@
             assert sensor_type is not None, "invalid sensor type {}".format(
                 sensor_cfg.TYPE
             )
-<<<<<<< HEAD
-=======
             print("sensor type {}".format(sensor_cfg.TYPE))
->>>>>>> 51c12663
             task_sensors.append(
                 sensor_type(sim=sim, config=sensor_cfg, dataset=dataset)
             )
@@ -744,13 +738,6 @@
         self.sensor_suite = SensorSuite(task_sensors)
         super().__init__(config=task_config, sim=sim, dataset=dataset)
 
-<<<<<<< HEAD
-
-    @registry.register_task_action(
-        name="move_forward", action_space=EmptySpace()
-    )
-    def move_forward(self):
-=======
     # @registry.register_task_action(
     #     name="move_forward"
     # )
@@ -835,7 +822,6 @@
         r"""Update ``_metric``, this method is called from ``Env`` on each
         ``step``.
         """
->>>>>>> 51c12663
         return self._sim.step(SimulatorActions.MOVE_FORWARD)
 
 
