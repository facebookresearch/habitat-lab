#!/usr/bin/env python3

# Copyright (c) Facebook, Inc. and its affiliates.
# This source code is licensed under the MIT license found in the
# LICENSE file in the root directory of this source tree.

import hashlib
import os
import os.path as osp
import pickle
import time

import attr
import gym
import magnum as mn
import numpy as np
import quaternion

import habitat_sim
from habitat_sim.nav import NavMeshSettings
from habitat_sim.physics import MotionType, ContactPointData
from habitat_sim.robots import MobileManipulator
from typing import List


def make_render_only(obj_idx, sim):
    if hasattr(MotionType, "RENDER_ONLY"):
        sim.set_object_motion_type(MotionType.RENDER_ONLY, obj_idx)
    else:
        sim.set_object_motion_type(MotionType.KINEMATIC, obj_idx)
        sim.set_object_is_collidable(False, obj_idx)


def coll_name_matches(coll, name):
    return name in [coll.object_id_a, coll.object_id_b]

def get_match_link(coll, name):
    if name == coll.object_id_a:
        return coll.link_id_a
    if name == coll.object_id_b:
        return coll.link_id_b
    return None


def swap_axes(x):
    x[1], x[2] = x[2], x[1]
    return x


@attr.s(auto_attribs=True, kw_only=True)
class CollDetails:
    obj_scene_colls: int = 0
    robo_obj_colls: int = 0
    robo_scene_colls: int = 0

    @property
    def total_colls(self):
        return self.obj_scene_colls + self.robo_obj_colls + self.robo_scene_colls

    def __add__(self, other):
        return CollDetails(
                obj_scene_colls=self.obj_scene_colls + other.obj_scene_colls,
                robo_obj_colls=self.robo_obj_colls + other.robo_obj_colls,
                robo_scene_colls=self.robo_scene_colls + other.robo_scene_colls)


<<<<<<< HEAD
def rearrang_collision(
    sim,
    count_obj_colls: bool,
    verbose: bool=False,
    ignore_names: bool=None,
    ignore_base: bool=True,
=======
def rearrange_collision(
    colls,
    snapped_obj_id,
    count_obj_colls,
    verbose=False,
    ignore_names=None,
    ignore_base=True,
>>>>>>> adf90ab4
):
    """Defines what counts as a collision for the Rearrange environment execution
    """
    robot_model = sim.robot
    colls = sim.get_physics_contact_points()
    robot_id = robot_model.get_robot_sim_id()
    added_objs = sim.scene_obj_ids
    snapped_obj_id = sim.grasp_mgr.snap_idx

    def should_keep(x):
        if ignore_base:
            match_link = get_match_link(x, robot_id)
            if match_link is not None and robot_model.is_base_link(match_link):
                return False

        if ignore_names is not None:
            should_ignore = any(coll_name_matches(x, ignore_name) for ignore_name in ignore_names)
            if should_ignore:
                return False
        return True

    # Filter out any collisions with the ignore objects
    colls = list(filter(should_keep, colls))

    # Check for robot collision
    robo_obj_colls = 0
    robo_scene_colls = 0
    robo_scene_matches = [c for c in colls if coll_name_matches(c, robot_id)]
    for match in robo_scene_matches:
        reg_obj_coll = any([coll_name_matches(match, obj_id) for obj_id in added_objs])
        if reg_obj_coll:
            robo_obj_colls += 1
        else:
            robo_scene_colls += 1

    # Checking for holding object collision
    obj_scene_colls = 0
    if count_obj_colls and snapped_obj_id is not None:
        matches = [c for c in colls if coll_name_matches(c, snapped_obj_id)]
        for match in matches:
            if coll_name_matches(match, robot_id):
                continue
            obj_scene_colls += 1

    coll_details = CollDetails(
        obj_scene_colls=min(obj_scene_colls, 1),
        robo_obj_colls=min(robo_obj_colls, 1),
        robo_scene_colls=min(robo_scene_colls, 1),
    )
    return coll_details.total_colls > 0, coll_details


def get_nav_mesh_settings(agent_config):
    return get_nav_mesh_settings_from_height(agent_config.HEIGHT)


def get_nav_mesh_settings_from_height(height):
    navmesh_settings = NavMeshSettings()
    navmesh_settings.set_defaults()
    navmesh_settings.agent_radius = 0.4
    navmesh_settings.agent_height = height
    navmesh_settings.agent_max_climb = 0.05
    return navmesh_settings


def convert_legacy_cfg(obj_list):
    if len(obj_list) == 0:
        return obj_list

    def convert_fn(obj_dat):
        fname = "/".join(obj_dat[0].split("/")[-2:])
        if ".urdf" in fname:
            obj_dat[0] = osp.join("data/replica_cad/urdf", fname)
        else:
            obj_dat[0] = obj_dat[0].replace(
                "data/objects/", "data/objects/ycb/"
            )

        if (
            len(obj_dat) == 2
            and len(obj_dat[1]) == 4
            and np.array(obj_dat[1]).shape == (4, 4)
        ):
            # Specifies the full transformation, no object type
            return (obj_dat[0], (obj_dat[1], int(MotionType.DYNAMIC)))
        elif len(obj_dat) == 2 and len(obj_dat[1]) == 3:
            # Specifies XYZ, no object type
            trans = mn.Matrix4.translation(mn.Vector3(obj_dat[1]))
            return (obj_dat[0], (trans, int(MotionType.DYNAMIC)))
        else:
            # Specifies the full transformation and the object type
            return (obj_dat[0], obj_dat[1])

    return list(map(convert_fn, obj_list))


def get_aabb(obj_id, sim, transformed=False):
    obj = sim.get_rigid_object_manager().get_object_by_id(obj_id)
    obj_node = obj.root_scene_node
    obj_bb = obj_node.cumulative_bb
    if transformed:
        obj_bb = habitat_sim.geo.get_transformed_bb(
            obj_node.cumulative_bb, obj_node.transformation
        )
    return obj_bb


def euler_to_quat(rpy):
    rot = quaternion.from_euler_angles(rpy)
    rot = mn.Quaternion(mn.Vector3(rot.vec), rot.w)
    return rot


def allowed_region_to_bb(allowed_region):
    if len(allowed_region) == 0:
        return allowed_region
    return mn.Range2D(allowed_region[0], allowed_region[1])


CACHE_PATH = "./data/cache"

class CacheHelper:
    def __init__(
        self, cache_name, lookup_val, def_val=None, verbose=False, rel_dir=""
    ):
        self.use_cache_path = osp.join(CACHE_PATH, rel_dir)
        if not osp.exists(self.use_cache_path):
            os.makedirs(self.use_cache_path)
        sec_hash = hashlib.md5(str(lookup_val).encode("utf-8")).hexdigest()
        cache_id = f"{cache_name}_{sec_hash}.pickle"
        self.cache_id = osp.join(self.use_cache_path, cache_id)
        self.def_val = def_val
        self.verbose = verbose

    def exists(self):
        return osp.exists(self.cache_id)

    def load(self, load_depth=0):
        if not self.exists():
            return self.def_val
        try:
            with open(self.cache_id, "rb") as f:
                if self.verbose:
                    print("Loading cache @", self.cache_id)
                return pickle.load(f)
        except EOFError as e:
            if load_depth == 32:
                raise e
            # try again soon
            print(
                "Cache size is ",
                osp.getsize(self.cache_id),
                "for ",
                self.cache_id,
            )
            time.sleep(1.0 + np.random.uniform(0.0, 1.0))
            return self.load(load_depth + 1)

    def save(self, val):
        with open(self.cache_id, "wb") as f:
            if self.verbose:
                print("Saving cache @", self.cache_id)
            pickle.dump(val, f)


def reshape_obs_space(obs_space, new_shape):
    assert isinstance(obs_space, gym.spaces.Box)
    return gym.spaces.Box(
        shape=new_shape,
        high=obs_space.low.reshape(-1)[0],
        low=obs_space.high.reshape(-1)[0],
        dtype=obs_space.dtype,
    )<|MERGE_RESOLUTION|>--- conflicted
+++ resolved
@@ -64,23 +64,12 @@
                 robo_scene_colls=self.robo_scene_colls + other.robo_scene_colls)
 
 
-<<<<<<< HEAD
-def rearrang_collision(
+def rearrange_collision(
     sim,
     count_obj_colls: bool,
     verbose: bool=False,
     ignore_names: bool=None,
     ignore_base: bool=True,
-=======
-def rearrange_collision(
-    colls,
-    snapped_obj_id,
-    count_obj_colls,
-    verbose=False,
-    ignore_names=None,
-    ignore_base=True,
->>>>>>> adf90ab4
-):
     """Defines what counts as a collision for the Rearrange environment execution
     """
     robot_model = sim.robot
