--- conflicted
+++ resolved
@@ -8,20 +8,16 @@
 import random
 from collections import defaultdict
 from dataclasses import dataclass
-from typing import Any, Dict, List, Optional, Tuple
+from typing import Any, Dict, List, Optional, Tuple, cast
 
 import magnum as mn
 import numpy as np
 
 from habitat.core.dataset import Episode
 from habitat.core.registry import registry
-<<<<<<< HEAD
+from habitat.datasets.rearrange.rearrange_dataset import RearrangeDatasetV0
 from habitat.tasks.rearrange.multi_task.pddl_action import PddlAction
 from habitat.tasks.rearrange.multi_task.pddl_domain import PddlProblem
-=======
-from habitat.datasets.rearrange.rearrange_dataset import RearrangeDatasetV0
-from habitat.tasks.rearrange.multi_task.pddl_domain import PddlDomain
->>>>>>> 719e33c8
 from habitat.tasks.rearrange.multi_task.rearrange_pddl import (
     OBJ_TYPE,
     RIGID_OBJ_TYPE,
@@ -42,13 +38,8 @@
     nav_target_pos: mn.Vector3
     nav_target_angle: float
     nav_to_task_name: str
-<<<<<<< HEAD
     nav_to_entity_name: str
-    start_hold_obj_idx: Optional[bool] = None
-=======
-    nav_to_obj_type: RearrangeObjectTypes
     start_hold_obj_idx: Optional[int] = None
->>>>>>> 719e33c8
     start_base_pos: Optional[mn.Vector3] = None
     start_base_rot: Optional[float] = None
 
@@ -155,26 +146,10 @@
         )
 
         orig_state = self._sim.capture_state(with_robot_js=True)
-<<<<<<< HEAD
         action.init_task(
             self.pddl_problem.sim_info,
             should_reset=False,
             add_task_kwargs=add_task_kwargs,
-=======
-        assert isinstance(
-            self._dataset, RearrangeDatasetV0
-        ), "Incompatble dataset type"
-        create_task_object(
-            action.task,
-            action.task_def,
-            self._config.clone(),
-            self,
-            self._dataset,
-            False,
-            task_args,
-            episode,
-            action.config_task_args,
->>>>>>> 719e33c8
         )
         robo_pos = self._sim.robot.base_pos
         heading_angle = self._sim.robot.base_rot
@@ -267,24 +242,9 @@
         super().reset(episode, fetch_observations=False)
         rearrange_logger.debug("Resetting navigation task")
 
-<<<<<<< HEAD
         self.pddl_problem.bind_to_instance(
-            self._sim, self._dataset, self, episode
-        )
-=======
-        assert isinstance(
-            self._dataset, RearrangeDatasetV0
-        ), "Incompatble dataset type"
-        if self.domain is None:
-            self.domain = PddlDomain(
-                self._config.PDDL_DOMAIN_DEF,
-                self._dataset,
-                self._config,
-                self._sim,
-            )
-        else:
-            self.domain.reset()
->>>>>>> 719e33c8
+            self._sim, cast(RearrangeDatasetV0, self._dataset), self, episode
+        )
 
         episode_id = sim.ep_info["episode_id"]
 
