#!/usr/bin/env python3

# Copyright (c) Facebook, Inc. and its affiliates.
# This source code is licensed under the MIT license found in the
# LICENSE file in the root directory of this source tree.

import magnum as mn
import numpy as np
from gym import spaces

import habitat_sim
from habitat.core.embodied_task import SimulatorTaskAction
from habitat.core.registry import registry
from habitat.sims.habitat_simulator.actions import HabitatSimActions
from habitat.tasks.rearrange.rearrange_sim import RearrangeSim
from habitat.tasks.rearrange.utils import rearrange_collision


@registry.register_task_action
class EmptyAction(SimulatorTaskAction):
    """A No-op action useful for testing and in some controllers where we want
    to wait before the next operation.
    """

    @property
    def action_space(self):
        return spaces.Box(
<<<<<<< HEAD
            shape=(self._config.DIMENSIONALITY,),
=======
            shape=(1,),
>>>>>>> 59723c6e
            low=-1,
            high=1,
            dtype=np.float32,
        )

    def step(self, *args, **kwargs):
        return self._sim.step(HabitatSimActions.EMPTY)


def get_empty_action():
    return {"action": "EMPTY", "action_args": {}}


@registry.register_task_action
class ArmAction(SimulatorTaskAction):
    """An arm control and grip control into one action space."""

    def __init__(self, *args, config, sim: RearrangeSim, **kwargs):
        super().__init__(*args, config=config, sim=sim, **kwargs)
        arm_controller_cls = eval(self._config.ARM_CONTROLLER)
        self.arm_ctrlr = arm_controller_cls(
            *args, config=config, sim=sim, **kwargs
        )

        if self._config.GRIP_CONTROLLER is not None:
            grip_controller_cls = eval(self._config.GRIP_CONTROLLER)
            self.grip_ctrlr = grip_controller_cls(
                *args, config=config, sim=sim, **kwargs
            )
        else:
            self.grip_ctrlr = None
        self.disable_grip = False
        if "DISABLE_GRIP" in config:
            self.disable_grip = config["DISABLE_GRIP"]

    def reset(self, *args, **kwargs):
        self.arm_ctrlr.reset(*args, **kwargs)
        if self.grip_ctrlr is not None:
            self.grip_ctrlr.reset(*args, **kwargs)

    @property
    def action_space(self):
        action_spaces = {
            "arm_action": self.arm_ctrlr.action_space,
        }
        if self.grip_ctrlr is not None:
            action_spaces["grip_action"] = self.grip_ctrlr.action_space
        return spaces.Dict(action_spaces)

    def step(self, arm_action, grip_action=None, *args, **kwargs):
        self.arm_ctrlr.step(arm_action, should_step=False)
        if self.grip_ctrlr is not None and not self.disable_grip:
            self.grip_ctrlr.step(grip_action, should_step=False)
        return self._sim.step(HabitatSimActions.ARM_ACTION)


@registry.register_task_action
class MagicGraspAction(SimulatorTaskAction):
    def __init__(self, *args, config, sim: RearrangeSim, **kwargs):
        super().__init__(*args, config=config, sim=sim, **kwargs)
        self._sim: RearrangeSim = sim

    @property
    def action_space(self):
        return spaces.Box(shape=(1,), high=1.0, low=-1.0)

    def _grasp(self):
        scene_obj_pos = self._sim.get_scene_pos()
        ee_pos = self._sim.robot.ee_transform.translation
        if len(scene_obj_pos) != 0:
            # Get the target the EE is closest to.
            closest_obj_idx = np.argmin(
                np.linalg.norm(scene_obj_pos - ee_pos, ord=2, axis=-1)
            )

            closest_obj_pos = scene_obj_pos[closest_obj_idx]
            to_target = np.linalg.norm(ee_pos - closest_obj_pos, ord=2)
            sim_idx = self._sim.scene_obj_ids[closest_obj_idx]

            if to_target < self._config.GRASP_THRESH_DIST:
                self._sim.grasp_mgr.snap_to_obj(sim_idx)

    def _ungrasp(self):
        self._sim.grasp_mgr.desnap()

    def step(self, grip_action, should_step=True, *args, **kwargs):
        if grip_action is None:
            return
        if grip_action >= 0 and not self._sim.grasp_mgr.is_grasped:
            self._grasp()
        elif grip_action < 0 and self._sim.grasp_mgr.is_grasped:
            self._ungrasp()


@registry.register_task_action
class ArmRelPosAction(SimulatorTaskAction):
    """
    The arm motor targets are offset by the delta joint values specified by the
    action
    """

    @property
    def action_space(self):
        return spaces.Box(
            shape=(self._config.ARM_JOINT_DIMENSIONALITY,),
            low=0,
            high=1,
            dtype=np.float32,
        )

    def step(self, delta_pos, should_step=True, *args, **kwargs):
        # clip from -1 to 1
        delta_pos = np.clip(delta_pos, -1, 1)
        delta_pos *= self._config.DELTA_POS_LIMIT
        # The actual joint positions
        self._sim: RearrangeSim
        self._sim.robot.arm_motor_pos = (
            delta_pos + self._sim.robot.arm_motor_pos
        )
        if should_step:
            return self._sim.step(HabitatSimActions.ARM_VEL)
        return None


@registry.register_task_action
class ArmRelPosKinematicAction(SimulatorTaskAction):
    """
    The arm motor targets are offset by the delta joint values specified by the
    action
    """

    @property
    def action_space(self):
        return spaces.Box(
            shape=(self._config.ARM_JOINT_DIMENSIONALITY,),
            low=0,
            high=1,
            dtype=np.float32,
        )

    def step(self, delta_pos, should_step=True, *args, **kwargs):
        if self._config.get("SHOULD_CLIP", True):
            print("CLIPPING!")
            # clip from -1 to 1
            delta_pos = np.clip(delta_pos, -1, 1)
        delta_pos *= self._config.DELTA_POS_LIMIT
        # The actual joint positions
        self._sim: RearrangeSim
        self._sim.robot.arm_joint_pos = (
            delta_pos + self._sim.robot.arm_joint_pos
        )
        if should_step:
            return self._sim.step(HabitatSimActions.ARM_VEL)
        return None


@registry.register_task_action
class ArmAbsPosAction(SimulatorTaskAction):
    """
    The arm motor targets are directly set to the joint configuration specified by the
    action.
    """

    @property
    def action_space(self):
        return spaces.Box(
            shape=(self._config.ARM_JOINT_DIMENSIONALITY,),
            low=0,
            high=1,
            dtype=np.float32,
        )

    def step(self, set_pos, should_step=True, *args, **kwargs):
        # No clipping because the arm is being set to exactly where it needs to
        # go.
        self._sim: RearrangeSim
        self._sim.robot.arm_motor_pos = set_pos
        if should_step:
            return self._sim.step(HabitatSimActions.ARM_ABS_POS)
        else:
            return None


@registry.register_task_action
class ArmAbsPosKinematicAction(SimulatorTaskAction):
    """
    The arm is kinematically directly set to the joint configuration specified
    by the action.
    """

    @property
    def action_space(self):
        return spaces.Box(
            shape=(self._config.ARM_JOINT_DIMENSIONALITY,),
            low=0,
            high=1,
            dtype=np.float32,
        )

    def step(self, set_pos, should_step=True, *args, **kwargs):
        # No clipping because the arm is being set to exactly where it needs to
        # go.
        self._sim: RearrangeSim
        self._sim.robot.arm_joint_pos = set_pos
        if should_step:
            return self._sim.step(HabitatSimActions.ARM_ABS_POS_KINEMATIC)
        else:
            return None


@registry.register_task_action
class BaseVelAction(SimulatorTaskAction):
    def __init__(self, *args, config, sim: RearrangeSim, **kwargs):
        super().__init__(*args, config=config, sim=sim, **kwargs)
        self._sim: RearrangeSim = sim
        self.base_vel_ctrl = habitat_sim.physics.VelocityControl()
        self.base_vel_ctrl.controlling_lin_vel = True
        self.base_vel_ctrl.lin_vel_is_local = True
        self.base_vel_ctrl.controlling_ang_vel = True
        self.base_vel_ctrl.ang_vel_is_local = True

        self.end_on_stop = self._config.get("END_ON_STOP", False)

    @property
    def action_space(self):
        lim = 20
        return spaces.Box(shape=(2,), low=-lim, high=lim, dtype=np.float32)

    def _capture_robot_state(self, sim):
        return {
            "forces": sim.robot.sim_obj.joint_forces,
            "vel": sim.robot.sim_obj.joint_velocities,
            "pos": sim.robot.sim_obj.joint_positions,
        }

    def _set_robot_state(self, sim: RearrangeSim, set_dat):
        sim.robot.sim_obj.joint_positions = set_dat["forces"]
        sim.robot.sim_obj.joint_velocities = set_dat["vel"]
        sim.robot.sim_obj.joint_forces = set_dat["pos"]

    def reset(self, *args, **kwargs):
        super().reset(*args, **kwargs)
        self.does_want_terminate = False

    def update_base(self):
        ctrl_freq = self._sim.ctrl_freq

        before_trans_state = self._capture_robot_state(self._sim)

        trans = self._sim.robot.sim_obj.transformation
        rigid_state = habitat_sim.RigidState(
            mn.Quaternion.from_matrix(trans.rotation()), trans.translation
        )

        target_rigid_state = self.base_vel_ctrl.integrate_transform(
            1 / ctrl_freq, rigid_state
        )
        end_pos = self._sim.step_filter(
            rigid_state.translation, target_rigid_state.translation
        )

        target_trans = mn.Matrix4.from_(
            target_rigid_state.rotation.to_matrix(), end_pos
        )
        self._sim.robot.sim_obj.transformation = target_trans

        if not self._config.get("ALLOW_DYN_SLIDE", True):
            # Check if in the new robot state the arm collides with anything. If so
            # we have to revert back to the previous transform
            self._sim.internal_step(-1)
            colls = self._sim.get_collisions()
            did_coll, _ = rearrange_collision(
                colls, self._sim.snapped_obj_id, False
            )
            if did_coll:
                # Don't allow the step, revert back.
                self._set_robot_state(self._sim, before_trans_state)
                self._sim.robot.sim_obj.transformation = trans

    def step(self, base_vel, should_step=True, *args, **kwargs):
        lin_vel, ang_vel = base_vel
        lin_vel = np.clip(lin_vel, -1, 1)
        lin_vel *= self._config.LIN_SPEED
        ang_vel = np.clip(ang_vel, -1, 1) * self._config.ANG_SPEED

        if (
            self.end_on_stop
            and abs(lin_vel) < self._config.MIN_ABS_LIN_SPEED
            and abs(ang_vel) < self._config.MIN_ABS_ANG_SPEED
        ):
            self.does_want_terminate = True

        self.base_vel_ctrl.linear_velocity = mn.Vector3(lin_vel, 0, 0)
        self.base_vel_ctrl.angular_velocity = mn.Vector3(0, ang_vel, 0)

        if lin_vel != 0.0 or ang_vel != 0.0:
            self.update_base()

        if should_step:
            return self._sim.step(HabitatSimActions.BASE_VELOCITY)
        else:
            return None


@registry.register_task_action
class ArmEEAction(SimulatorTaskAction):
    def __init__(self, *args, config, sim: RearrangeSim, **kwargs):
        self.ee_target = None
        super().__init__(*args, config=config, sim=sim, **kwargs)
        self._sim: RearrangeSim = sim
        self.robot_ee_constraints = np.array(
            [
                [0.4, 1.2],
                [-0.7, 0.7],
                [0.25, 1.5],
            ]
        )

    def reset(self, *args, **kwargs):
        super().reset()
        self.ee_target = np.zeros((3,))

        arm_pos = self.set_desired_ee_pos(np.array([0.5, 0.0, 1.0]))

        self._sim.robot.arm_joint_pos = arm_pos
        self._sim.settle_sim(0.1)

    @property
    def action_space(self):
        return spaces.Box(shape=(3,), low=-1, high=1, dtype=np.float32)

    def apply_ee_constraints(self):
        self.ee_target = np.clip(
            self.ee_target,
            self.robot_ee_constraints[:, 0],
            self.robot_ee_constraints[:, 1],
        )

    def set_desired_ee_pos(self, ee_pos: np.ndarray) -> np.ndarray:
        self.ee_target += np.array(ee_pos)

        self.apply_ee_constraints()

        ik = self._sim.ik_helper

        joint_pos = np.array(self._sim.robot.arm_joint_pos)
        joint_vel = np.zeros(joint_pos.shape)

        ik.set_arm_state(joint_pos, joint_vel)

        des_joint_pos = ik.calc_ik(self.ee_target)
        des_joint_pos = list(des_joint_pos)
        self._sim.robot.arm_motor_pos = des_joint_pos

        return des_joint_pos

    def step(self, ee_pos, should_step=True, **kwargs):
        ee_pos = np.clip(ee_pos, -1, 1)
        ee_pos *= self._config.EE_CTRL_LIM
        self.set_desired_ee_pos(ee_pos)

        if self._config.get("RENDER_EE_TARGET", False):
            global_pos = self._sim.robot.base_transformation.transform_point(
                self.ee_target
            )
            self._sim.viz_ids["ee_target"] = self._sim.visualize_position(
                global_pos, self._sim.viz_ids["ee_target"]
            )

        if should_step:
            return self._sim.step(HabitatSimActions.ARM_EE)
        else:
            return None<|MERGE_RESOLUTION|>--- conflicted
+++ resolved
@@ -25,11 +25,7 @@
     @property
     def action_space(self):
         return spaces.Box(
-<<<<<<< HEAD
-            shape=(self._config.DIMENSIONALITY,),
-=======
             shape=(1,),
->>>>>>> 59723c6e
             low=-1,
             high=1,
             dtype=np.float32,
