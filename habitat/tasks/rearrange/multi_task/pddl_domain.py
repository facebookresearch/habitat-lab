#!/usr/bin/env python3

# Copyright (c) Facebook, Inc. and its affiliates.
# This source code is licensed under the MIT license found in the
# LICENSE file in the root directory of this source tree.

import itertools
import os.path as osp
from typing import Dict, List, Optional, Union

import yaml  # type: ignore[import]

from habitat import Config
from habitat.core.dataset import Episode
from habitat.datasets.rearrange.rearrange_dataset import RearrangeDatasetV0
from habitat.tasks.rearrange.multi_task.pddl_action import (
    ActionTaskInfo,
    PddlAction,
)
from habitat.tasks.rearrange.multi_task.pddl_logical_expr import (
    LogicalExpr,
    LogicalExprType,
    LogicalQuantifierType,
)
from habitat.tasks.rearrange.multi_task.pddl_predicate import Predicate
from habitat.tasks.rearrange.multi_task.pddl_sim_state import (
    ArtSampler,
    PddlRobotState,
    PddlSimState,
)
from habitat.tasks.rearrange.multi_task.rearrange_pddl import (
    ExprType,
    PddlEntity,
    PddlSimInfo,
    parse_func,
)
from habitat.tasks.rearrange.rearrange_sim import RearrangeSim
from habitat.tasks.rearrange.rearrange_task import RearrangeTask


class PddlDomain:
    """
    Manages the information from the PDDL domain and task definition.
    """

    def __init__(
        self,
        domain_file_path: str,
        cur_task_config: Optional[Config] = None,
    ):
        """
        :param domain_file_path: Either an absolute path or a path relative to `habitat/tasks/rearrange/multi_task/domain_configs/`.
        :param cur_task_config: The task config (`TASK_CONFIG.TASK`). This is
            used when the action initializes a task via `PddlAction::init_task`. If
            this is not used, `cur_task_config` can be None.
        """
        self._sim_info: Optional[PddlSimInfo] = None
        self._config = cur_task_config

        if not osp.isabs(domain_file_path):
            parent_dir = osp.dirname(__file__)
            domain_file_path = osp.join(
                parent_dir, "domain_configs", domain_file_path
            )

        if "." not in domain_file_path:
            domain_file_path += ".yaml"

        with open(domain_file_path, "r") as f:
            domain_def = yaml.safe_load(f)

<<<<<<< HEAD
        self._parse_expr_types(domain_def)
        self._parse_constants(domain_def)
        self._parse_predicates(domain_def)
        self._parse_actions(domain_def)
=======
        self.dataset = dataset
        self.actions: Dict[str, PddlAction] = {}
        self.reset()
>>>>>>> 719e33c8

    def _parse_actions(self, domain_def) -> None:
        """
        Fetches the PDDL actions into `self.actions`
        """

        self.actions: Dict[str, PddlAction] = {}
        for action_d in domain_def["actions"]:
            parameters = [
                PddlEntity(p["name"], self.expr_types[p["expr_type"]])
                for p in action_d["parameters"]
            ]
            name_to_param = {p.name: p for p in parameters}

            pre_cond = self.parse_logical_expr(
                action_d["precondition"], name_to_param
            )
            post_cond = [
                self.parse_predicate(p, name_to_param)
                for p in action_d["postcondition"]
            ]
            task_info_d = action_d["task_info"]
            full_entities = {**self._constants, **name_to_param}
            add_task_args = {
                k: full_entities[v]
                for k, v in task_info_d.get("add_task_args", {}).items()
            }

            task_info = ActionTaskInfo(
                task_config=self._config,
                task=task_info_d["task"],
                task_def=task_info_d["task_def"],
                config_args=task_info_d["config_args"],
                add_task_args=add_task_args,
            )
            action = PddlAction(
                action_d["name"], parameters, pre_cond, post_cond, task_info
            )
            self.actions[action.name] = action

    def _parse_predicates(self, domain_def) -> None:
        """
        Fetches the PDDL predicates into `self.predicates`.
        """

        self.predicates: Dict[str, Predicate] = {}
        for pred_d in domain_def["predicates"]:
            arg_entities = [
                PddlEntity(arg["name"], self.expr_types[arg["expr_type"]])
                for arg in pred_d["args"]
            ]
            pred_entities = {e.name: e for e in arg_entities}
            art_states = pred_d["set_state"].get("art_states", {})
            obj_states = pred_d["set_state"].get("obj_states", {})
            robot_states = pred_d["set_state"].get("robot_states", {})

            all_entities = {**self._constants, **pred_entities}

            art_states = {
                all_entities[k]: ArtSampler(**v) for k, v in art_states.items()
            }
            obj_states = {
                all_entities[k]: all_entities[v] for k, v in obj_states.items()
            }

            use_robot_states = {}
            for k, v in robot_states.items():
                use_k = all_entities[k]
                robot_pos = v.get("pos", None)
                holding = v.get("holding", None)

                use_robot_states[use_k] = PddlRobotState(
                    holding=all_entities.get(holding, holding),
                    should_drop=v.get("should_drop", False),
                    pos=all_entities.get(robot_pos, robot_pos),
                )

            set_state = PddlSimState(art_states, obj_states, use_robot_states)

            pred = Predicate(pred_d["name"], set_state, arg_entities)
            self.predicates[pred.name] = pred

    def _parse_constants(self, domain_def) -> None:
        """
        Fetches the constants into `self._constants`.
        """

        self._constants: Dict[str, PddlEntity] = {}
        for c in domain_def["constants"]:
            self._constants[c["name"]] = PddlEntity(
                c["name"],
                self.expr_types[c["expr_type"]],
            )

    def _parse_expr_types(self, domain_def):
        """
        Fetches the types from the domain into `self.expr_types`.
        """

        self.expr_types: Dict[str, ExprType] = {}
        self._leaf_exprs = []
        in_parent = []
        for parent_type, sub_types in domain_def["types"].items():
            if parent_type not in self.expr_types:
                self.expr_types[parent_type] = ExprType(parent_type, None)
            in_parent.append(parent_type)
            for sub_type in sub_types:
                self.expr_types[sub_type] = ExprType(
                    sub_type, self.expr_types[parent_type]
                )
        self._leaf_exprs = [
            expr_type
            for expr_type in self.expr_types.values()
            if expr_type.name not in in_parent
        ]

    @property
    def leaf_expr_types(self) -> List[ExprType]:
        return self._leaf_exprs

    def parse_predicate(
        self, pred_str: str, existing_entities: Dict[str, PddlEntity]
    ) -> Predicate:
        """
        Instantiates a predicate from call in string such as "in(X,Y)".
        :param pred_str: The string to parse such as "in(X,Y)".
        :param existing_entities: The valid entities for arguments in the predicate.
        """

        func_name, func_args = parse_func(pred_str)
        pred = self.predicates[func_name].clone()
        arg_values = []
        for func_arg in func_args:
            if func_arg in self._constants:
                v = self._constants[func_arg]
            elif func_arg in existing_entities:
                v = existing_entities[func_arg]
            else:
                raise ValueError(
                    f"Could not find entity {func_arg} in predicate `{pred_str}` (args={func_args} name={func_name})"
                )
            arg_values.append(v)
        try:
            pred.set_param_values(arg_values)
        except Exception as e:
            raise ValueError(
                f"Problem setting predicate values {pred} with {arg_values}"
            ) from e
        return pred

    def parse_logical_expr(
        self, load_d, existing_entities: Dict[str, PddlEntity]
    ) -> Union[LogicalExpr, Predicate]:
        """
        Similar to `self.parse_predicate` for logical expressions. If `load_d`
        is a string, it will be parsed as a predicate.
        """

        if load_d is None:
            return LogicalExpr(LogicalExprType.AND, [], [], None)

        if isinstance(load_d, str):
            # This can be assumed to just be a predicate
            return self.parse_predicate(load_d, existing_entities)
        if isinstance(load_d, list):
            raise TypeError(
                f"Could not parse logical expr {load_d}. You likely need to nest the predicate list in a logical expression"
            )

        try:
            expr_type = LogicalExprType[load_d["expr_type"]]
        except Exception as e:
            raise ValueError(f"Could not load expr_type from {load_d}") from e

        inputs = load_d.get("inputs", [])
        inputs = [
            PddlEntity(x["name"], self.expr_types[x["expr_type"]])
            for x in inputs
        ]

        sub_exprs = [
            self.parse_logical_expr(
                sub_expr, {**existing_entities, **{x.name: x for x in inputs}}
            )
            for sub_expr in load_d["sub_exprs"]
        ]
        quantifier = load_d.get("quantifier", None)
        if quantifier is not None:
            quantifier = LogicalQuantifierType[quantifier]
        return LogicalExpr(expr_type, sub_exprs, inputs, quantifier)

    def bind_to_instance(
        self,
        sim: RearrangeSim,
        dataset: RearrangeDatasetV0,
        env: RearrangeTask,
        episode: Episode,
    ) -> None:
        """
        Attach the domain to the simulator. This does not bind any entity
        values, but creates `self._sim_info` which is needed to check simulator
        backed values (like truth values of predicates).
        """

        id_to_name = {}
        for k, i in sim.ref_handle_to_rigid_obj_id.items():
            id_to_name[i] = k

        self._sim_info = PddlSimInfo(
            sim=sim,
            dataset=dataset,
            env=env,
            episode=episode,
            obj_thresh=self._config.OBJ_SUCC_THRESH,
            art_thresh=self._config.ART_SUCC_THRESH,
            robot_at_thresh=self._config.ROBOT_AT_THRESH,
            expr_types=self.expr_types,
            obj_ids=sim.ref_handle_to_rigid_obj_id,
            target_ids={
                f"TARGET_{id_to_name[idx]}": idx
                for idx in sim.get_targets()[0]
            },
            art_handles={k.handle: i for i, k in enumerate(sim.art_objs)},
            marker_handles=sim.get_all_markers(),
            robot_ids={
                f"ROBOT_{robot_id}": robot_id
                for robot_id in range(sim.num_robots)
            },
            all_entities=self.all_entities,
            predicates=self.predicates,
        )
        # Ensure that all objects are accounted for.
        for entity in self.all_entities.values():
            self._sim_info.search_for_entity_any(entity)

    @property
    def sim_info(self) -> PddlSimInfo:
        """
        Info from the simulator instance needed to interface the planning
        domain with the simulator. This property is used for all calls in the
        PDDL code that must interface with the simulator.
        """

        if self._sim_info is None:
            raise ValueError("Need to first bind to simulator instance.")
        return self._sim_info

    def apply_action(self, action: PddlAction) -> None:
        """
        Helper to apply an action with the simulator info.
        """

        action.apply(self.sim_info)

    def is_expr_true(self, expr: LogicalExpr) -> bool:
        """
        Helper to check expression truth value from simulator info.
        """

        return expr.is_true(self.sim_info)

    def get_true_predicates(self) -> List[Predicate]:
        """
        Get all the predicates that are true in the current simulator state.
        """

        all_entities = self.all_entities.values()
        true_preds: List[Predicate] = []
        for pred in self.predicates.values():
            for entity_input in itertools.combinations(
                all_entities, pred.n_args
            ):
                if not pred.are_args_compatible(entity_input):
                    continue

                use_pred = pred.clone()
                use_pred.set_param_values(entity_input)

                if use_pred.is_true(self.sim_info):
                    true_preds.append(use_pred)
        return true_preds

    def get_possible_predicates(self) -> List[Predicate]:
        """
        Get all predicates that COULD be true. This is independent of the
        simulator state and is the set of compatible predicate and entity
        arguments.
        """

        all_entities = self.all_entities.values()
        poss_preds: List[Predicate] = []
        for pred in self.predicates.values():
            for entity_input in itertools.combinations(
                all_entities, pred.n_args
            ):
                if not pred.are_args_compatible(entity_input):
                    continue

                use_pred = pred.clone()
                use_pred.set_param_values(entity_input)
                if use_pred.are_types_compatible(self.expr_types):
                    poss_preds.append(use_pred)
        return poss_preds

    def get_possible_actions(
        self,
        filter_entities: Optional[List[PddlEntity]] = None,
        allowed_action_names: Optional[List[str]] = None,
        restricted_action_names: Optional[List[str]] = None,
        true_preds: Optional[List[Predicate]] = None,
    ) -> List[PddlAction]:
        """
        Get all actions that can be applied.
        :param filter_entities: ONLY actions with entities that contain all
            entities in `filter_entities` are allowed.
        :param allowed_action_names: ONLY action names allowed.
        :param restricted_action_names: Action names NOT allowed.
        """
        if filter_entities is None:
            filter_entities = []
        if restricted_action_names is None:
            restricted_action_names = []

        all_entities = list(self.all_entities.values())
        matching_actions = []
        for action in self.actions.values():
            if (
                allowed_action_names is not None
                and action.name not in allowed_action_names
            ):
                continue

            if action.name in restricted_action_names:
                continue

            for entity_input in itertools.combinations(
                all_entities, action.n_args
            ):
                # Check that all the filter_entities are in entity_input
                matches_filter = all(
                    filter_entity in entity_input
                    for filter_entity in filter_entities
                )
                if not matches_filter:
                    continue

                for entity_input_perm in itertools.permutations(entity_input):
                    if not action.are_args_compatible(entity_input_perm):
                        continue
                    new_action = action.clone()
                    new_action.set_param_values(entity_input_perm)
                    if (
                        true_preds is not None
                        and not new_action.is_precond_satisfied_from_predicates(
                            true_preds
                        )
                    ):
                        continue
                    matching_actions.append(new_action)
        return matching_actions

    @property
    def all_entities(self) -> Dict[str, PddlEntity]:
        return self._constants


class PddlProblem(PddlDomain):
    stage_goals: Dict[str, LogicalExpr]
    init: List[Predicate]
    goal: LogicalExpr

    def __init__(
        self,
        domain_file_path: str,
        problem_file_path: str,
        cur_task_config: Optional[Config] = None,
    ):
        super().__init__(domain_file_path, cur_task_config)
        with open(problem_file_path, "r") as f:
            problem_def = yaml.safe_load(f)
        self._objects = {
            o["name"]: PddlEntity(o["name"], self.expr_types[o["expr_type"]])
            for o in problem_def["objects"]
        }

        self.init = [
            self.parse_predicate(p, self._objects)
            for p in problem_def.get("init", [])
        ]
        try:
            self.goal = self.parse_logical_expr(
                problem_def["goal"], self.all_entities
            )
            self.goal = self.expand_quantifiers(self.goal)
        except Exception as e:
            raise ValueError(
                f"Could not parse goal cond {problem_def['goal']}"
            ) from e
        self.stage_goals = {}
        for stage_name, cond in problem_def["stage_goals"].items():
            expr = self.parse_logical_expr(cond, self.all_entities)
            self.stage_goals[stage_name] = self.expand_quantifiers(expr)

        self._solution: Optional[List[PddlAction]] = None
        if "solution" in problem_def:
            self._solution = []
            for sol in problem_def["solution"]:
                action_name, action_args = parse_func(sol)
                action = self.actions[action_name].clone()
                arg_values = []
                for action_arg in action_args:
                    if action_arg in self.all_entities:
                        v = self.all_entities[action_arg]
                    elif action_arg in action.name_to_param:
                        v = action.name_to_param[action_arg]
                    else:
                        raise ValueError(f"Could not find entity {action_arg}")
                    arg_values.append(v)

                try:
                    action.set_param_values(arg_values)
                except Exception as e:
                    raise ValueError(
                        f"Problem setting action {action} with {arg_values} in solution list"
                    ) from e

                self._solution.append(action)

        for action in self.actions.values():
            action.set_precond(self.expand_quantifiers(action.precond))

    @property
    def solution(self):
        """
        Sequence of actions to solve the task specified in the problem file.
        """

        if self._solution is None:
            raise ValueError("Solution is not supported by this PDDL")
        return self._solution

    @property
    def all_entities(self) -> Dict[str, PddlEntity]:
        return {**self._objects, **self._constants}

    def get_entity(self, k: str) -> PddlEntity:
        return self.all_entities[k]

    def get_ordered_entities_list(self) -> List[PddlEntity]:
        return sorted(
            self.all_entities.values(),
            key=lambda x: x.name,
        )

    def get_ordered_actions(self) -> List[PddlAction]:
        return sorted(
            self.actions.values(),
            key=lambda x: x.name,
        )

    def expand_quantifiers(self, expr: LogicalExpr) -> LogicalExpr:
        """
        Expand out a logical expression that could involve a quantifier into only logical expressions that don't involve any quantifier.
        """

        expr.sub_exprs = [
            self.expand_quantifiers(subexpr)
            if isinstance(subexpr, LogicalExpr)
            else subexpr
            for subexpr in expr.sub_exprs
        ]

        if expr.quantifier == LogicalQuantifierType.FORALL:
            combine_type = LogicalExprType.AND
        elif expr.quantifier == LogicalQuantifierType.EXISTS:
            combine_type = LogicalExprType.OR
        elif expr.quantifier is None:
            return expr
        else:
            raise ValueError(f"Unrecongized {expr.quantifier}")

        all_matching_entities = []
        for expand_entity in expr.inputs:
            all_matching_entities.append(
                [
                    e
                    for e in self.all_entities.values()
                    if e.expr_type.is_subtype_of(expand_entity.expr_type)
                ]
            )

        expanded_exprs = []
        for poss_input in itertools.product(*all_matching_entities):
            assert len(poss_input) == len(expr.inputs)
            sub_dict = {
                expand_entity: sub_entity
                for expand_entity, sub_entity in zip(expr.inputs, poss_input)
            }

            expanded_exprs.append(expr.clone().sub_in(sub_dict))

        return LogicalExpr(combine_type, expanded_exprs, [], None)<|MERGE_RESOLUTION|>--- conflicted
+++ resolved
@@ -6,7 +6,7 @@
 
 import itertools
 import os.path as osp
-from typing import Dict, List, Optional, Union
+from typing import Dict, List, Optional, Union, cast
 
 import yaml  # type: ignore[import]
 
@@ -69,16 +69,10 @@
         with open(domain_file_path, "r") as f:
             domain_def = yaml.safe_load(f)
 
-<<<<<<< HEAD
         self._parse_expr_types(domain_def)
         self._parse_constants(domain_def)
         self._parse_predicates(domain_def)
         self._parse_actions(domain_def)
-=======
-        self.dataset = dataset
-        self.actions: Dict[str, PddlAction] = {}
-        self.reset()
->>>>>>> 719e33c8
 
     def _parse_actions(self, domain_def) -> None:
         """
@@ -93,7 +87,7 @@
             ]
             name_to_param = {p.name: p for p in parameters}
 
-            pre_cond = self.parse_logical_expr(
+            pre_cond = self._parse_only_logical_expr(
                 action_d["precondition"], name_to_param
             )
             post_cond = [
@@ -229,7 +223,15 @@
             ) from e
         return pred
 
-    def parse_logical_expr(
+    def _parse_only_logical_expr(
+        self, load_d, existing_entities: Dict[str, PddlEntity]
+    ) -> LogicalExpr:
+        ret = self._parse_logical_expr(load_d, existing_entities)
+        if not isinstance(ret, LogicalExpr):
+            raise ValueError(f"Expected logical expr, got {ret}")
+        return ret
+
+    def _parse_logical_expr(
         self, load_d, existing_entities: Dict[str, PddlEntity]
     ) -> Union[LogicalExpr, Predicate]:
         """
@@ -260,7 +262,7 @@
         ]
 
         sub_exprs = [
-            self.parse_logical_expr(
+            self._parse_logical_expr(
                 sub_expr, {**existing_entities, **{x.name: x for x in inputs}}
             )
             for sub_expr in load_d["sub_exprs"]
@@ -426,10 +428,11 @@
                     continue
 
                 for entity_input_perm in itertools.permutations(entity_input):
-                    if not action.are_args_compatible(entity_input_perm):
+                    entity_inputs = cast(List[PddlEntity], entity_input_perm)
+                    if not action.are_args_compatible(entity_inputs):
                         continue
                     new_action = action.clone()
-                    new_action.set_param_values(entity_input_perm)
+                    new_action.set_param_values(entity_inputs)
                     if (
                         true_preds is not None
                         and not new_action.is_precond_satisfied_from_predicates(
@@ -469,7 +472,7 @@
             for p in problem_def.get("init", [])
         ]
         try:
-            self.goal = self.parse_logical_expr(
+            self.goal = self._parse_only_logical_expr(
                 problem_def["goal"], self.all_entities
             )
             self.goal = self.expand_quantifiers(self.goal)
@@ -479,7 +482,7 @@
             ) from e
         self.stage_goals = {}
         for stage_name, cond in problem_def["stage_goals"].items():
-            expr = self.parse_logical_expr(cond, self.all_entities)
+            expr = self._parse_only_logical_expr(cond, self.all_entities)
             self.stage_goals[stage_name] = self.expand_quantifiers(expr)
 
         self._solution: Optional[List[PddlAction]] = None
@@ -541,7 +544,8 @@
 
     def expand_quantifiers(self, expr: LogicalExpr) -> LogicalExpr:
         """
-        Expand out a logical expression that could involve a quantifier into only logical expressions that don't involve any quantifier.
+        Expand out a logical expression that could involve a quantifier into
+        only logical expressions that don't involve any quantifier.
         """
 
         expr.sub_exprs = [
@@ -570,7 +574,7 @@
                 ]
             )
 
-        expanded_exprs = []
+        expanded_exprs: List[Union[LogicalExpr, Predicate]] = []
         for poss_input in itertools.product(*all_matching_entities):
             assert len(poss_input) == len(expr.inputs)
             sub_dict = {
@@ -580,4 +584,5 @@
 
             expanded_exprs.append(expr.clone().sub_in(sub_dict))
 
-        return LogicalExpr(combine_type, expanded_exprs, [], None)+        inputs: List[PddlEntity] = []
+        return LogicalExpr(combine_type, expanded_exprs, inputs, None)