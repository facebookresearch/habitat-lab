#!/usr/bin/env python3

# Copyright (c) Facebook, Inc. and its affiliates.
# This source code is licensed under the MIT license found in the
# LICENSE file in the root directory of this source tree.

import os.path as osp

import numpy as np

from habitat.core.dataset import Episode
from habitat.core.registry import registry
from habitat.tasks.rearrange.rearrange_task import RearrangeTask
from habitat.tasks.rearrange.utils import CacheHelper, rearrange_collision
from habitat.tasks.utils import get_angle


def merge_sim_episode_with_object_config(sim_config, episode):
    sim_config.defrost()
    sim_config.ep_info = [episode.__dict__]
    sim_config.freeze()
    return sim_config


@registry.register_task(name="RearrangePickTask-v0")
class RearrangePickTaskV1(RearrangeTask):
    """
    Rearrange Pick Task with Fetch robot interacting with objects and environment.
    """

    def overwrite_sim_config(self, sim_config, episode):
        return merge_sim_episode_with_object_config(sim_config, episode)

    def __init__(self, *args, config, dataset=None, **kwargs):
        super().__init__(config=config, *args, dataset=dataset, **kwargs)
        data_path = dataset.config.DATA_PATH.format(split=dataset.config.SPLIT)

        mtime = osp.getmtime(data_path)
        cache_name = (
            str(mtime)
            + dataset.config.SPLIT
        )
        cache_name += str(self._config.BASE_NOISE)
        cache_name = cache_name.replace(".", "_")

        fname = data_path.split("/")[-1].split(".")[0]

        self.cache = CacheHelper(
            "start_pos", cache_name, {}, verbose=False, rel_dir=fname
        )
        self.start_states = self.cache.load()
        self.desired_resting = np.array([0.5, 0.0, 1.0])
        self.targ_idx = None
        self.prev_colls = None
        self.abs_targ_idx = None
        self.cur_dist = -1.0
        self.prev_picked = False

    def _get_targ_pos(self, sim):
        return sim.get_target_objs_start()

    def _gen_start_pos(self, sim, is_easy_init):
        target_positions = self._get_targ_pos(sim)
        sel_idx = np.random.randint(0, len(target_positions))
        targ_pos = target_positions[sel_idx]

        orig_start_pos = sim.pathfinder.snap_point(targ_pos)

        state = sim.capture_state()
        start_pos = orig_start_pos

        forward = np.array([1.0, 0, 0])
        dist_thresh = 0.1
        did_collide = False

        # Add noise to the base position and angle for a collision free
        # starting position
        timeout = 1000
        for attempt in range(timeout):
            start_pos = orig_start_pos + np.random.normal(
                0, self._config.BASE_NOISE, size=(3,)
            )
            targ_dist = np.linalg.norm((start_pos - orig_start_pos)[[0, 2]])

            is_navigable = is_easy_init or sim.pathfinder.is_navigable(
                start_pos
            )

            if targ_dist > dist_thresh or not is_navigable:
                continue

            sim.set_state(state)

            sim.robot.base_pos = start_pos

            # Face the robot towards the object.
            rel_targ = targ_pos - start_pos
            angle_to_obj = get_angle(forward[[0, 2]], rel_targ[[0, 2]])
            if np.cross(forward[[0, 2]], rel_targ[[0, 2]]) > 0:
                angle_to_obj *= -1.0

            rot_noise = np.random.normal(0.0, self._config.BASE_ANGLE_NOISE)
            sim.robot.base_rot = angle_to_obj + rot_noise
            break

            # Make sure the robot is not colliding with anything in this
            # position.
            for _ in range(100):
                sim.internal_step(-1)
<<<<<<< HEAD
                did_collide, details = rearrang_collision(
                    self._sim,
=======
                colls = sim.get_collisions()
                did_collide, details = rearrange_collision(
                    colls,
                    None,
>>>>>>> adf90ab4
                    self._config.COUNT_OBJ_COLLISIONS,
                    ignore_base=False,
                )

                if is_easy_init:
                    # Only care about collisions between the robot and scene.
                    did_collide = details.robo_scene_colls != 0

                if did_collide:
                    break

            if not did_collide:
                break

        if attempt == timeout - 1 and (not is_easy_init):
            start_pos, angle_to_obj, sel_idx = self._gen_start_pos(sim, True)

        sim.set_state(state)

        return start_pos, angle_to_obj, sel_idx

    def _should_prevent_grip(self, action_args):
        return (
            self._sim.grasp_mgr.is_grasped
            and action_args.get("grip_ac", None) is not None
            and action_args["grip_ac"] <= 0
        )

    def step(self, action, episode):
        action_args = action["action_args"]

        if self._should_prevent_grip(action_args):
            # No releasing the object once it is held.
            action_args["grip_ac"] = None
        obs = super().step(action=action, episode=episode)

        return obs

    def reset(self, episode: Episode):
        sim = self._sim

        super().reset(episode)

        self.prev_colls = 0
        episode_id = sim.ep_info["episode_id"]
        use_force_recache = self._config.get("FORCE_RECACHE", False)

        if episode_id in self.start_states and not use_force_recache:
            start_pos, start_rot, sel_idx = self.start_states[episode_id]
        else:
            start_pos, start_rot, sel_idx = self._gen_start_pos(
                sim, self._config.EASY_INIT
            )
            self.start_states[episode_id] = (start_pos, start_rot, sel_idx)
<<<<<<< HEAD
            self.cache.save(self.start_states)
=======
            if self.force_set_idx is None:
                self.cache.save(self.start_states)

        for _ in range(5):
            sim.internal_step(-1)
            colls = sim.get_collisions()
            did_collide, _ = rearrange_collision(
                colls,
                None,
                self._config.COUNT_OBJ_COLLISIONS,
                ignore_base=False,
            )
            rot_noise = np.random.normal(0.0, self._config.BASE_ANGLE_NOISE)
>>>>>>> adf90ab4

        sim.robot.base_pos = start_pos
        sim.robot.base_rot = start_rot

        self.targ_idx = sel_idx
        self.abs_targ_idx = sim.get_targets()[0][sel_idx]
        # Value < 0 will not be used
        self.cur_dist = -1.0
        self.prev_picked = self._sim.grasp_mgr.is_grasped

        return super(RearrangePickTaskV1, self).reset(episode)<|MERGE_RESOLUTION|>--- conflicted
+++ resolved
@@ -107,15 +107,8 @@
             # position.
             for _ in range(100):
                 sim.internal_step(-1)
-<<<<<<< HEAD
-                did_collide, details = rearrang_collision(
+                did_collide, details = rearrange_collision(
                     self._sim,
-=======
-                colls = sim.get_collisions()
-                did_collide, details = rearrange_collision(
-                    colls,
-                    None,
->>>>>>> adf90ab4
                     self._config.COUNT_OBJ_COLLISIONS,
                     ignore_base=False,
                 )
@@ -170,23 +163,7 @@
                 sim, self._config.EASY_INIT
             )
             self.start_states[episode_id] = (start_pos, start_rot, sel_idx)
-<<<<<<< HEAD
             self.cache.save(self.start_states)
-=======
-            if self.force_set_idx is None:
-                self.cache.save(self.start_states)
-
-        for _ in range(5):
-            sim.internal_step(-1)
-            colls = sim.get_collisions()
-            did_collide, _ = rearrange_collision(
-                colls,
-                None,
-                self._config.COUNT_OBJ_COLLISIONS,
-                ignore_base=False,
-            )
-            rot_noise = np.random.normal(0.0, self._config.BASE_ANGLE_NOISE)
->>>>>>> adf90ab4
 
         sim.robot.base_pos = start_pos
         sim.robot.base_rot = start_rot
