#!/usr/bin/env python3

# Copyright (c) Facebook, Inc. and its affiliates.
# This source code is licensed under the MIT license found in the
# LICENSE file in the root directory of this source tree.
r"""Implements tasks and measurements needed for training and benchmarking of
``habitat.Agent`` inside ``habitat.Env``.
"""

from collections import OrderedDict
from typing import Any, Dict, Iterable, List, Optional, Type, Union

import gym
import numpy as np
from gym import Space, spaces

from habitat.config import Config
from habitat.core.dataset import Dataset, Episode
from habitat.core.registry import registry
<<<<<<< HEAD
from habitat.core.simulator import SensorSuite, Simulator
=======
from habitat.core.simulator import Observations, SensorSuite, Simulator


class Action:
    r"""
     An action that can be performed by an agent solving a task in environment.
     For example for navigation task action classes will be:
     ``MoveForwardAction, TurnLeftAction, TurnRightAction``. The action can
     use ``Task`` members to pass a state to another action, as well as keep
    own state and reset when new episode starts.

    :property Action's action space
    """

    def __init__(self, *args: Any, **kwargs: Any) -> None:
        return

    def reset(self, *args: Any, **kwargs: Any) -> None:
        r"""Reset method is called from ``Env`` on each reset for each new
        episode. Goal of the method is to reset ``Action``'s state for each
        episode.
        """
        raise NotImplementedError

    def step(self, *args: Any, **kwargs: Any) -> Observations:
        r"""Step method is called from ``Env`` on each ``step``. Can call
        simulator or task method, change task's state.

        :param kwargs: optional parameters for the action, like distance/force.
        :return: observations after taking action in the task, including ones
        coming from a simulator.
        """
        raise NotImplementedError

    @property
    def action_space(self) -> gym.Space:
        r"""
        :return: a current Action's action space.
        """
        raise NotImplementedError


class SimulatorAction(Action):
    r"""
     An ``EmbodiedTask`` action that is wrapping simulator action.
    """

    def __init__(
        self, *args: Any, config: Config, sim: Simulator, **kwargs: Any
    ) -> None:
        self._config = config
        self._sim = sim

    @property
    def action_space(self):
        return EmptySpace()

    def reset(self, *args: Any, **kwargs: Any) -> None:
        return None

    def step(self, *args: Any, **kwargs: Any) -> None:
        r"""Step method is called from ``Env`` on each ``step``.
        """
        raise NotImplementedError
>>>>>>> 9f615da3


class Action:
    r"""
    """

    def __init__(self, *args: Any, **kwargs: Any) -> None:
        self.uuid = self._get_uuid(*args, **kwargs)

    def _get_uuid(self, *args: Any, **kwargs: Any) -> str:
        raise NotImplementedError

    def reset(self, *args: Any, **kwargs: Any) -> None:
        r"""Reset method is called from ``Env`` on each reset.
        """
        raise NotImplementedError

    def step(self, *args: Any, **kwargs: Any) -> None:
        r"""Step method is called from ``Env`` on each ``step``.
        """
        raise NotImplementedError

    def get_action_space(self):
        r"""
        Returns:
             the current action space.
        """
        return None


class Measure:
    r"""Represents a measure that provides measurement on top of environment
    and task.

    :data uuid: universally unique id.
    :data _metric: metric for the `Measure`, this has to be updated with
        each `step() <env.Env.step()>` call on `env.Env`.

    This can be used for tracking statistics when running experiments. The
    user of this class needs to implement the `reset_metric()` and
    `update_metric()` method and the user is also required to set the
    `uuid <Measure.uuid>` and `_metric` attributes.

    .. (uuid is a builtin Python module, so just `uuid` would link there)
    """

    _metric: Any
    uuid: str

    def __init__(self, *args: Any, **kwargs: Any) -> None:
        self.uuid = self._get_uuid(*args, **kwargs)
        self._metric = None

    def _get_uuid(self, *args: Any, **kwargs: Any) -> str:
        raise NotImplementedError

    def reset_metric(self, *args: Any, **kwargs: Any) -> None:
        r"""Reset `_metric`, this method is called from `env.Env` on each
        reset.
        """
        raise NotImplementedError

    def update_metric(self, *args: Any, **kwargs: Any) -> None:
        r"""Update `_metric`, this method is called from `env.Env` on each
        `step() <env.Env.step()>`
        """
        raise NotImplementedError

    def get_metric(self):
        r"""..

        :return: the current metric for `Measure`.
        """
        return self._metric


class Metrics(dict):
    r"""Dictionary containing measurements.
    """

    def __init__(self, measures: Dict[str, Measure]) -> None:
        """Constructor

        :param measures: list of `Measure` whose metrics are fetched and
            packaged.
        """
        data = [
            (uuid, measure.get_metric()) for uuid, measure in measures.items()
        ]
        super().__init__(data)


class Measurements:
    r"""Represents a set of Measures, with each `Measure` being identified
    through a unique id.
    """

    measures: Dict[str, Measure]

    def __init__(self, measures: Iterable[Measure]) -> None:
        """Constructor

        :param measures: list containing `Measure`, uuid of each
            `Measure` must be unique.
        """
        self.measures = OrderedDict()
        for measure in measures:
            assert (
                measure.uuid not in self.measures
            ), "'{}' is duplicated measure uuid".format(measure.uuid)
            self.measures[measure.uuid] = measure

    def reset_measures(self, *args: Any, **kwargs: Any) -> None:
        for measure in self.measures.values():
            measure.reset_metric(*args, **kwargs)

    def update_measures(self, *args: Any, **kwargs: Any) -> None:
        for measure in self.measures.values():
            measure.update_metric(*args, **kwargs)

    def get_metrics(self) -> Metrics:
        r"""Collects measurement from all `Measure`\ s and returns it
        packaged inside `Metrics`.
        """
        return Metrics(self.measures)


class EmptySpace(Space):
<<<<<<< HEAD
=======
    """
    A ``gym.Space`` that reflects arguments space for action that doesn't have
    arguments. Needed for consistency ang always samples `None` value.
    """

>>>>>>> 9f615da3
    def sample(self):
        return None

    def contains(self, x):
        return False


class ActionSpace(spaces.Dict):
    """
<<<<<<< HEAD
    A dictionary of action and their argument spaces

    Example usage:
    self.observation_space = spaces.ActionSpace(
        "move": spaces.Dict({
            "position": spaces.Discrete(2),
            "velocity": spaces.Discrete(3)
            },
        "move_forward": EmptySpace,
        )
    )
=======
    A dictionary of ``EmbodiedTask`` actions and their argument spaces.

    .. code:: py
        self.observation_space = spaces.ActionSpace(
            "move": spaces.Dict({
                "position": spaces.Discrete(2),
                "velocity": spaces.Discrete(3)
                },
            "move_forward": EmptySpace,
            )
        )
>>>>>>> 9f615da3
    """

    def __init__(self, spaces):
        if isinstance(spaces, dict):
            self.spaces = OrderedDict(sorted(list(spaces.items())))
        if isinstance(spaces, list):
            self.spaces = OrderedDict(spaces)
        self.actions_select = gym.spaces.Discrete(len(self.spaces))

    @property
    def n(self):
        return len(self.spaces)

    def sample(self):
        action_index = self.actions_select.sample()
        return {
            "action": list(self.spaces.keys())[action_index],
            "action_args": list(self.spaces.values())[action_index].sample(),
        }

    def contains(self, x):
        if not isinstance(x, dict) and {"action", "action_args"} not in x:
            return False
        if not self.spaces[x["action"]].contains(x["action_args"]):
            return False
        return True

    def __repr__(self):
        return (
            "ActionSpace("
            + ", ".join([k + ":" + str(s) for k, s in self.spaces.items()])
            + ")"
        )


class EmbodiedTask:
    r"""Base class for embodied tasks. ``EmbodiedTask`` holds definition of
    a task that agent needs to solve: action space, observation space,
    measures, simulator usage. ``EmbodiedTask`` has `reset` and `step`
    methods that are called by ``Env``. ``EmbodiedTask`` is the one of main
    dimensions for the framework extension. Once new embodied task is
    introduced implementation of ``EmbodiedTask`` is a formal definition of
    the task that opens opportunity for others to propose solutions and
    include it into benchmark results.

    Args:
        config: config for the task.
        sim: reference to the simulator for calculating task observations.
        dataset: reference to dataset for task instance level information.

    :data measurements: set of task measures.
    :data sensor_suite: suite of task sensors.
    """

    _config: Any
    _sim: Optional[Simulator]
    _dataset: Optional[Dataset]
    _is_episode_active: bool
    measurements: Measurements
    sensor_suite: SensorSuite

    def __init__(
        self, config: Config, sim: Simulator, dataset: Optional[Dataset] = None
    ) -> None:
        self._config = config
        self._sim = sim
        self._dataset = dataset

        self.measurements = Measurements(
            self._init_entities(
                entity_names=config.MEASUREMENTS,
                register_func=registry.get_measure,
                entities_config=config,
            ).values()
        )

        self.sensor_suite = SensorSuite(
            self._init_entities(
                entity_names=config.SENSORS,
                register_func=registry.get_sensor,
                entities_config=config,
            ).values()
        )

        self.actions = self._init_entities(
            entity_names=config.POSSIBLE_ACTIONS,
            register_func=registry.get_task_action,
            entities_config=self._config.ACTIONS,
        )
        self._action_keys = list(self.actions.keys())

    def _init_entities(
        self, entity_names, register_func, entities_config=None
    ) -> OrderedDict:
        if entities_config is None:
            entities_config = self._config

        entities = OrderedDict()
        for entity_name in entity_names:
            entity_cfg = getattr(entities_config, entity_name)
            entity_type = register_func(entity_cfg.TYPE)
            assert (
                entity_type is not None
            ), f"invalid {entity_name} type {entity_cfg.TYPE}"
            entities[entity_name] = entity_type(
                sim=self._sim,
                config=entity_cfg,
                dataset=self._dataset,
                task=self,
            )
        return entities

<<<<<<< HEAD
    def reset(self, episode):
        observations = self._sim.reset()
        observations.update(
            self.sensor_suite.get_observations(
                observations=observations, episode=episode
=======
    def reset(self, episode: Type[Episode]):
        observations = self._sim.reset()
        observations.update(
            self.sensor_suite.get_observations(
                observations=observations, episode=episode, task=self
>>>>>>> 9f615da3
            )
        )

        for action_instance in self.actions.values():
<<<<<<< HEAD
            action_instance.reset(episode=episode)
=======
            action_instance.reset(episode=episode, task=self)
>>>>>>> 9f615da3

        return observations

    def step(self, action: Union[int, Dict[str, Any]], episode: Type[Episode]):
        if "action_args" not in action or action["action_args"] is None:
            action["action_args"] = {}
        action_name = action["action"]
        if isinstance(action_name, (int, np.integer)):
            action_name = self.get_action_name(action_name)
        assert (
            action_name in self.actions
        ), f"Can't find '{action_name}' action in {self.actions.keys()}."

        task_action = self.actions[action_name]
<<<<<<< HEAD
        observations = task_action.step(self, **action["action_args"])
        observations.update(
            self.sensor_suite.get_observations(
                observations=observations, episode=episode, action=action
=======
        observations = task_action.step(
            self, **action["action_args"], task=self
        )
        observations.update(
            self.sensor_suite.get_observations(
                observations=observations,
                episode=episode,
                action=action,
                task=self,
>>>>>>> 9f615da3
            )
        )

        self._is_episode_active = self._check_episode_is_active(
            observations=observations, action=action, episode=episode
        )

        return observations

    def get_action_name(self, action_index: int):
        if action_index >= len(self.actions):
            raise ValueError(f"Action index '{action}' is out of range.")
        return self._action_keys[action_index]

    @property
    def action_space(self) -> Space:
        return ActionSpace(
            {
<<<<<<< HEAD
                action_name: action_instance.get_action_space()
=======
                action_name: action_instance.action_space
>>>>>>> 9f615da3
                for action_name, action_instance in self.actions.items()
            }
        )

    def overwrite_sim_config(
        self, sim_config: Config, episode: Type[Episode]
    ) -> Config:
        r"""Update config merging information from :p:`sim_config` and
        :p:`episode`.

        :param sim_config: config for simulator.
        :param episode: current episode.
        """
        raise NotImplementedError

    def _check_episode_is_active(
        self,
        *args: Any,
        action: Union[int, Dict[str, Any]],
        episode: Type[Episode],
        **kwargs: Any,
    ) -> bool:
        raise NotImplementedError

    @property
    def is_episode_active(self):
        return self._is_episode_active

    def seed(self, seed: int) -> None:
        return<|MERGE_RESOLUTION|>--- conflicted
+++ resolved
@@ -17,9 +17,6 @@
 from habitat.config import Config
 from habitat.core.dataset import Dataset, Episode
 from habitat.core.registry import registry
-<<<<<<< HEAD
-from habitat.core.simulator import SensorSuite, Simulator
-=======
 from habitat.core.simulator import Observations, SensorSuite, Simulator
 
 
@@ -84,35 +81,6 @@
         r"""Step method is called from ``Env`` on each ``step``.
         """
         raise NotImplementedError
->>>>>>> 9f615da3
-
-
-class Action:
-    r"""
-    """
-
-    def __init__(self, *args: Any, **kwargs: Any) -> None:
-        self.uuid = self._get_uuid(*args, **kwargs)
-
-    def _get_uuid(self, *args: Any, **kwargs: Any) -> str:
-        raise NotImplementedError
-
-    def reset(self, *args: Any, **kwargs: Any) -> None:
-        r"""Reset method is called from ``Env`` on each reset.
-        """
-        raise NotImplementedError
-
-    def step(self, *args: Any, **kwargs: Any) -> None:
-        r"""Step method is called from ``Env`` on each ``step``.
-        """
-        raise NotImplementedError
-
-    def get_action_space(self):
-        r"""
-        Returns:
-             the current action space.
-        """
-        return None
 
 
 class Measure:
@@ -213,14 +181,11 @@
 
 
 class EmptySpace(Space):
-<<<<<<< HEAD
-=======
     """
     A ``gym.Space`` that reflects arguments space for action that doesn't have
     arguments. Needed for consistency ang always samples `None` value.
     """
 
->>>>>>> 9f615da3
     def sample(self):
         return None
 
@@ -230,19 +195,6 @@
 
 class ActionSpace(spaces.Dict):
     """
-<<<<<<< HEAD
-    A dictionary of action and their argument spaces
-
-    Example usage:
-    self.observation_space = spaces.ActionSpace(
-        "move": spaces.Dict({
-            "position": spaces.Discrete(2),
-            "velocity": spaces.Discrete(3)
-            },
-        "move_forward": EmptySpace,
-        )
-    )
-=======
     A dictionary of ``EmbodiedTask`` actions and their argument spaces.
 
     .. code:: py
@@ -254,7 +206,6 @@
             "move_forward": EmptySpace,
             )
         )
->>>>>>> 9f615da3
     """
 
     def __init__(self, spaces):
@@ -367,28 +318,16 @@
             )
         return entities
 
-<<<<<<< HEAD
-    def reset(self, episode):
-        observations = self._sim.reset()
-        observations.update(
-            self.sensor_suite.get_observations(
-                observations=observations, episode=episode
-=======
     def reset(self, episode: Type[Episode]):
         observations = self._sim.reset()
         observations.update(
             self.sensor_suite.get_observations(
                 observations=observations, episode=episode, task=self
->>>>>>> 9f615da3
             )
         )
 
         for action_instance in self.actions.values():
-<<<<<<< HEAD
-            action_instance.reset(episode=episode)
-=======
             action_instance.reset(episode=episode, task=self)
->>>>>>> 9f615da3
 
         return observations
 
@@ -403,12 +342,6 @@
         ), f"Can't find '{action_name}' action in {self.actions.keys()}."
 
         task_action = self.actions[action_name]
-<<<<<<< HEAD
-        observations = task_action.step(self, **action["action_args"])
-        observations.update(
-            self.sensor_suite.get_observations(
-                observations=observations, episode=episode, action=action
-=======
         observations = task_action.step(
             self, **action["action_args"], task=self
         )
@@ -418,7 +351,6 @@
                 episode=episode,
                 action=action,
                 task=self,
->>>>>>> 9f615da3
             )
         )
 
@@ -437,11 +369,7 @@
     def action_space(self) -> Space:
         return ActionSpace(
             {
-<<<<<<< HEAD
-                action_name: action_instance.get_action_space()
-=======
                 action_name: action_instance.action_space
->>>>>>> 9f615da3
                 for action_name, action_instance in self.actions.items()
             }
         )
