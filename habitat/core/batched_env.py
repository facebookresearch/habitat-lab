#!/usr/bin/env python3

# Copyright (c) Facebook, Inc. and its affiliates.
# This source code is licensed under the MIT license found in the
# LICENSE file in the root directory of this source tree.

from collections import OrderedDict
from typing import Any, Dict, List, Optional

import numpy as np
from gym import spaces
from gym.spaces import Box

from habitat.utils import profiling_wrapper

import torch  # isort:skip # noqa: F401  must import torch before importing bps_pytorch

from habitat.utils.geometry_utils import  quaternion_rotate_vector 
from habitat.tasks.utils import cartesian_to_polar

from habitat_sim.utils.common import  quat_from_magnum


class StateSensorConfig:
    def __init__(self, config_key, shape, obs_key):
        self.config_key = config_key
        self.shape = shape
        self.obs_key = obs_key
    def get_obs(self, state):
        pass

def _get_spherical_coordinates(source_position, goal_position, source_rotation):
    direction_vector = goal_position - source_position
    source_rotation = quat_from_magnum(source_rotation)
    direction_vector_agent = quaternion_rotate_vector(
        # source_rotation.inverse(), direction_vector
        source_rotation.inverse(), direction_vector
    )
    _, phi = cartesian_to_polar(
            -direction_vector_agent[2], direction_vector_agent[0]
        )
    theta = np.arccos(
        direction_vector_agent[1]
        / np.linalg.norm(direction_vector_agent)
    )
    rho = np.linalg.norm(direction_vector_agent)
    if direction_vector.length() == 0.0:
        # The source is at the same place as the target, theta cannot be calculated
        theta = 0.0
    return rho, theta, phi

class RobotStartSensorConfig(StateSensorConfig):
    def __init__(self):
        super().__init__("ROBOT_START_RELATIVE", 3, "robot_start_relative")
    def get_obs(self, state):
        robot_pos = state.robot_pos
        robot_rot = state.robot_rotation
        start_pos = state.robot_start_pos
        return _get_spherical_coordinates(robot_pos, start_pos, robot_rot)

class RobotTargetSensorConfig(StateSensorConfig):
    def __init__(self):
        super().__init__( "ROBOT_TARGET_RELATIVE", 3, "robot_target_relative")
    def get_obs(self, state):
        robot_pos = state.robot_pos
        robot_rot = state.robot_rotation
        target_pos = state.target_obj_start_pos
        return _get_spherical_coordinates(robot_pos, target_pos, robot_rot)

class EEStartSensorConfig(StateSensorConfig):
    def __init__(self):
        super().__init__( "EE_START_RELATIVE", 3, "ee_start_relative")
    def get_obs(self, state):
        ee_pos = state.ee_pos
        ee_rot = state.ee_rotation
        start_pos = state.robot_start_pos
        return _get_spherical_coordinates(ee_pos, start_pos, ee_rot)

class EETargetSensorConfig(StateSensorConfig):
    def __init__(self):
        super().__init__( "EE_TARGET_RELATIVE", 3, "ee_target_relative")
    def get_obs(self, state):
        ee_pos = state.ee_pos
        ee_rot = state.ee_rotation
        target_pos = state.target_obj_start_pos
        return _get_spherical_coordinates(ee_pos, target_pos, ee_rot)

class JointSensorConfig(StateSensorConfig):
    def __init__(self):
        super().__init__("JOINT_SENSOR", 7, "joint_pos")
    def get_obs(self, state):
        return state.robot_joint_positions[-9:-2]


class BatchedEnv:
    r"""Todo"""

    # observation_spaces: List[spaces.Dict]
    # number_of_episodes: List[Optional[int]]
    # action_spaces: List[spaces.Dict]
    _num_envs: int
    _auto_reset_done: bool

    def __init__(
        self,
        config,
        auto_reset_done: bool = True,
    ) -> None:
        """Todo"""
        self._is_closed = True
        assert config.BATCHED_ENV

        assert (
            config.NUM_ENVIRONMENTS > 0
        ), "number of environments to be created should be greater than 0"

        include_depth = "DEPTH_SENSOR" in config.SENSORS
        include_rgb = "RGB_SENSOR" in config.SENSORS


        self.state_sensor_config:List[StateSensorConfig] = []
        for ssc in [
                RobotStartSensorConfig(),
                RobotTargetSensorConfig(),
                EEStartSensorConfig(),
                EETargetSensorConfig(),
                JointSensorConfig(),
            ]:
            if ssc.config_key in config.SENSORS:
                self.state_sensor_config.append(ssc)


        assert include_depth or include_rgb

        self._num_envs = config.NUM_ENVIRONMENTS

        self._auto_reset_done = auto_reset_done
        self._config = config

        SIMULATOR_GPU_ID = self._config.SIMULATOR_GPU_ID
        agent_0_name = config.SIMULATOR.AGENTS[0]
        agent_0_config = getattr(config.SIMULATOR, agent_0_name)
        sensor_0_name = agent_0_config.SENSORS[0]
        agent_0_sensor_0_config = getattr(config.SIMULATOR, sensor_0_name)
        sensor_width, sensor_height = (
            agent_0_sensor_0_config.WIDTH,
            agent_0_sensor_0_config.HEIGHT,
        )

        if not config.STUB_BATCH_SIMULATOR:
            # require CUDA 11.0+ (lower versions will work but runtime perf will be bad!)
            assert torch.cuda.is_available() and torch.version.cuda.startswith(
                "11"
            )
            from habitat_sim._ext.habitat_sim_bindings import (
                BatchedSimulator,
                BatchedSimulatorConfig,
            )

            bsim_config = BatchedSimulatorConfig()
            bsim_config.gpu_id = SIMULATOR_GPU_ID
            bsim_config.include_depth = include_depth
            bsim_config.include_color = include_rgb
            bsim_config.num_envs = self._num_envs
            bsim_config.sensor0.width = sensor_width
            bsim_config.sensor0.height = sensor_height
            bsim_config.sensor0.hfov = 60.0
            bsim_config.force_random_actions = False
            bsim_config.do_async_physics_step = self._config.OVERLAP_PHYSICS
            bsim_config.num_physics_substeps = (
                self._config.NUM_PHYSICS_SUBSTEPS
            )
            bsim_config.do_procedural_episode_set = True
            # bsim_config.episode_set_filepath = "../data/episode_sets/train.episode_set.json"
            self._bsim = BatchedSimulator(bsim_config)

            self.action_dim = self._bsim.get_num_actions()

        else:
            self._bsim = None
            self.action_dim = 10  # arbitrary

        double_buffered = False
        buffer_index = 0

        observations = OrderedDict()
        if self._bsim:
            import bps_pytorch  # see https://github.com/shacklettbp/bps-nav#building

            if include_rgb:
                observations["rgb"] = bps_pytorch.make_color_tensor(
                    self._bsim.rgba(buffer_index),
                    SIMULATOR_GPU_ID,
                    self._num_envs // (2 if double_buffered else 1),
                    [sensor_height, sensor_width],
                )[..., 0:3].permute(
                    0, 1, 2, 3
                )  # todo: get rid of no-op permute

            if include_depth:
                observations["depth"] = bps_pytorch.make_depth_tensor(
                    self._bsim.depth(buffer_index),
                    SIMULATOR_GPU_ID,
                    self._num_envs // (2 if double_buffered else 1),
                    [sensor_height, sensor_width],
                ).unsqueeze(3)

        else:
            observations["rgb"] = (
                torch.rand(
                    [self._num_envs, sensor_height, sensor_width, 3],
                    dtype=torch.float32,
                )
                * 255
            )
            observations["depth"] = (
                torch.rand(
                    [self._num_envs, sensor_height, sensor_width, 1],
                    dtype=torch.float32,
                )
                * 255
            )
        for ssc in self.state_sensor_config:
            observations[ssc.obs_key] = torch.empty(
                [self._num_envs, ssc.shape], dtype=torch.float32
            )

        self._observations = observations

        self._is_closed = False

        obs_dict = spaces.Dict({})
        if include_rgb:
            RGBSENSOR_DIMENSION = 3
            rgb_obs = spaces.Box(
                low=0,
                high=255,
                shape=(
                    agent_0_sensor_0_config.HEIGHT,
                    agent_0_sensor_0_config.WIDTH,
                    RGBSENSOR_DIMENSION,
                ),
                dtype=np.uint8,
            )
            obs_dict["rgb"] = rgb_obs

        if include_depth:
            depth_obs = spaces.Box(
                low=0.0,
                high=20.0,  # todo: investigate depth min/max
                shape=(
                    agent_0_sensor_0_config.HEIGHT,
                    agent_0_sensor_0_config.WIDTH,
                    1,
                ),
                dtype=np.float32,
            )
            obs_dict["depth"] = depth_obs
        
        for ssc in self.state_sensor_config:
            obs_dict[ssc.obs_key] = spaces.Box(
                low=-np.inf,
                high=np.inf,  # todo: investigate depth min/max
                shape=(ssc.shape,),
                dtype=np.float32,
            )

        self.observation_spaces = [
            obs_dict
        ] * 1  # config.NUM_ENVIRONMENTS  # note we only ever read element #0 of this array

        action_space = Box(
            low=-1.0, high=1.0, shape=(self.action_dim,), dtype=np.float32
        )

        self.rewards = [0.0] * self._num_envs
        self.dones = [True] * self._num_envs

        self.action_spaces = [
            action_space
        ] * 1  # note we only ever read element #0 of this array
        # self.number_of_episodes = []
        self._paused: List[int] = []
        self._num_episodes = self._bsim.get_num_episodes()
        self._next_episode_idx = 0

    @property
    def num_envs(self):
        r"""number of individual environments."""
        return self._num_envs - len(self._paused)

    def get_next_episode(self):
        assert self._num_episodes > 0
        retval = self._next_episode_idx
        self._next_episode_idx = (
            self._next_episode_idx + 1
        ) % self._num_episodes
        return retval

    def current_episodes(self):
        # todo: get current episode name from envs
        assert False
        results = []
        return results

    def count_episodes(self):
        assert False
        results = []
        return results

    def episode_over(self):
        assert False
        results = []
        return results

    def get_metrics(self):
        assert False
        results = []
        return results
        

    def get_nonpixel_observations(self, env_states, observations):
        for (b, state) in enumerate(env_states):
<<<<<<< HEAD
            if self.include_point_goal_gps_compass:
                robot_pos = state.robot_pos
                robot_yaw = 0.0 # state.robot_yaw

                observations[self.gps_compass_key][b, 0] = robot_pos[0]
                observations[self.gps_compass_key][b, 1] = robot_pos[1]
                observations[self.gps_compass_key][b, 2] = robot_pos[2]
                observations[self.gps_compass_key][b, 3] = robot_yaw
            if self.include_ee_pos:
                for i in range(3):
                    observations[self.ee_pos_key][b, i] = state.ee_pos[i]
=======
            for ssc in self.state_sensor_config:
                sensor_data = torch.tensor(ssc.get_obs(state))
                observations[ssc.obs_key][b, :] = sensor_data
>>>>>>> 0ce511e0

    def get_dones_rewards_resets(self, env_states, actions):
        for (b, state) in enumerate(env_states):
            max_episode_len = 500
            if state.did_collide or state.episode_step_idx >= max_episode_len:
                self.dones[b] = True
                self.resets[b] = self.get_next_episode()
                self.rewards[b] = 100.0 if not state.did_collide else 0.0
            else:
                self.resets[b] = -1
                self.dones[b] = False

    def reset(self):
        r"""Reset all the vectorized environments

        :return: list of outputs from the reset method of envs.
        """

        self.resets = [self.get_next_episode() for _ in range(self._num_envs)]

        if self._bsim:
            self._bsim.reset(self.resets)
            self._bsim.start_render()
            env_states = self._bsim.get_environment_states()
            self.get_nonpixel_observations(env_states, self._observations)
            self._bsim.wait_render()

        self.rewards = [0.0] * self._num_envs
        self.dones = [True] * self._num_envs
        self.resets = [-1] * self._num_envs

        return self._observations

    def async_step(self, actions) -> None:
        r"""Asynchronously step in the environments."""
        scale = self._config.HACK_ACTION_SCALE
        if self._config.HACK_ACTION_SCALE != 1.0:
            actions = torch.mul(actions, scale)

        actions_flat_list = actions.flatten().tolist()
        assert len(actions_flat_list) == self.num_envs * self.action_dim
        if self._bsim:
            if self._config.OVERLAP_PHYSICS:
                self._bsim.wait_step_physics_or_reset()
                self._bsim.start_render()
                env_states = self._bsim.get_environment_states()

                self.get_nonpixel_observations(env_states, self._observations)
                self.get_dones_rewards_resets(env_states, actions_flat_list)
                self._bsim.start_step_physics_or_reset(
                    actions_flat_list, self.resets
                )

            else:
                # note: this path is untested
                self._bsim.start_step_physics_or_reset(
                    actions_flat_list, self.resets
                )
                self._bsim.wait_step_physics_or_reset()
                self._bsim.start_render()
                env_states = self._bsim.get_environment_states()
                self.get_dones_rewards_resets(env_states, actions_flat_list)

    @profiling_wrapper.RangeContext("wait_step")
    def wait_step(self) -> List[Any]:
        r"""Todo"""

        if self._bsim:

            # this updates self._observations["depth"] (and rgb) tensors
            # perf todo: ensure we're getting here before rendering finishes (issue a warning otherwise)
            self._bsim.wait_render()

            # these are "one frame behind" like the observations (i.e. computed from
            # the same earlier env state).
            rewards = self.rewards
            assert len(rewards) == self._num_envs
            dones = self.dones
            assert len(dones) == self._num_envs
            if self._config.REWARD_SCALE != 1.0:
                # perf todo: avoid dynamic list construction
                rewards = [r * self._config.REWARD_SCALE for r in rewards]

        else:
            # rgb_observations = self._observations["rgb"]
            # torch.rand(rgb_observations.shape, dtype=torch.float32, out=rgb_observations)
            # torch.mul(rgb_observations, 255, out=rgb_observations)
            rewards = [0.0] * self._num_envs
            dones = [False] * self._num_envs

        observations = self._observations

        # temp stub for infos
        # infos = [{"distance_to_goal": 0.0, "success":0.0, "spl":0.0}] * self._num_envs
        infos = [{}] * self._num_envs
        return (observations, rewards, dones, infos)

    def step(self, actions) -> List[Any]:
        r"""Perform actions in the vectorized environments.

        :return: list of outputs from the step method of envs.
        """
        self.async_step(actions)
        return self.wait_step()

    def close(self) -> None:
        if self._is_closed:
            return

        self._bsim.close()
        self._bsim = None

        self._is_closed = True

    def pause_at(self, index: int) -> None:
        r"""Pauses computation on this env without destroying the env."""
        self._paused.append(index)

    def resume_all(self) -> None:
        r"""Resumes any paused envs."""
        self._paused = []

    def __del__(self):
        self.close()

    def __enter__(self):
        return self

    def __exit__(self, exc_type, exc_val, exc_tb):
        self.close()<|MERGE_RESOLUTION|>--- conflicted
+++ resolved
@@ -321,23 +321,9 @@
 
     def get_nonpixel_observations(self, env_states, observations):
         for (b, state) in enumerate(env_states):
-<<<<<<< HEAD
-            if self.include_point_goal_gps_compass:
-                robot_pos = state.robot_pos
-                robot_yaw = 0.0 # state.robot_yaw
-
-                observations[self.gps_compass_key][b, 0] = robot_pos[0]
-                observations[self.gps_compass_key][b, 1] = robot_pos[1]
-                observations[self.gps_compass_key][b, 2] = robot_pos[2]
-                observations[self.gps_compass_key][b, 3] = robot_yaw
-            if self.include_ee_pos:
-                for i in range(3):
-                    observations[self.ee_pos_key][b, i] = state.ee_pos[i]
-=======
             for ssc in self.state_sensor_config:
                 sensor_data = torch.tensor(ssc.get_obs(state))
                 observations[ssc.obs_key][b, :] = sensor_data
->>>>>>> 0ce511e0
 
     def get_dones_rewards_resets(self, env_states, actions):
         for (b, state) in enumerate(env_states):
