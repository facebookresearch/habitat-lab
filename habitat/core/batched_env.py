--- conflicted
+++ resolved
@@ -205,8 +205,6 @@
             self._bsim = BatchedSimulator(bsim_config)
 
             self.action_dim = self._bsim.get_num_actions()
-<<<<<<< HEAD
-=======
 
             self._main_camera = Camera(
                 "torso_lift_link",
@@ -225,7 +223,6 @@
 
             self.set_camera(self._main_camera)
 
->>>>>>> 659420a8
         else:
             self._bsim = None
             self.action_dim = 10  # arbitrary
