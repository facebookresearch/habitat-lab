#!/usr/bin/env python3

# Copyright (c) Facebook, Inc. and its affiliates.
# This source code is licensed under the MIT license found in the
# LICENSE file in the root directory of this source tree.

import copy
from collections import OrderedDict
from typing import Any, Dict, List, Optional, Tuple

import magnum as mn
import numpy as np
from gym import spaces
from gym.spaces import Box

from habitat.tasks.utils import cartesian_to_polar
from habitat.utils import profiling_wrapper
from habitat.utils.geometry_utils import quaternion_rotate_vector
from habitat_sim import build_type
from habitat_sim._ext.habitat_sim_bindings import get_spherical_coordinates
from habitat_sim.utils.common import quat_from_magnum

import torch  # isort:skip # noqa: F401  must import torch before importing bps_pytorch


class Camera:  # noqa: SIM119
    def __init__(self, attach_link_name, pos, rotation, hfov):
        self._attach_link_name = attach_link_name
        self._pos = pos
        self._rotation = rotation
        self._hfov = hfov


MAX_EPISODE_LENGTH = -1


class StateSensorConfig:
    def __init__(self, config_key, shape, obs_key):
        self.config_key = config_key
        self.shape = shape
        self.obs_key = obs_key

    def get_obs(self, state):
        pass

    def get_batch_obs(self, states):
        new_list = np.empty((len(states), self.shape), dtype=np.float32)
        for i in range(len(states)):
            item = self.get_obs(states[i])
            for j in range(self.shape):
                new_list[i][j] = item[j]
        return new_list


def _get_spherical_coordinates_ref(
    source_position, goal_position, source_rotation
):
    direction_vector = goal_position - source_position
    source_rotation = quat_from_magnum(source_rotation)
    direction_vector_agent = quaternion_rotate_vector(
        # source_rotation.inverse(), direction_vector
        source_rotation.inverse(),
        direction_vector,
    )
    _, phi = cartesian_to_polar(
        -direction_vector_agent[2], direction_vector_agent[0]
    )
    theta = np.arccos(
        direction_vector_agent[1] / np.linalg.norm(direction_vector_agent)
    )
    rho = np.linalg.norm(direction_vector_agent)
    if direction_vector.length() == 0.0:
        # The source is at the same place as the target, theta cannot be calculated
        theta = 0.0
    return rho, theta, phi


def test_get_spherical_coordinates():

    for _ in range(100):

        source_pos = mn.Vector3(
            np.random.uniform(-10, 10),
            np.random.uniform(-10, 10),
            np.random.uniform(-10, 10),
        )
        goal_pos = mn.Vector3(
            np.random.uniform(-10, 10),
            np.random.uniform(-10, 10),
            np.random.uniform(-10, 10),
        )
        source_rotation = mn.Quaternion.rotation(
            mn.Deg(np.random.uniform(0, 360)), mn.Vector3(0, 1, 0)
        )

        result0 = _get_spherical_coordinates_ref(
            source_pos, goal_pos, source_rotation
        )
        result1 = get_spherical_coordinates(
            source_pos, goal_pos, source_rotation
        )

        dist = np.linalg.norm(result1 - result0)
        assert dist < 1e-4


def _get_spherical_coordinates(
    source_position, goal_position, source_rotation
):
    return get_spherical_coordinates(
        source_position, goal_position, source_rotation
    )
    # return _get_spherical_coordinates_ref(source_position, goal_position, source_rotation)


class RobotStartSensorConfig(StateSensorConfig):
    def __init__(self):
        super().__init__("ROBOT_START_RELATIVE", 3, "robot_start_relative")

    def get_obs(self, state):
        robot_pos = state.robot_pos
        robot_rot = state.robot_rotation
        start_pos = state.robot_start_pos
        return _get_spherical_coordinates(robot_pos, start_pos, robot_rot)


class RobotTargetSensorConfig(StateSensorConfig):
    def __init__(self):
        super().__init__("ROBOT_TARGET_RELATIVE", 3, "robot_target_relative")

    def get_obs(self, state):
        robot_pos = state.robot_pos
        robot_rot = state.robot_rotation
        target_pos = state.target_obj_start_pos
        return _get_spherical_coordinates(robot_pos, target_pos, robot_rot)


class EEStartSensorConfig(StateSensorConfig):
    def __init__(self):
        super().__init__("EE_START_RELATIVE", 3, "ee_start_relative")

    def get_obs(self, state):
        ee_pos = state.ee_pos
        ee_rot = state.ee_rotation
        start_pos = state.robot_start_pos
        return _get_spherical_coordinates(ee_pos, start_pos, ee_rot)


class EETargetSensorConfig(StateSensorConfig):
    def __init__(self):
        super().__init__("EE_TARGET_RELATIVE", 3, "ee_target_relative")

    def get_obs(self, state):
        ee_pos = state.ee_pos
        ee_rot = state.ee_rotation
        target_pos = state.target_obj_start_pos
        return _get_spherical_coordinates(ee_pos, target_pos, ee_rot)


class RobotEESensorConfig(StateSensorConfig):
    def __init__(self):
        super().__init__("ROBOT_EE_RELATIVE", 3, "robot_ee_relative")

    def get_obs(self, state):
        robot_pos = state.robot_pos
        robot_rot = state.robot_rotation
        ee_pos = state.ee_pos
        return _get_spherical_coordinates(robot_pos, ee_pos, robot_rot)


class JointSensorConfig(StateSensorConfig):
    def __init__(self):
        super().__init__("JOINT_SENSOR", 7, "joint_pos")

    def get_obs(self, state):
        return state.robot_joint_positions[-9:-2]


class StepCountSensorConfig(StateSensorConfig):
    def __init__(self):
        super().__init__("STEP_COUNT_SENSOR", 3, "step_count")

    def get_obs(self, state):
        fraction_steps_left = (
            (MAX_EPISODE_LENGTH - state.episode_step_idx)
            * 1.0
            / MAX_EPISODE_LENGTH
        )
        return (
            min(1.0, fraction_steps_left * 1.0),
            min(1.0, fraction_steps_left * 5.0),
            min(1.0, fraction_steps_left * 50.0),
        )


# Note this class must match an API expected by PPOTrainer (episode_id and scene_id).
# Beware adding extra state to this class as we often make deep copies of these objects.
class EnvironmentEpisodeState:
    def __init__(self, episode_id):
        self.episode_id = episode_id

    @property
    def scene_id(self):
        return 0  # unused

    def is_disabled(self):
        return self.episode_id == -1

    def set_disabled(self):
        self.episode_id = -1


class BatchedEnv:
    r"""Todo"""

    # observation_spaces: List[spaces.Dict]
    # number_of_episodes: List[Optional[int]]
    # action_spaces: List[spaces.Dict]
    _num_envs: int
    _auto_reset_done: bool

    def __init__(
        self,
        config,
        auto_reset_done: bool = True,
    ) -> None:
        """Todo"""
        self._is_closed = True
        assert config.BATCHED_ENV

        assert (
            config.NUM_ENVIRONMENTS > 0
        ), "number of environments to be created should be greater than 0"

        include_depth = "DEPTH_SENSOR" in config.SENSORS
        include_rgb = "RGB_SENSOR" in config.SENSORS

        global MAX_EPISODE_LENGTH
        MAX_EPISODE_LENGTH = config.MAX_EPISODE_LENGTH

        self.state_sensor_config: List[StateSensorConfig] = []
        for ssc in [
            RobotStartSensorConfig(),
            RobotTargetSensorConfig(),
            EEStartSensorConfig(),
            EETargetSensorConfig(),
            JointSensorConfig(),
            RobotEESensorConfig(),
            StepCountSensorConfig(),
        ]:
            if ssc.config_key in config.SENSORS:
                self.state_sensor_config.append(ssc)

        assert include_depth or include_rgb

        self._num_envs = config.NUM_ENVIRONMENTS

        self._auto_reset_done = auto_reset_done
        self._config = config

        SIMULATOR_GPU_ID = self._config.SIMULATOR_GPU_ID
        agent_0_name = config.SIMULATOR.AGENTS[0]
        agent_0_config = getattr(config.SIMULATOR, agent_0_name)
        sensor_0_name = agent_0_config.SENSORS[0]
        agent_0_sensor_0_config = getattr(config.SIMULATOR, sensor_0_name)
        sensor0_width, sensor0_height = (
            agent_0_sensor_0_config.WIDTH,
            agent_0_sensor_0_config.HEIGHT,
        )
        include_debug_sensor = "DEBUG_RGB_SENSOR" in config.SENSORS
        debug_width = 512
        debug_height = 512

        if not config.STUB_BATCH_SIMULATOR:
            # require CUDA 11.0+ (lower versions will work but runtime perf will be bad!)
            assert torch.cuda.is_available() and torch.version.cuda.startswith(
                "11"
            )
            # you can disable this assert if you really need to test the debug build
            assert (
                build_type == "release"
            ), "Ensure habitat-sim release build for training!"
            from habitat_sim._ext.habitat_sim_bindings import (
                BatchedSimulator,
                BatchedSimulatorConfig,
                EpisodeGeneratorConfig,
            )

            generator_config = EpisodeGeneratorConfig()
            # defaults:
            # generator_config.numEpisodes = 100
            # generator_config.seed = 3
            # generator_config.num_stage_variations = 12
            # generator_config.num_object_variations = 6
            # generator_config.min_nontarget_objects = 27
            # generator_config.max_nontarget_objects = 32
            # generator_config.used_fixed_robot_start_pos = False #True
            # generator_config.use_fixed_robot_start_yaw = False
            # generator_config.use_fixed_robot_joint_start_positions = False

            bsim_config = BatchedSimulatorConfig()
            bsim_config.gpu_id = SIMULATOR_GPU_ID
            bsim_config.include_depth = include_depth
            bsim_config.include_color = include_rgb
            bsim_config.num_envs = self._num_envs
            bsim_config.sensor0.width = sensor0_width
            bsim_config.sensor0.height = sensor0_height
            bsim_config.num_debug_envs = (
                self._num_envs if include_debug_sensor else 0
            )
            bsim_config.debug_sensor.width = debug_width
            bsim_config.debug_sensor.height = debug_height
            bsim_config.force_random_actions = False
            bsim_config.do_async_physics_step = self._config.OVERLAP_PHYSICS
            bsim_config.num_physics_substeps = (
                self._config.NUM_PHYSICS_SUBSTEPS
            )
            bsim_config.do_procedural_episode_set = True
            bsim_config.episode_generator_config = generator_config

            bsim_config.enable_robot_collision = self._config.get(
                "ENABLE_ROBOT_COLLISION", True
            )
            bsim_config.enable_held_object_collision = self._config.get(
                "ENABLE_HELD_OBJECT_COLLISION", True
            )

            # bsim_config.episode_set_filepath = "../data/episode_sets/train.episode_set.json"
            self._bsim = BatchedSimulator(bsim_config)

            self.action_dim = self._bsim.get_num_actions()

            self._bsim.enable_debug_sensor(False)

            self._main_camera = Camera(
                "torso_lift_link",
                mn.Vector3(-0.536559, 1.16173, 0.568379),
                mn.Quaternion(
                    mn.Vector3(-0.26714, -0.541109, -0.186449), 0.775289
                ),
                60,
            )
            self.set_camera("sensor0", self._main_camera)

            if include_debug_sensor:
                self._debug_camera = Camera(
                    "base_link",
                    mn.Vector3(
                        -0.8, 2.5, -0.8
                    ),  # place behind, above, and to the left of the base
                    mn.Quaternion.rotation(
                        mn.Deg(-120.0), mn.Vector3(0.0, 1.0, 0.0)
                    )  # face 30 degs to the right
                    * mn.Quaternion.rotation(
                        mn.Deg(-45.0), mn.Vector3(1.0, 0.0, 0.0)
                    ),  # tilt down
                    60,
                )
                self.set_camera("debug", self._debug_camera)

            # reference code for wide-angle camera
            # self._main_camera = Camera("torso_lift_link",
            #     mn.Vector3(-0.536559, 2.16173, 0.568379),
            #     mn.Quaternion(mn.Vector3(-0.26714, -0.541109, -0.186449), 0.775289),
            #     75)

            self.is_eval = False

        else:
            self._bsim = None
            self.action_dim = 10  # arbitrary

        buffer_index = 0

        observations = OrderedDict()
        if self._bsim:
            import bps_pytorch  # see https://github.com/shacklettbp/bps-nav#building

            if include_rgb:
                observations["rgb"] = bps_pytorch.make_color_tensor(
                    self._bsim.rgba(buffer_index),
                    SIMULATOR_GPU_ID,
                    self._num_envs,
                    [sensor0_height, sensor0_width],
                )[..., 0:3]

            if include_depth:
                observations["depth"] = bps_pytorch.make_depth_tensor(
                    self._bsim.depth(buffer_index),
                    SIMULATOR_GPU_ID,
                    self._num_envs,
                    [sensor0_height, sensor0_width],
                ).unsqueeze(3)

            if include_debug_sensor:
                observations["debug_rgb"] = bps_pytorch.make_color_tensor(
                    self._bsim.debug_rgba(buffer_index),
                    SIMULATOR_GPU_ID,
                    self._num_envs,
                    [debug_height, debug_width],
                )[..., 0:3]

        else:
            observations["rgb"] = (
                torch.rand(
                    [self._num_envs, sensor0_height, sensor0_width, 3],
                    dtype=torch.float32,
                )
                * 255
            )
            observations["depth"] = (
                torch.rand(
                    [self._num_envs, sensor0_height, sensor0_width, 1],
                    dtype=torch.float32,
                )
                * 255
            )
        for ssc in self.state_sensor_config:
            observations[ssc.obs_key] = torch.empty(
                [self._num_envs, ssc.shape], dtype=torch.float32
            )

        self._observations = observations

        self._is_closed = False

        obs_dict = spaces.Dict({})
        if include_rgb:
            RGBSENSOR_DIMENSION = 3
            rgb_obs = spaces.Box(
                low=0,
                high=255,
                shape=(
                    agent_0_sensor_0_config.HEIGHT,
                    agent_0_sensor_0_config.WIDTH,
                    RGBSENSOR_DIMENSION,
                ),
                dtype=np.uint8,
            )
            obs_dict["rgb"] = rgb_obs

        if include_depth:
            depth_obs = spaces.Box(
                low=0.0,
                high=20.0,  # todo: investigate depth min/max
                shape=(
                    agent_0_sensor_0_config.HEIGHT,
                    agent_0_sensor_0_config.WIDTH,
                    1,
                ),
                dtype=np.float32,
            )
            obs_dict["depth"] = depth_obs

        if include_debug_sensor:
            RGBSENSOR_DIMENSION = 3
            debug_rgb_obs = spaces.Box(
                low=0,
                high=255,
                shape=(
                    debug_height,
                    debug_width,
                    RGBSENSOR_DIMENSION,
                ),
                dtype=np.uint8,
            )
            obs_dict["debug_rgb"] = debug_rgb_obs

        for ssc in self.state_sensor_config:
            obs_dict[ssc.obs_key] = spaces.Box(
                low=-np.inf,
                high=np.inf,  # todo: investigate depth min/max
                shape=(ssc.shape,),
                dtype=np.float32,
            )

        self.observation_spaces = [
            obs_dict
        ] * 1  # config.NUM_ENVIRONMENTS  # note we only ever read element #0 of this array

        action_space = Box(
            low=-1.0, high=1.0, shape=(self.action_dim,), dtype=np.float32
        )

        self.rewards = [0.0] * self._num_envs
        self.dones = [False] * self._num_envs
        self.infos: List[Dict[str, Any]] = [{}] * self._num_envs
        self._previous_state: List[Optional[Any]] = [None] * self._num_envs
        self._previous_target_position = [None] * self._num_envs
        self._stagger_agents = [0] * self._num_envs
        if self._config.get("STAGGER", True):
            self._stagger_agents = [
                i % MAX_EPISODE_LENGTH for i in range(self._num_envs)
            ]

        self.action_spaces = [
            action_space
        ] * 1  # note we only ever read element #0 of this array
        # self.number_of_episodes = []
        self._paused: List[int] = []
        self._num_episodes = self._bsim.get_num_episodes()
        self._next_episode_idx = 0

    def set_camera(self, sensor_name, camera):
        self._bsim.set_camera(
            sensor_name,
            camera._pos,
            camera._rotation,
            camera._hfov,
            camera._attach_link_name,
        )

    @property
    def num_envs(self):
        r"""number of individual environments."""
        return self._num_envs

    @property
    def number_of_episodes(self):
        return [self._num_episodes]  # user code wants a list of counts

    def get_next_episode(self):
        assert self._num_episodes > 0
        retval = self._next_episode_idx

        if self.is_eval:
            # for eval, we launch all episodes once, then return -1
            if self._next_episode_idx == -1:
                pass
            elif self._next_episode_idx + 1 == self._num_episodes:
                self._next_episode_idx = -1
            else:
                self._next_episode_idx += 1
        else:
            self._next_episode_idx = (
                self._next_episode_idx + 1
            ) % self._num_episodes

        return retval

    def current_episodes(self):
        # make deep copy of _current_episodes
        return copy.deepcopy(self._current_episodes)

    def count_episodes(self):
        raise NotImplementedError()

    def episode_over(self):
        raise NotImplementedError()

    def get_metrics(self):
        raise NotImplementedError()

    def get_nonpixel_observations(self, env_states, observations):
        # for (b, state) in enumerate(env_states):
        #     for ssc in self.state_sensor_config:
        #         sensor_data = torch.tensor(ssc.get_obs(state))
        #         observations[ssc.obs_key][b, :] = sensor_data
        for ssc in self.state_sensor_config:
            observations[ssc.obs_key] = ssc.get_batch_obs(env_states)

    def get_dones_rewards_resets(self, env_states, actions):
        for (b, state) in enumerate(env_states):
            max_episode_len = MAX_EPISODE_LENGTH
            if self._current_episodes[b].is_disabled():
                # let this episode continue in the sim; ignore the results
                assert self.resets[b] == -1
                self.dones[b] = False
                self.rewards[b] = 0
                self.infos[b] = {}
                continue

            # Target position is arbitrarily fixed relative to base of robot
            # local_target_position = mn.Vector3(0.6, 1, 0.6)

<<<<<<< HEAD
            # global_target_position = quaternion_rotate_vector(
            #     quat_from_magnum(state.robot_rotation), local_target_position
            # )
            # global_target_position = state.robot_pos + mn.Vector3(
            #     global_target_position[0],
            #     global_target_position[1],
            #     global_target_position[2],
            # )

            # target position is a fixed point in global space
            # global_target_position = mn.Vector3(1, 1, 1)

            # target is nav_reach target
            global_target_position = state.target_obj_start_pos

            # target is a reachable nav_reach target
            # to_target = (state.target_obj_start_pos - state.robot_start_pos)
            # global_target_position = state.robot_start_pos + to_target / to_target.length()
=======
            global_target_position = (
                state.robot_pos
                + state.robot_rotation.transform_vector(local_target_position)
            )
>>>>>>> 7a0e74a8

            curr_dist = (global_target_position - state.ee_pos).length()
            success_dist = 0.05
            success = curr_dist < success_dist
            if success or state.episode_step_idx >= (
                max_episode_len - self._stagger_agents[b]
            ):
                self._stagger_agents[b] = 0
                self.dones[b] = True
                self.rewards[b] = 10.0 if success else 0.0
                self.infos[b] = {
                    "success": float(success),
                    "episode_steps": state.episode_step_idx,
                    "distance_to_target": curr_dist,
                }
                self._previous_state[b] = None

                next_episode = self.get_next_episode()
                if next_episode != -1:
                    self.resets[b] = next_episode
                    self._current_episodes[b].episode_id = next_episode
                else:
                    # There are no more episodes to launch, so disable this env. We'll
                    # hit this case during eval.
                    # Note we don't yet communicate a disabled env to the sim; the
                    # sim continues simulating this episode and we'll ignore the result.
                    self.resets[b] = -1  # don't reset env
                    self._current_episodes[b].set_disabled()

            else:
                self.resets[b] = -1
                self.dones[b] = False
                self.rewards[b] = 0
                self.infos[b] = {
                    "success": 0.0,
                    "episode_steps": state.episode_step_idx,
                    "distance_to_target": curr_dist,
                }
                if self._previous_state[b] is not None:
                    last_dist = (
                        self._previous_target_position[b]
                        - self._previous_state[b].ee_pos
                    ).length()
                    self.rewards[b] = -(curr_dist - last_dist)
                self._previous_state[b] = state
                self._previous_target_position[b] = global_target_position

    def reset(self):
        r"""Reset all the vectorized environments

        :return: list of outputs from the reset method of envs.
        """

        self.resets = [-1] * self._num_envs
        self._current_episodes = [
            EnvironmentEpisodeState(-1) for _ in range(self._num_envs)
        ]

        for b in range(self._num_envs):
            next_episode = self.get_next_episode()
            if next_episode != -1:
                self.resets[b] = next_episode
                self._current_episodes[b].episode_id = next_episode
            else:
                # There are no more episodes to launch, so disable this env. We'll
                # hit this case during eval.
                # Note we don't yet communicate a disabled env to the sim; the
                # sim is assigned an arbitrary episode and we'll ignore the result.
                self.resets[b] = 0  # arbitrary episode
                self._current_episodes[b].set_disabled()

        if self._bsim:
            self._bsim.reset(self.resets)
            self._bsim.start_render()
            env_states = self._bsim.get_environment_states()
            self.get_nonpixel_observations(env_states, self._observations)
            self._bsim.wait_render()

        self.rewards = [0.0] * self._num_envs
        self.dones = [False] * self._num_envs
        self.resets = [-1] * self._num_envs

        return self._observations

    def async_step(self, actions) -> None:
        r"""Asynchronously step in the environments."""
        scale = self._config.HACK_ACTION_SCALE
        if self._config.HACK_ACTION_SCALE != 1.0:
            actions = torch.mul(actions, scale)

        actions_flat_list = actions.flatten().tolist()
        assert len(actions_flat_list) == self.num_envs * self.action_dim
        if self._bsim:
            if self._config.OVERLAP_PHYSICS:
                self._bsim.wait_step_physics_or_reset()
                self._bsim.start_render()
                env_states = self._bsim.get_environment_states()

                self.get_nonpixel_observations(env_states, self._observations)
                self.get_dones_rewards_resets(env_states, actions_flat_list)
                self._bsim.start_step_physics_or_reset(
                    actions_flat_list, self.resets
                )

            else:
                # note: this path is untested
                self._bsim.start_step_physics_or_reset(
                    actions_flat_list, self.resets
                )
                self._bsim.wait_step_physics_or_reset()
                self._bsim.start_render()
                env_states = self._bsim.get_environment_states()
                self.get_dones_rewards_resets(env_states, actions_flat_list)

    @profiling_wrapper.RangeContext("wait_step")
    def wait_step(
        self,
    ) -> Tuple[
        OrderedDict[str, Any], List[float], List[bool], List[Dict[str, Any]]
    ]:
        r"""Todo"""

        if self._bsim:

            # this updates self._observations["depth"] (and rgb) tensors
            # perf todo: ensure we're getting here before rendering finishes (issue a warning otherwise)
            self._bsim.wait_render()

            # these are "one frame behind" like the observations (i.e. computed from
            # the same earlier env state).
            rewards = self.rewards
            assert len(rewards) == self._num_envs
            dones = self.dones
            assert len(dones) == self._num_envs
            if self._config.REWARD_SCALE != 1.0:
                # perf todo: avoid dynamic list construction
                rewards = [r * self._config.REWARD_SCALE for r in rewards]

        else:
            # rgb_observations = self._observations["rgb"]
            # torch.rand(rgb_observations.shape, dtype=torch.float32, out=rgb_observations)
            # torch.mul(rgb_observations, 255, out=rgb_observations)
            rewards = [0.0] * self._num_envs
            dones = [False] * self._num_envs
            infos: List[Dict[str, float]] = [{}] * self._num_envs

        observations = self._observations

        # temp stub for infos
        # infos = [{"distance_to_goal": 0.0, "success":0.0, "spl":0.0}] * self._num_envs
        infos = self.infos
        return (observations, rewards, dones, infos)

    def step(
        self, actions
    ) -> Tuple[
        OrderedDict[str, Any], List[float], List[bool], List[Dict[str, Any]]
    ]:
        r"""Perform actions in the vectorized environments.

        :return: list of outputs from the step method of envs.
        """
        self.async_step(actions)
        return self.wait_step()

    def close(self) -> None:
        if self._is_closed:
            return

        self._bsim.close()
        self._bsim = None

        self._is_closed = True

    def pause_at(self, index: int) -> None:
        r"""Pauses computation on this env without destroying the env."""
        self._paused.append(index)

    def resume_all(self) -> None:
        r"""Resumes any paused envs."""
        self._paused = []

    def __del__(self):
        self.close()

    def __enter__(self):
        return self

    def __exit__(self, exc_type, exc_val, exc_tb):
        self.close()<|MERGE_RESOLUTION|>--- conflicted
+++ resolved
@@ -573,14 +573,9 @@
             # Target position is arbitrarily fixed relative to base of robot
             # local_target_position = mn.Vector3(0.6, 1, 0.6)
 
-<<<<<<< HEAD
-            # global_target_position = quaternion_rotate_vector(
-            #     quat_from_magnum(state.robot_rotation), local_target_position
-            # )
-            # global_target_position = state.robot_pos + mn.Vector3(
-            #     global_target_position[0],
-            #     global_target_position[1],
-            #     global_target_position[2],
+            # global_target_position = (
+            #     state.robot_pos
+            #     + state.robot_rotation.transform_vector(local_target_position)
             # )
 
             # target position is a fixed point in global space
@@ -592,12 +587,6 @@
             # target is a reachable nav_reach target
             # to_target = (state.target_obj_start_pos - state.robot_start_pos)
             # global_target_position = state.robot_start_pos + to_target / to_target.length()
-=======
-            global_target_position = (
-                state.robot_pos
-                + state.robot_rotation.transform_vector(local_target_position)
-            )
->>>>>>> 7a0e74a8
 
             curr_dist = (global_target_position - state.ee_pos).length()
             success_dist = 0.05
