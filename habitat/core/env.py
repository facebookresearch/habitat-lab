--- conflicted
+++ resolved
@@ -201,13 +201,9 @@
         self.reconfigure(self._config)
 
         observations = self.task.reset(episode=self.current_episode)
-<<<<<<< HEAD
-        self._task.measurements.reset_measures(episode=self.current_episode)
-=======
         self._task.measurements.reset_measures(
             episode=self.current_episode, task=self.task
         )
->>>>>>> 9f615da3
 
         return observations
 
