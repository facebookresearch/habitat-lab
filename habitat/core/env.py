--- conflicted
+++ resolved
@@ -5,11 +5,7 @@
 # LICENSE file in the root directory of this source tree.
 
 import time
-<<<<<<< HEAD
-from typing import Any, Dict, List, Optional, Tuple, Type, Union
-=======
 from typing import Any, Dict, Iterator, List, Optional, Tuple, Type
->>>>>>> 398dcdd3
 
 import gym
 import numpy as np
@@ -17,7 +13,7 @@
 
 from habitat.config import Config
 from habitat.core.dataset import Dataset, Episode
-from habitat.core.embodied_task import EmbodiedTask, TaskAction, Metrics
+from habitat.core.embodied_task import EmbodiedTask, Metrics
 from habitat.core.simulator import Observations, Simulator
 from habitat.datasets import make_dataset
 from habitat.sims import make_sim
@@ -108,7 +104,7 @@
                 **self._task.sensor_suite.observation_spaces.spaces,
             }
         )
-        self.action_space = self._task.action_space
+        self.action_space = self._sim.action_space
         self._max_episode_seconds = (
             self._config.ENVIRONMENT.MAX_EPISODE_SECONDS
         )
@@ -219,13 +215,8 @@
         if self._past_limit():
             self._episode_over = True
 
-<<<<<<< HEAD
-    def step(self, action: Union[TaskAction, Dict, int]) -> Observations:
-        """Perform an action in the environment and return observations
-=======
     def step(self, action: int) -> Observations:
         r"""Perform an action in the environment and return observations.
->>>>>>> 398dcdd3
 
         Args:
             action: action (belonging to ``action_space``) to be performed 
@@ -242,7 +233,12 @@
             self._episode_over is False
         ), "Episode over, call reset before calling step"
 
-        observations = self._task.step(action=action, episode=self.current_episode)
+        observations = self._sim.step(action)
+        observations.update(
+            self._task.sensor_suite.get_observations(
+                observations=observations, episode=self.current_episode
+            )
+        )
 
         self._task.measurements.update_measures(
             episode=self.current_episode, action=action
