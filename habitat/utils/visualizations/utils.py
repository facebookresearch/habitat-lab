#!/usr/bin/env python3

# Copyright (c) Facebook, Inc. and its affiliates.
# This source code is licensed under the MIT license found in the
# LICENSE file in the root directory of this source tree.

import os
from typing import Dict, List, Optional, Tuple

import imageio
import numpy as np
import tqdm

<<<<<<< HEAD
from habitat.core.logging import logger
=======
from habitat.core.utils import try_cv2_import
>>>>>>> 71d409ab
from habitat.utils.visualizations import maps

cv2 = try_cv2_import()


def paste_overlapping_image(
    background: np.ndarray,
    foreground: np.ndarray,
    location: Tuple[int, int],
    mask: Optional[np.ndarray] = None,
):
    r"""Composites the foreground onto the background dealing with edge
    boundaries.
    Args:
        background: the background image to paste on.
        foreground: the image to paste. Can be RGB or RGBA. If using alpha
            blending, values for foreground and background should both be
            between 0 and 255. Otherwise behavior is undefined.
        location: the image coordinates to paste the foreground.
        mask: If not None, a mask for deciding what part of the foreground to
            use. Must be the same size as the foreground if provided.
    Returns:
        The modified background image. This operation is in place.
    """
    assert mask is None or mask.shape[:2] == foreground.shape[:2]
    foreground_size = foreground.shape[:2]
    min_pad = (
        max(0, foreground_size[0] // 2 - location[0]),
        max(0, foreground_size[1] // 2 - location[1]),
    )

    max_pad = (
        max(
            0,
            (location[0] + (foreground_size[0] - foreground_size[0] // 2))
            - background.shape[0],
        ),
        max(
            0,
            (location[1] + (foreground_size[1] - foreground_size[1] // 2))
            - background.shape[1],
        ),
    )

    background_patch = background[
        (location[0] - foreground_size[0] // 2 + min_pad[0]) : (
            location[0]
            + (foreground_size[0] - foreground_size[0] // 2)
            - max_pad[0]
        ),
        (location[1] - foreground_size[1] // 2 + min_pad[1]) : (
            location[1]
            + (foreground_size[1] - foreground_size[1] // 2)
            - max_pad[1]
        ),
    ]
    foreground = foreground[
        min_pad[0] : foreground.shape[0] - max_pad[0],
        min_pad[1] : foreground.shape[1] - max_pad[1],
    ]
    if foreground.size == 0 or background_patch.size == 0:
        # Nothing to do, no overlap.
        return background

    if mask is not None:
        mask = mask[
            min_pad[0] : foreground.shape[0] - max_pad[0],
            min_pad[1] : foreground.shape[1] - max_pad[1],
        ]

    if foreground.shape[2] == 4:
        # Alpha blending
        foreground = (
            background_patch.astype(np.int32) * (255 - foreground[:, :, [3]])
            + foreground[:, :, :3].astype(np.int32) * foreground[:, :, [3]]
        ) // 255
    if mask is not None:
        background_patch[mask] = foreground[mask]
    else:
        background_patch[:] = foreground
    return background


def images_to_video(
    images: List[np.ndarray],
    output_dir: str,
    video_name: str,
    fps: int = 10,
    quality: Optional[float] = 5,
    **kwargs,
):
    r"""Calls imageio to run FFMPEG on a list of images. For more info on
    parameters, see https://imageio.readthedocs.io/en/stable/format_ffmpeg.html
    Args:
        images: The list of images. Images should be HxWx3 in RGB order.
        output_dir: The folder to put the video in.
        video_name: The name for the video.
        fps: Frames per second for the video. Not all values work with FFMPEG,
            use at your own risk.
        quality: Default is 5. Uses variable bit rate. Highest quality is 10,
            lowest is 0.  Set to None to prevent variable bitrate flags to
            FFMPEG so you can manually specify them using output_params
            instead. Specifying a fixed bitrate using ‘bitrate’ disables
            this parameter.
    """
    assert 0 <= quality <= 10
    if not os.path.exists(output_dir):
        os.makedirs(output_dir)
    video_name = video_name.replace(" ", "_").replace("\n", "_") + ".mp4"
    writer = imageio.get_writer(
        os.path.join(output_dir, video_name),
        fps=fps,
        quality=quality,
        **kwargs,
    )
    logger.info(f"Video created: {os.path.join(output_dir, video_name)}")
    for im in tqdm.tqdm(images):
        writer.append_data(im)
    writer.close()


def draw_collision(view: np.ndarray, alpha: float = 0.4) -> np.ndarray:
    r"""Draw translucent red strips on the border of input view to indicate
    a collision has taken place.
    Args:
        view: input view of size HxWx3 in RGB order.
        alpha: Opacity of red collision strip. 1 is completely non-transparent.
    Returns:
        A view with collision effect drawn.
    """
    size = view.shape[0]
    strip_width = size // 20
    mask = np.ones((size, size))
    mask[strip_width:-strip_width, strip_width:-strip_width] = 0
    mask = mask == 1
    view[mask] = (alpha * np.array([255, 0, 0]) + (1.0 - alpha) * view)[mask]
    return view


def observations_to_image(observation: Dict, info: Dict) -> np.ndarray:
    r"""Generate image of single frame from observation and info
    returned from a single environment step().

    Args:
        observation: observation returned from an environment step().
        info: info returned from an environment step().

    Returns:
        generated image of a single frame.
    """
    observation_size = observation["rgb"].shape[0]
    egocentric_view = observation["rgb"][:, :, :3]
    # draw collision
    if "collisions" in info and info["collisions"]["is_collision"]:
        egocentric_view = draw_collision(egocentric_view)

    # draw depth map if observation has depth info
    if "depth" in observation:
        depth_map = (observation["depth"].squeeze() * 255).astype(np.uint8)
        depth_map = np.stack([depth_map for _ in range(3)], axis=2)

        egocentric_view = np.concatenate((egocentric_view, depth_map), axis=1)

    frame = egocentric_view

    if "top_down_map" in info:
        top_down_map = info["top_down_map"]["map"]
        top_down_map = maps.colorize_topdown_map(top_down_map)
        map_agent_pos = info["top_down_map"]["agent_map_coord"]
        top_down_map = maps.draw_agent(
            image=top_down_map,
            agent_center_coord=map_agent_pos,
            agent_rotation=info["top_down_map"]["agent_angle"],
            agent_radius_px=top_down_map.shape[0] // 16,
        )

        if top_down_map.shape[0] > top_down_map.shape[1]:
            top_down_map = np.rot90(top_down_map, 1)

        # scale top down map to align with rgb view
        old_h, old_w, _ = top_down_map.shape
        top_down_height = observation_size
        top_down_width = int(float(top_down_height) / old_h * old_w)
        # cv2 resize (dsize is width first)
        top_down_map = cv2.resize(
            top_down_map,
            (top_down_width, top_down_height),
            interpolation=cv2.INTER_CUBIC,
        )
        frame = np.concatenate((egocentric_view, top_down_map), axis=1)
    return frame<|MERGE_RESOLUTION|>--- conflicted
+++ resolved
@@ -11,11 +11,8 @@
 import numpy as np
 import tqdm
 
-<<<<<<< HEAD
 from habitat.core.logging import logger
-=======
 from habitat.core.utils import try_cv2_import
->>>>>>> 71d409ab
 from habitat.utils.visualizations import maps
 
 cv2 = try_cv2_import()
