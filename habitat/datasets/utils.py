--- conflicted
+++ resolved
@@ -10,13 +10,9 @@
 import re
 import typing
 from collections import Counter
-<<<<<<< HEAD
-from typing import Iterable, List
-=======
-from typing import TYPE_CHECKING, List, Union
+from typing import TYPE_CHECKING, Iterable, List, Union
 
 from numpy import float64
->>>>>>> 7c428665
 
 from habitat.core.logging import logger
 from habitat.core.simulator import ShortestPathPoint
