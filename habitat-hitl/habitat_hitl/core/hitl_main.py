--- conflicted
+++ resolved
@@ -11,12 +11,7 @@
 
 from habitat.config.default import patch_config
 from habitat_hitl._internal.config_helper import update_config
-<<<<<<< HEAD
-from habitat_hitl._internal.hitl_bare_sim_driver import HitlBareSimDriver
-from habitat_hitl._internal.hitl_driver import HitlDriver
-=======
 from habitat_hitl._internal.lab_driver import LabDriver
->>>>>>> 6705a794
 from habitat_hitl._internal.networking.average_rate_tracker import (
     AverageRateTracker,
 )
@@ -122,13 +117,8 @@
         text_drawer_kwargs=text_drawer_kwargs,
     )
 
-<<<<<<< HEAD
-    # todo: move to HitlDriver
-    if hitl_config.driver == "HitlDriver":
-=======
     # TODO: Move to LabDriver
     if hitl_config.driver == "LabDriver":
->>>>>>> 6705a794
         app_config = patch_config(app_config)
         update_config(
             app_config,
@@ -138,21 +128,11 @@
         )
 
     drivers = {
-<<<<<<< HEAD
-        "HitlDriver": HitlDriver,
-        "HitlBareSimDriver": HitlBareSimDriver,
-    }
-
-    # TODO - Abstraction
-    driver_class: Any = drivers[hitl_config.driver]
-
-=======
         "LabDriver": LabDriver,
         "SimDriver": SimDriver,
     }
     driver_class: Any = drivers[hitl_config.driver]
 
->>>>>>> 6705a794
     driver = driver_class(
         app_config,
         gui_app_wrapper.get_sim_input(),
@@ -236,13 +216,8 @@
         debug_third_person_height,
     ) = _parse_debug_third_person(hitl_config)
 
-<<<<<<< HEAD
-    # todo: move to HitlDriver
-    if hitl_config.driver == "HitlDriver":
-=======
     # TODO: Move to LabDriver
     if hitl_config.driver == "LabDriver":
->>>>>>> 6705a794
         app_config = patch_config(app_config)
         update_config(
             app_config,
@@ -252,13 +227,8 @@
         )
 
     drivers = {
-<<<<<<< HEAD
-        "HitlDriver": HitlDriver,
-        "HitlBareSimDriver": HitlBareSimDriver,
-=======
         "LabDriver": LabDriver,
         "SimDriver": SimDriver,
->>>>>>> 6705a794
     }
 
     driver_class: Any = drivers[hitl_config.driver]
