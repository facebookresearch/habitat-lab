habitat_baselines:
  # some defaults for interactive HITL applications
  evaluate: True
  num_environments: 1

habitat_hitl:
<<<<<<< HEAD
  # HitlDriver or HitlBareSimDriver. HitlDriver creates a Habitat-lab env. HitlBareSimDriver only creates a Habitat-sim simulator.
  driver: "HitlDriver"
=======
  # LabDriver or SimDriver. LabDriver creates a Habitat-lab env. SimDriver only creates a Habitat-sim simulator.
  driver: "LabDriver"
>>>>>>> 6705a794
  window:
    # title displayed in application title bar GUI
    title: "Habitat HITL Application"
    # Horizontal resolution of the window.
    width: 1280
    # Vertical resolution of the window.
    height: 720
    # Font to display in the GUI app. To add a new font, include it to "../core/fonts" and adjust "display_font_size" accordingly.
    display_font_path: "../core/fonts/IBMPlexSans-Regular.ttf"
    # Font size for text displayed in the GUI app.
    display_font_size: 16

  networking:
    # When enabled, we run a websocket server that connects to remote clients. A HITL app with networking enabled is an "HITL server". See pick_throw_vr example app.
    enable: False

    # Number of accepted concurrent clients (multiplayer if higher than one). All connections beyond this count will be rejected. Beware that this can be different from the agent count.
    max_client_count: 1

    # Accept incoming connections by default. If disabled, connections must be activated using InterprocessRecord.enable_new_connections().
    enable_connections_by_default: True

    # We'll listen for incoming client connections at this port.
    port: 18000

    # If True, NetworkManager will wait until the application issues ClientMessageManager.signal_app_ready before sending the first gfx-replay keyframe to the client. This gives the application an opportunity to e.g. change scenes when a client connects. If False, NetworkManager will start sending keyframes immediately upon connect.
    wait_for_app_ready_signal: False

    # Used with AWS elastic load balancer (ELB) health checks. If enabled, we run a separate HTTP server that returns a code based on whether the HITL server is available to accept new client connections. Note this HTTP server doesn't serve any files or other content. Note the current HITL server implementation only handles one client at a time, so the expected behavior is that it becomes "unavailable" once it has a connected client. The HTTP server can be tested locally with e.g. curl -i 0.0.0.0:18100.
    http_availability_server:
      enable: False
      port: 18100
      # HTTP codes
      code_available: 200  # "Ok"
      code_unavailable: 503  # "Service Unavailable"

    # HITL clients may emit UDP broadcasts to auto-discover an available HITL server on the local network. If the discovery server is enabled, the HITL port will be given as a response to these broadcasts allowing for a simplified connection flow.
    discovery_server:
      enable: True
      port: 18200

    # Optionally kick an idle client after n seconds.
    client_max_idle_duration: ~

    # Override incoming client connection parameters for testing purposes.
    mock_connection_params_dict: None

    client_sync:
      # If enabled, the server main camera transform will be sent to the client. Disable if the client should control its own camera (e.g. VR), or if clients must use different camera transforms (e.g. multiplayer).
      server_camera: True
      # If enabled, the first client input is relayed to the server's GuiInput. Disable if clients have independent controls from the server.
      server_input: True
      # Enable transmission of skinned mesh poses. If 'camera.first_person_mode' is enabled, you should generally disable this as well as enable `hide_humanoid_in_gui` because the humanoid will occlude the camera.
      skinning: True

  # Target rate to step the environment (steps per second); actual SPS may be lower depending on your hardware
  target_sps: 30

  # Width in pixels. Note that actual width depends on device/OpenGL, and large widths (10+) aren't usually supported.
  debug_line_width: 3

  # Episodes filter in the form '0:10 12 14:20:2', where single integer number (`12` in this case) represents an episode id, colon separated integers (`0:10' and `14:20:2`) represent start:stop:step ids range.
  episodes_filter: ~

  experimental:
    # Choose between classic and batch renderer. This is an experimental feature aimed at those of us building the batch renderer.
    use_batch_renderer: False
    headless:
      # Run without a GUI window. For unit-testing or use with networking.enable as a headless server.
      do_headless: False
      # Shortly after app startup, write debug images from the first K steps to video files. See debug_third_person_viewport and debug_images.
      debug_video_writer:
        num_frames_to_save: 0
        filepath_base: "./debug_video"
      # force app exit after K steps
      exit_after: ~

  # Disable policy-initialization and environment-stepping. Useful for testing on lower-power machines.
  disable_policies_and_stepping: False

  debug_third_person_viewport:
    # If specified, enable the debug third-person camera (habitat.simulator.debug_render) with specified viewport width. If height (below) is not specified, assume square aspect ratio (height==width). This is considered an additional debug image (see also debug_images below).
    width: ~
    # If specified, use the specified viewport height for the debug third-person camera.
    height: ~

  # Visualize camera sensors in the app GUI. For example, to visualize agent1's head depth sensor, include "agent_1_head_depth" in this list.
  debug_images: []

  # The speed of the default animation timer. See app_service.get_anim_fraction. Currently used to animate some debug lines.
  viz_animation_speed: 2.0

  # Hide the humanoid in the GUI viewport. Note it will still be rendered into observations fed to policies. Mainly used for camera first-person mode (below).
  hide_humanoid_in_gui: False

  # Object grasp/place proximity threshold. See GuiPickHelper.
  can_grasp_place_threshold: 1.2

  # See GuiHumanoidController.
  walk_pose_path: "data/humanoids/humanoid_data/walking_motion_processed_smplx.pkl"

  camera:
    # See CameraHelper. Set first_person_mode=True, or False to use third-person mode. With first-person mode, use  `max_look_up_angle` and `min_look_down_angle` arguments to limit humanoid's look up/down angle. For example, `--max-look-up-angle 0 --min-look-down-angle -45` to let the humanoid look down -45 degrees. You should also generally use `hide_humanoid_in_gui=True` with `first_person_mode`, because it doesn't make sense to visualize the humanoid with this camera. For first-person mode, you should also set gui_controlled_agent.ang_speed=300 to avoid delayed movement after turning.
    first_person_mode: False
    max_look_up_angle: 15.0
    min_look_down_angle: -60.0

  # list of gui-controlled agents. Each list item should be a dict following the commented-out reference format below. Beware some apps only support one (or zero!) gui-controlled agent. For each Habitat env agent *without* a corresponding entry here, it will be policy-controlled.
  gui_controlled_agents: []
    # agent index corresponding to a Habitat env agent
    # - agent_index: 0
    # linear speed. Applies only to KinematicHumanoid. For SpotRobot, see habitat.task.actions.agent_0_base_velocity.ang_speed.
    #   lin_speed: 10.0
    # angular speed. Applies only to KinematicHumanoid. For SpotRobot, see habitat.task.actions.agent_0_base_velocity.lin_speed.
    #   ang_speed: 10.0

  data_collection:
    # Filepath base used for saving various session data files, e.g. `my_output/my_session`. Specify a full path including basename, but not an extension.
    save_filepath_base: None

    # Save recorded episode data to file. Use save_filepath_base (above) to specify the filepath base. The first episode will be saved as `my_output/my_session.0.json.gz` and `my_output/my_session.0.pkl.gz`. These files contain mostly-identical data; we save both so that developers have two choices for how to consume the data later. The second episode will be saved as `my_session.1.json.gz`, etc. For an example of consuming this data, see `test_episode_save_files.py` .
    save_episode_record: False

    # Save the gfx-replay keyframes to file. Use save_filepath_base to specify the filepath base. Gfx-replay files can be used elsewhere in Habitat, e.g. https://github.com/facebookresearch/habitat-lab/pull/1041. Capturing ends (is saved) when the session is over (pressed ESC). The file will be saved as `my_output/my_session.gfx_replay.json.gz`.
    save_gfx_replay_keyframes: False<|MERGE_RESOLUTION|>--- conflicted
+++ resolved
@@ -4,13 +4,8 @@
   num_environments: 1
 
 habitat_hitl:
-<<<<<<< HEAD
-  # HitlDriver or HitlBareSimDriver. HitlDriver creates a Habitat-lab env. HitlBareSimDriver only creates a Habitat-sim simulator.
-  driver: "HitlDriver"
-=======
   # LabDriver or SimDriver. LabDriver creates a Habitat-lab env. SimDriver only creates a Habitat-sim simulator.
   driver: "LabDriver"
->>>>>>> 6705a794
   window:
     # title displayed in application title bar GUI
     title: "Habitat HITL Application"
