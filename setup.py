#!/usr/bin/env python3

# Copyright (c) Facebook, Inc. and its affiliates.
# This source code is licensed under the MIT license found in the
# LICENSE file in the root directory of this source tree.

<<<<<<< HEAD
"""
    isort:skip_file
"""

=======
import glob
>>>>>>> a8d64455
import os.path
import sys
import setuptools
from setuptools.command.develop import develop as DefaultDevelopCommand
from setuptools.command.install import install as DefaultInstallCommand

sys.path.insert(0, os.path.join(os.path.dirname(__file__), "habitat"))

from version import VERSION  # noqa


with open("README.md", encoding="utf8") as f:
    readme = f.read()

with open("LICENSE") as f:
    license = f.read()

with open("requirements.txt") as f:
    reqs = f.read()

DISTNAME = "habitat"
DESCRIPTION = "habitat: a suite for embodied agent tasks and benchmarks"
LONG_DESCRIPTION = readme
AUTHOR = "Facebook AI Research"
LICENSE = license
REQUIREMENTS = reqs.strip().split("\n")
BASELINE_PATH = ["habitat_baselines", "habitat_baselines.*"]
DEFAULT_EXCLUSION = ["test", "examples"]
FULL_REQUIREMENTS = set()
# collect requirements.txt file in all subdirectories
for file_name in glob.glob("**/requirements.txt", recursive=True):
    with open(file_name) as f:
        reqs = f.read()
        FULL_REQUIREMENTS.update(reqs.strip().split("\n"))


class OptionedCommand:
    """
    Generic Command class that takes extra user options and modifies
    arguments in setuptools.setup() accordingly.
    Though OptionedCommand inherits directly from object, it assumes
    inheritance from DefaultDevelopCommand or DefaultInstallCommand, as it
    overrides methods from those two classes.
    """

    user_options = [("all", None, "include habitat_baselines in installation")]

    def initialize_options(self):
        super().initialize_options()
        self.all = None

    def run(self):
        if not self.all:  # install core only
            DEFAULT_EXCLUSION.extend(BASELINE_PATH)
            self.distribution.packages = setuptools.find_packages(
                exclude=DEFAULT_EXCLUSION
            )
            # self.distribution accesses arguments of setup() in main()
        else:  # install all except test and examples
            self.distribution.install_requires = FULL_REQUIREMENTS
        super().run()


class InstallCommand(OptionedCommand, DefaultInstallCommand):
    user_options = (
        getattr(DefaultInstallCommand, "user_options", [])
        + OptionedCommand.user_options
    )


class DevelopCommand(OptionedCommand, DefaultDevelopCommand):
    user_options = (
        getattr(DefaultDevelopCommand, "user_options", [])
        + OptionedCommand.user_options
    )


if __name__ == "__main__":
    setuptools.setup(
        name=DISTNAME,
        install_requires=REQUIREMENTS,
        packages=setuptools.find_packages(exclude=DEFAULT_EXCLUSION),
        version=VERSION,
        description=DESCRIPTION,
        long_description=LONG_DESCRIPTION,
        author=AUTHOR,
        license=LICENSE,
        setup_requires=["pytest-runner"],
        tests_require=["pytest"],
        include_package_data=True,
        cmdclass={"install": InstallCommand, "develop": DevelopCommand},
    )<|MERGE_RESOLUTION|>--- conflicted
+++ resolved
@@ -4,16 +4,13 @@
 # This source code is licensed under the MIT license found in the
 # LICENSE file in the root directory of this source tree.
 
-<<<<<<< HEAD
-"""
-    isort:skip_file
-"""
 
-=======
+# isort:skip_file
+
 import glob
->>>>>>> a8d64455
 import os.path
 import sys
+
 import setuptools
 from setuptools.command.develop import develop as DefaultDevelopCommand
 from setuptools.command.install import install as DefaultInstallCommand
